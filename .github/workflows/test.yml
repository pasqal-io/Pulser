name: test

on:
  push:
    branches:
      - master
      - develop
      - hs/py-313

jobs:
  full-tests:
    runs-on: ${{ matrix.os }}
    env:
      # Set Matplotlib backend to fix flaky execution on Windows
      MPLBACKEND: agg
    strategy:
      fail-fast: false
      matrix:
<<<<<<< HEAD
        os: [ubuntu-latest, macos-latest, windows-latest]
=======
        # Python 3.9 does not run on macos-latest (14)
        # Uses macos-13 for 3.9 and macos-latest for >=3.10 
        os: [ubuntu-latest, macos-latest , windows-latest]
        numpy: ["numpy-v1", "numpy-v2"]
>>>>>>> d75ca50c
        with-torch: ["with-torch", "no-torch"]
        python-version: ["3.9", "3.10", "3.11", "3.12", "3.13"]
        exclude:
<<<<<<< HEAD
          # Numpy v1 does not support Python 3.13
          - python-version: "3.13"
            numpy: "numpy-v1"
=======
          - numpy: "numpy-v1"
            with-torch: "no-torch"
>>>>>>> d75ca50c
    steps:
      - name: Check out Pulser
        uses: actions/checkout@v4
      - name: Pulser + pytest setup
        uses: ./.github/workflows/pulser-setup
        with:
          python-version: ${{ matrix.python-version }}
          extra-packages: pytest
          numpy: ${{ matrix.numpy }}
          with-torch: ${{ matrix.with-torch }}
      - name: Run the unit tests & generate coverage report
        run: pytest --cov<|MERGE_RESOLUTION|>--- conflicted
+++ resolved
@@ -16,25 +16,16 @@
     strategy:
       fail-fast: false
       matrix:
-<<<<<<< HEAD
         os: [ubuntu-latest, macos-latest, windows-latest]
-=======
-        # Python 3.9 does not run on macos-latest (14)
-        # Uses macos-13 for 3.9 and macos-latest for >=3.10 
-        os: [ubuntu-latest, macos-latest , windows-latest]
         numpy: ["numpy-v1", "numpy-v2"]
->>>>>>> d75ca50c
         with-torch: ["with-torch", "no-torch"]
         python-version: ["3.9", "3.10", "3.11", "3.12", "3.13"]
         exclude:
-<<<<<<< HEAD
           # Numpy v1 does not support Python 3.13
           - python-version: "3.13"
             numpy: "numpy-v1"
-=======
           - numpy: "numpy-v1"
             with-torch: "no-torch"
->>>>>>> d75ca50c
     steps:
       - name: Check out Pulser
         uses: actions/checkout@v4
