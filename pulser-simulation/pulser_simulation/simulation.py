--- conflicted
+++ resolved
@@ -312,7 +312,7 @@
         if "dephasing" in diff_noise_set:
             param_dict["dephasing_prob"] = config.dephasing_prob
         if "depolarizing" in diff_noise_set:
-            param_dict["depolarizing"] = config.depolarizing_prob
+            param_dict["depolarizing_prob"] = config.depolarizing_prob
         param_dict["temperature"] *= 1.0e6
         # update runs:
         param_dict["runs"] = config.runs
@@ -922,15 +922,7 @@
             else:
                 raise ValueError("`progress_bar` must be a bool.")
 
-<<<<<<< HEAD
             if "dephasing" or "depolarizing" in self.config.noise:
-                # temporary workaround due to a qutip bug when using mesolve
-                liouvillian = qutip.liouvillian(
-                    self._hamiltonian, self._collapse_ops
-                )
-=======
-            if "dephasing" in self.config.noise:
->>>>>>> 890a7e8b
                 result = qutip.mesolve(
                     self._hamiltonian,
                     self.initial_state,
