# Copyright 2020 Pulser Development Team
#
# Licensed under the Apache License, Version 2.0 (the "License");
# you may not use this file except in compliance with the License.
# You may obtain a copy of the License at
#
#    http://www.apache.org/licenses/LICENSE-2.0
#
# Unless required by applicable law or agreed to in writing, software
# distributed under the License is distributed on an "AS IS" BASIS,
# WITHOUT WARRANTIES OR CONDITIONS OF ANY KIND, either express or implied.
# See the License for the specific language governing permissions and
# limitations under the License.
"""Defines the QutipEmulator, used to simulate a Sequence or its samples."""

from __future__ import annotations

import warnings
from collections import Counter
from collections.abc import Mapping
from dataclasses import replace
from typing import Any, Optional, Union, cast

import matplotlib.pyplot as plt
import numpy as np
import qutip
from numpy.typing import ArrayLike

import pulser.sampler as sampler
from pulser import Sequence
from pulser.devices._device_datacls import BaseDevice
from pulser.register.base_register import BaseRegister
from pulser.result import SampledResult
from pulser.sampler.samples import SequenceSamples
from pulser.sequence._seq_drawer import draw_samples, draw_sequence
from pulser_simulation.hamiltonian import Hamiltonian, adapt_to_sampling_rate
from pulser_simulation.qutip_result import QutipResult
from pulser_simulation.simconfig import SimConfig
from pulser_simulation.simresults import (
    CoherentResults,
    NoisyResults,
    SimulationResults,
)


class QutipEmulator:
    r"""Emulator of a pulse sequence using QuTiP.

    Args:
        sampled_seq: A pulse sequence samples used in the emulation.
        register: The register associating coordinates to the qubits targeted
            by the pulses within the samples.
        device: The device specifications used in the emulation. Register and
            samples have to satisfy its constraints.
        sampling_rate: The fraction of samples that we wish to extract from
            the samples to simulate. Has to be a value between 0.05 and 1.0.
        config: Configuration to be used for this simulation.
        evaluation_times: Choose between:

            - "Full": The times are set to be the ones used to define the
              Hamiltonian to the solver.

            - "Minimal": The times are set to only include initial and final
              times.

            - An ArrayLike object of times in µs if you wish to only include
              those specific times.

            - A float to act as a sampling rate for the resulting state.
    """

    def __init__(
        self,
        sampled_seq: SequenceSamples,
        register: BaseRegister,
        device: BaseDevice,
        sampling_rate: float = 1.0,
        config: Optional[SimConfig] = None,
        evaluation_times: Union[float, str, ArrayLike] = "Full",
    ) -> None:
        """Instantiates a Simulation object."""
        # Initializing the samples obj
        if not isinstance(sampled_seq, SequenceSamples):
            raise TypeError(
                "The provided sequence has to be a valid "
                "SequenceSamples instance."
            )
        if sampled_seq.max_duration == 0:
            raise ValueError("SequenceSamples is empty.")
        # Check compatibility of register and device
        self._device = device
        self._device.validate_register(register)
        self._register = register
        # Check compatibility of samples and device:
        if (
            sampled_seq._slm_mask.end > 0
            and not self._device.supports_slm_mask
        ):
            raise ValueError(
                "Samples use SLM mask but device does not have one."
            )
        if not sampled_seq.used_bases <= device.supported_bases:
            raise ValueError(
                "Bases used in samples should be supported by device."
            )
        # Check compatibility of masked samples and register
        if not sampled_seq._slm_mask.targets <= set(register.qubit_ids):
            raise ValueError(
                "The ids of qubits targeted in SLM mask"
                " should be defined in register."
            )
        samples_list = []
        for ch, ch_samples in sampled_seq.channel_samples.items():
            if sampled_seq._ch_objs[ch].addressing == "Local":
                # Check that targets of Local Channels are defined
                # in register
                if not set().union(
                    *(slot.targets for slot in ch_samples.slots)
                ) <= set(register.qubit_ids):
                    raise ValueError(
                        "The ids of qubits targeted in Local channels"
                        " should be defined in register."
                    )
                samples_list.append(ch_samples)
            else:
                # Replace targets of Global channels by qubits of register
                samples_list.append(
                    replace(
                        ch_samples,
                        slots=[
                            replace(slot, targets=set(register.qubit_ids))
                            for slot in ch_samples.slots
                        ],
                    )
                )
        _sampled_seq = replace(sampled_seq, samples_list=samples_list)
        self._interaction = "XY" if _sampled_seq._in_xy else "ising"
        self._tot_duration = _sampled_seq.max_duration
        self.samples_obj = _sampled_seq.extend_duration(self._tot_duration + 1)

        # Initializing qubit infos
        self._qdict = self._register.qubits

        # Initializing sampling and evaluation times
        if not (0 < sampling_rate <= 1.0):
            raise ValueError(
                "The sampling rate (`sampling_rate` = "
                f"{sampling_rate}) must be greater than 0 and "
                "less than or equal to 1."
            )
        if int(self._tot_duration * sampling_rate) < 4:
            raise ValueError(
                "`sampling_rate` is too small, less than 4 data points."
            )
        self._sampling_rate = sampling_rate
        self.sampling_times = adapt_to_sampling_rate(
            # Include extra time step for final instruction from samples:
            np.arange(self._tot_duration + 1, dtype=np.double) / 1000,
            self._sampling_rate,
            self._tot_duration + 1,
        )
        self.set_evaluation_times(evaluation_times)

        # Sets the config as well as builds the hamiltonian
        self.hamiltonian = Hamiltonian(
            self.samples_obj,
<<<<<<< HEAD
            self._device,
            self._sampling_rate,
            self._interaction,
            self._qdict,
=======
            self._qdict,
            self._device,
            self._sampling_rate,
>>>>>>> 8e43982d
            config if config else SimConfig(),
        )
        if self.samples_obj._measurement:
            self._meas_basis = self.samples_obj._measurement
        else:
            if self.basis_name in {"digital", "all"}:
                self._meas_basis = "digital"
            else:
                self._meas_basis = self.basis_name
        self.set_initial_state("all-ground")

<<<<<<< HEAD
    def show_config(self, solver_options: bool = False) -> None:
        """Shows current configuration."""
        print(self.config.__str__(solver_options))

    def reset_config(self) -> None:
        """Resets configuration to default."""
        self.set_config(SimConfig())

=======
>>>>>>> 8e43982d
    @property
    def initial_state(self) -> qutip.Qobj:
        """The initial state of the simulation.

        Args:
            state: The initial state.
                Choose between:

                - "all-ground" for all atoms in ground state
                - An ArrayLike with a shape compatible with the system
                - A Qobj object
        """
        return self._initial_state

    def set_initial_state(
        self, state: Union[str, np.ndarray, qutip.Qobj]
    ) -> None:
        """Sets the initial state of the simulation."""
        self._initial_state: qutip.Qobj
        if isinstance(state, str) and state == "all-ground":
            self._initial_state = qutip.tensor(
                [
                    self.basis["u" if self._interaction == "XY" else "g"]
                    for _ in range(self._size)
                ]
            )
        else:
            state = cast(Union[np.ndarray, qutip.Qobj], state)
            shape = state.shape[0]
            legal_shape = self.dim**self._size
            legal_dims = [[self.dim] * self._size, [1] * self._size]
            if shape != legal_shape:
                raise ValueError(
                    "Incompatible shape of initial state."
                    + f"Expected {legal_shape}, got {shape}."
                )
            self._initial_state = qutip.Qobj(state, dims=legal_dims)

    @property
    def evaluation_times(self) -> np.ndarray:
        """The times at which the results of this simulation are returned.

        Args:
            value: Choose between:

                - "Full": The times are set to be the ones used to define the
                  Hamiltonian to the solver.

                - "Minimal": The times are set to only include initial and
                  final times.

                - An ArrayLike object of times in µs if you wish to only
                  include those specific times.

                - A float to act as a sampling rate for the resulting state.
        """
        return np.array(self._eval_times_array)

    def set_evaluation_times(
        self, value: Union[str, ArrayLike, float]
    ) -> None:
        """Sets times at which the results of this simulation are returned."""
        if isinstance(value, str):
            if value == "Full":
                eval_times = np.copy(self.sampling_times)
            elif value == "Minimal":
                eval_times = np.array([])
            else:
                raise ValueError(
                    "Wrong evaluation time label. It should "
                    "be `Full`, `Minimal`, an array of times or"
                    + " a float between 0 and 1."
                )
        elif isinstance(value, float):
            if value > 1 or value <= 0:
                raise ValueError(
                    "evaluation_times float must be between 0 and 1."
                )
            indices = np.linspace(
                0,
                len(self.sampling_times) - 1,
                int(value * len(self.sampling_times)),
                dtype=int,
            )
            # Note: if `value` is very small `eval_times` is an empty list:
            eval_times = self.sampling_times[indices]
        elif isinstance(value, (list, tuple, np.ndarray)):
            if np.max(value, initial=0) > self._tot_duration / 1000:
                raise ValueError(
                    "Provided evaluation-time list extends "
                    "further than sequence duration."
                )
            if np.min(value, initial=0) < 0:
                raise ValueError(
                    "Provided evaluation-time list contains "
                    "negative values."
                )
            eval_times = np.array(value)
        else:
            raise ValueError(
                "Wrong evaluation time label. It should "
                "be `Full`, `Minimal`, an array of times or a "
                + "float between 0 and 1."
            )
        # Ensure 0 and final time are included:
        self._eval_times_array = np.union1d(
            eval_times, [0.0, self._tot_duration / 1000]
        )
        self._eval_times_instruction = value

    def get_hamiltonian(self, time: float) -> qutip.Qobj:
        r"""Get the Hamiltonian created from the sequence at a fixed time.

        Note:
            The whole Hamiltonian is divided by :math:`\hbar`, so its
            units are rad/µs.

        Args:
            time: The specific time at which we want to extract the
                Hamiltonian (in ns).

        Returns:
            A new Qobj for the Hamiltonian with coefficients
            extracted from the effective sequence (determined by
            `self.sampling_rate`) at the specified time.
        """
        if time > self._tot_duration:
            raise ValueError(
                f"Provided time (`time` = {time}) must be "
                "less than or equal to the sequence duration "
                f"({self._tot_duration})."
            )
        return self.hamiltonian(time)

    # Run Simulation Evolution using Qutip
    def run(
        self,
        progress_bar: bool = False,
        **options: Any,
    ) -> SimulationResults:
        """Simulates the sequence using QuTiP's solvers.

        Will return NoisyResults if the noise in the SimConfig requires it.
        Otherwise will return CoherentResults.

        Args:
            progress_bar: If True, the progress bar of QuTiP's
                solver will be shown. If None or False, no text appears.
            options: Used as arguments for qutip.Options(). If specified, will
                override SimConfig solver_options. If no `max_step` value is
                provided, an automatic one is calculated from the `Sequence`'s
                schedule (half of the shortest duration among pulses and
                delays).
                Refer to the QuTiP docs_ for an overview of the parameters.

                .. _docs: https://bit.ly/3il9A2u
        """
        if "max_step" not in options:
            pulse_durations = [
                slot.tf - slot.ti
                for ch_sample in self.samples_obj.samples_list
                for slot in ch_sample.slots
                if not (
                    np.all(np.isclose(ch_sample.amp[slot.ti : slot.tf], 0))
                    and np.all(np.isclose(ch_sample.det[slot.ti : slot.tf], 0))
                )
            ]
            if pulse_durations:
                options["max_step"] = 0.5 * min(pulse_durations) / 1000

        solv_ops = qutip.Options(**options)

        meas_errors: Optional[Mapping[str, float]] = None
        if "SPAM" in self.config.noise:
            meas_errors = {
                k: self.config.spam_dict[k]
                for k in ("epsilon", "epsilon_prime")
            }
            if self.config.eta > 0 and self.initial_state != qutip.tensor(
                [self.basis["g"] for _ in range(self._size)]
            ):
                raise NotImplementedError(
                    "Can't combine state preparation errors with an initial "
                    "state different from the ground."
                )

        def _run_solver() -> CoherentResults:
            """Returns CoherentResults: Object containing evolution results."""
            # Decide if progress bar will be fed to QuTiP solver
            p_bar: Optional[bool]
            if progress_bar is True:
                p_bar = True
            elif (progress_bar is False) or (progress_bar is None):
                p_bar = None
            else:
                raise ValueError("`progress_bar` must be a bool.")

            if (
                "dephasing" in self.config.noise
                or "depolarizing" in self.config.noise
                or "eff_noise" in self.config.noise
            ):
                result = qutip.mesolve(
                    self._hamiltonian,
                    self.initial_state,
                    self._eval_times_array,
                    self._collapse_ops,
                    progress_bar=p_bar,
                    options=solv_ops,
                )
            else:
                result = qutip.sesolve(
                    self._hamiltonian,
                    self.initial_state,
                    self._eval_times_array,
                    progress_bar=p_bar,
                    options=solv_ops,
                )
            results = [
                QutipResult(
                    tuple(self._qdict),
                    self._meas_basis,
                    state,
                    self._meas_basis == self.basis_name,
                )
                for state in result.states
            ]
            return CoherentResults(
                results,
                self._size,
                self.basis_name,
                self._eval_times_array,
                self._meas_basis,
                meas_errors,
            )

        # Check if noises ask for averaging over multiple runs:
        if set(self.config.noise).issubset(
            {"dephasing", "SPAM", "depolarizing", "eff_noise"}
        ):
            # If there is "SPAM", the preparation errors must be zero
            if "SPAM" not in self.config.noise or self.config.eta == 0:
                return _run_solver()

            else:
                # Stores the different initial configurations and frequency
                initial_configs = Counter(
                    "".join(
                        (
                            np.random.uniform(size=len(self._qid_index))
                            < self.config.eta
                        )
                        .astype(int)
                        .astype(str)  # Turns bool->int->str
                    )
                    for _ in range(self.config.runs)
                ).most_common()
                loop_runs = len(initial_configs)
                update_ham = False
        else:
            loop_runs = self.config.runs
            update_ham = True

        # Will return NoisyResults
        time_indices = range(len(self._eval_times_array))
        total_count = np.array([Counter() for _ in time_indices])
        # We run the system multiple times
        for i in range(loop_runs):
            if not update_ham:
                initial_state, reps = initial_configs[i]
                # We load the initial state manually
                self._bad_atoms = dict(
                    zip(
                        self._qid_index,
                        np.array(list(initial_state)).astype(bool),
                    )
                )
            else:
                reps = 1
            # At each run, new random noise: new Hamiltonian
            self.hamiltonian.generate_hamiltonian(update=update_ham)
            # Get CoherentResults instance from sequence with added noise:
            cleanres_noisyseq = _run_solver()
            # Extract statistics at eval time:
            total_count += np.array(
                [
                    cleanres_noisyseq.sample_state(
                        t, n_samples=self.config.samples_per_run * reps
                    )
                    for t in self._eval_times_array
                ]
            )
        n_measures = self.config.runs * self.config.samples_per_run
        results = [
            SampledResult(tuple(self._qdict), self._meas_basis, total_count[t])
            for t in time_indices
        ]
        return NoisyResults(
            results,
            self._size,
            self.basis_name,
            self._eval_times_array,
            n_measures,
        )

    def draw(
        self,
        draw_phase_area: bool = False,
        draw_phase_shifts: bool = False,
        draw_phase_curve: bool = False,
        fig_name: str | None = None,
        kwargs_savefig: dict = {},
    ) -> None:
        """Draws the samples of a sequence of operations used for simulation.

        Args:
            draw_phase_area: Whether phase and area values need
                to be shown as text on the plot, defaults to False.
            draw_phase_shifts: Whether phase shift and reference
                information should be added to the plot, defaults to False.
            draw_phase_curve: Draws the changes in phase in its own curve
                (ignored if the phase doesn't change throughout the channel).
            fig_name: The name on which to save the figure.
                If None the figure will not be saved.
            kwargs_savefig: Keywords arguments for
                ``matplotlib.pyplot.savefig``. Not applicable if `fig_name`
                is ``None``.

        See Also:
            Sequence.draw(): Draws the sequence in its current state.
        """
        draw_samples(
            self.samples_obj,
            self._register,
            self._sampling_rate,
            draw_phase_area=draw_phase_area,
            draw_phase_shifts=draw_phase_shifts,
            draw_phase_curve=draw_phase_curve,
        )
        if fig_name is not None:
            plt.savefig(fig_name, **kwargs_savefig)
        plt.show()

    @classmethod
    def from_sequence(
        cls,
        sequence: Sequence,
        sampling_rate: float = 1.0,
        config: Optional[SimConfig] = None,
        evaluation_times: Union[float, str, ArrayLike] = "Full",
        with_modulation: bool = False,
    ) -> QutipEmulator:
        r"""Simulation of a pulse sequence using QuTiP.

        Args:
            sequence: An instance of a Pulser Sequence that we
                want to simulate.
            sampling_rate: The fraction of samples that we wish to
                extract from the pulse sequence to simulate. Has to be a
                value between 0.05 and 1.0.
            config: Configuration to be used for this simulation.
            evaluation_times: Choose between:

                - "Full": The times are set to be the ones used to define the
                  Hamiltonian to the solver.

                - "Minimal": The times are set to only include initial and
                  final times.

                - An ArrayLike object of times in µs if you wish to only
                  include those specific times.

                - A float to act as a sampling rate for the resulting state.
            with_modulation: Whether to simulate the sequence with the
                programmed input or the expected output.
        """
        if not isinstance(sequence, Sequence):
            raise TypeError(
                "The provided sequence has to be a valid "
                "pulser.Sequence instance."
            )
        if sequence.is_parametrized() or sequence.is_register_mappable():
            raise ValueError(
                "The provided sequence needs to be built to be simulated. Call"
                " `Sequence.build()` with the necessary parameters."
            )
        if not sequence._schedule:
            raise ValueError("The provided sequence has no declared channels.")
        if all(
            sequence._schedule[x][-1].tf == 0
            for x in sequence.declared_channels
        ):
            raise ValueError(
                "No instructions given for the channels in the sequence."
            )
        if with_modulation and sequence._slm_mask_targets:
            raise NotImplementedError(
                "Simulation of sequences combining an SLM mask and output "
                "modulation is not supported."
            )
        return cls(
            sampler.sample(
                sequence,
                modulation=with_modulation,
                extended_duration=sequence.get_duration(
                    include_fall_time=with_modulation
                ),
            ),
            sequence.register,
            sequence.device,
            sampling_rate,
            config,
            evaluation_times,
        )

    def __getattr__(self, name: str) -> Any:
        return getattr(self.hamiltonian, name)


class Simulation:
    r"""Simulation of a pulse sequence using QuTiP.

    Warning:
        This class is deprecated in favour of ``QutipEmulator.from_sequence``.

    Args:
        sequence: An instance of a Pulser Sequence that we
            want to simulate.
        sampling_rate: The fraction of samples that we wish to
            extract from the pulse sequence to simulate. Has to be a
            value between 0.05 and 1.0.
        config: Configuration to be used for this simulation.
        evaluation_times: Choose between:

            - "Full": The times are set to be the ones used to define the
              Hamiltonian to the solver.

            - "Minimal": The times are set to only include initial and final
              times.

            - An ArrayLike object of times in µs if you wish to only include
              those specific times.

            - A float to act as a sampling rate for the resulting state.
        with_modulation: Whether to simulated the sequence with the programmed
            input or the expected output.
    """

    def __init__(
        self,
        sequence: Sequence,
        sampling_rate: float = 1.0,
        config: Optional[SimConfig] = None,
        evaluation_times: Union[float, str, ArrayLike] = "Full",
        with_modulation: bool = False,
    ) -> None:
        """Instantiates a Simulation object."""
        with warnings.catch_warnings():
            warnings.simplefilter("always")
            warnings.warn(
                DeprecationWarning(
                    "The `Simulation` class is deprecated,"
                    " use `QutipEmulator.from_sequence` instead."
                )
            )
        self._seq = sequence
        self._modulated = with_modulation
        self._emulator = QutipEmulator.from_sequence(
            self._seq, sampling_rate, config, evaluation_times, self._modulated
        )

    @property
    def evaluation_times(self) -> np.ndarray:
        """The times at which the results of this simulation are returned.

        Args:
            value: Choose between:

                - "Full": The times are set to be the ones used to define the
                  Hamiltonian to the solver.

                - "Minimal": The times are set to only include initial and
                  final times.

                - An ArrayLike object of times in µs if you wish to only
                  include those specific times.

                - A float to act as a sampling rate for the resulting state.
        """
        return self._emulator.evaluation_times

    @evaluation_times.setter
    def evaluation_times(self, value: Union[str, ArrayLike, float]) -> None:
        """Sets times at which the results of this simulation are returned."""
        with warnings.catch_warnings():
            warnings.simplefilter("always")
            warnings.warn(
                DeprecationWarning(
                    "Setting `evaluation_times` is deprecated,"
                    " use `set_evaluation_times` instead."
                )
            )
        self._emulator.set_evaluation_times(value)

    @property
    def initial_state(self) -> qutip.Qobj:
        """The initial state of the simulation.

        Args:
            state: The initial state.
                Choose between:

                - "all-ground" for all atoms in ground state
                - An ArrayLike with a shape compatible with the system
                - A Qobj object
        """
        return self._emulator.initial_state

    @initial_state.setter
    def initial_state(self, value: Union[str, np.ndarray, qutip.Qobj]) -> None:
        """Sets the initial state of the simulation."""
        with warnings.catch_warnings():
            warnings.simplefilter("always")
            warnings.warn(
                DeprecationWarning(
                    "Setting `initial_state` is deprecated,"
                    " use `set_initial_state` instead."
                )
            )
        self._emulator.set_initial_state(value)

    def draw(
        self,
        draw_phase_area: bool = False,
        draw_interp_pts: bool = False,
        draw_phase_shifts: bool = False,
        draw_phase_curve: bool = False,
        fig_name: str | None = None,
        kwargs_savefig: dict = {},
    ) -> None:
        """Draws the input sequence and the one used by the solver.

        Args:
            draw_phase_area: Whether phase and area values need
                to be shown as text on the plot, defaults to False.
            draw_interp_pts: When the sequence has pulses with waveforms
                of type InterpolatedWaveform, draws the points of interpolation
                on top of the respective waveforms (defaults to False). Can't
                be used if the sequence is modulated.
            draw_phase_shifts: Whether phase shift and reference
                information should be added to the plot, defaults to False.
            draw_phase_curve: Draws the changes in phase in its own curve
                (ignored if the phase doesn't change throughout the channel).
            fig_name: The name on which to save the figure.
                If None the figure will not be saved.
            kwargs_savefig: Keywords arguments for
                ``matplotlib.pyplot.savefig``. Not applicable if `fig_name`
                is ``None``.

        See Also:
            Sequence.draw(): Draws the sequence in its current state.
        """
        if draw_interp_pts and self._modulated:
            raise ValueError(
                "Can't draw the interpolation points when the sequence is "
                "modulated; `draw_interp_pts` must be `False`."
            )
        draw_sequence(
            self._seq,
            self._emulator._sampling_rate,
            draw_input=not self._modulated,
            draw_modulation=self._modulated,
            draw_phase_area=draw_phase_area,
            draw_interp_pts=draw_interp_pts,
            draw_phase_shifts=draw_phase_shifts,
            draw_phase_curve=draw_phase_curve,
        )
        if fig_name is not None:
            plt.savefig(fig_name, **kwargs_savefig)
        plt.show()

    def __getattr__(self, name: str) -> Any:
        return getattr(self._emulator, name)<|MERGE_RESOLUTION|>--- conflicted
+++ resolved
@@ -164,16 +164,9 @@
         # Sets the config as well as builds the hamiltonian
         self.hamiltonian = Hamiltonian(
             self.samples_obj,
-<<<<<<< HEAD
-            self._device,
-            self._sampling_rate,
-            self._interaction,
-            self._qdict,
-=======
             self._qdict,
             self._device,
             self._sampling_rate,
->>>>>>> 8e43982d
             config if config else SimConfig(),
         )
         if self.samples_obj._measurement:
@@ -185,17 +178,6 @@
                 self._meas_basis = self.basis_name
         self.set_initial_state("all-ground")
 
-<<<<<<< HEAD
-    def show_config(self, solver_options: bool = False) -> None:
-        """Shows current configuration."""
-        print(self.config.__str__(solver_options))
-
-    def reset_config(self) -> None:
-        """Resets configuration to default."""
-        self.set_config(SimConfig())
-
-=======
->>>>>>> 8e43982d
     @property
     def initial_state(self) -> qutip.Qobj:
         """The initial state of the simulation.
