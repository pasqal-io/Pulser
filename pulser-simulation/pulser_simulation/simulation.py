# Copyright 2020 Pulser Development Team
#
# Licensed under the Apache License, Version 2.0 (the "License");
# you may not use this file except in compliance with the License.
# You may obtain a copy of the License at
#
#    http://www.apache.org/licenses/LICENSE-2.0
#
# Unless required by applicable law or agreed to in writing, software
# distributed under the License is distributed on an "AS IS" BASIS,
# WITHOUT WARRANTIES OR CONDITIONS OF ANY KIND, either express or implied.
# See the License for the specific language governing permissions and
# limitations under the License.
"""Defines the QutipEmulator, used to simulate a Sequence or its samples."""

from __future__ import annotations

import warnings
from collections import Counter
from collections.abc import Iterator
<<<<<<< HEAD
from dataclasses import asdict
from functools import cached_property
=======
from dataclasses import asdict, replace
from functools import lru_cache
>>>>>>> c1001508
from typing import Any, Optional, Union, cast

import matplotlib.pyplot as plt
import numpy as np
import qutip
from numpy.typing import ArrayLike

import pulser.sampler as sampler
from pulser import Sequence
from pulser._hamiltonian_data import (
    HamiltonianData,
    has_shot_to_shot_except_spam,
)
from pulser.channels.base_channel import States
from pulser.devices._device_datacls import BaseDevice
from pulser.noise_model import NoiseModel
from pulser.register.base_register import BaseRegister
from pulser.result import SampledResult
from pulser.sampler.samples import ChannelSamples, SequenceSamples
from pulser.sequence._seq_drawer import draw_samples
from pulser_simulation.hamiltonian import Hamiltonian
from pulser_simulation.qutip_result import QutipResult
from pulser_simulation.simconfig import SimConfig
from pulser_simulation.simresults import (
    CoherentResults,
    NoisyResults,
    SimulationResults,
)


class QutipEmulator:
    r"""Emulator of a pulse sequence using QuTiP.

    Args:
        sampled_seq: A pulse sequence samples used in the emulation.
        register: The register associating coordinates to the qubits targeted
            by the pulses within the samples.
        device: The device specifications used in the emulation. Register and
            samples have to satisfy its constraints.
        sampling_rate: The fraction of samples that we wish to extract from
            the samples to simulate. Has to be a value between 0.05 and 1.0.
        config: Configuration to be used for this simulation. *Deprecated
            since v1.6, please use ``noise_model`` instead.*
        evaluation_times: Choose between:

            - "Full": The times are set to be the ones used to define the
              Hamiltonian to the solver.

            - "Minimal": The times are set to only include initial and final
              times.

            - An ArrayLike object of times in µs if you wish to only include
              those specific times.

            - A float to act as a sampling rate for the resulting state.
        noise_model: The noise model for the simulation. Replaces and should
            be preferred over 'config'.
    """

    def __init__(
        self,
        sampled_seq: SequenceSamples,
        register: BaseRegister,
        device: BaseDevice,
        sampling_rate: float = 1.0,
        config: Optional[SimConfig] = None,
        evaluation_times: Union[float, str, ArrayLike] = "Full",
        noise_model: NoiseModel | None = None,
    ) -> None:
        """Instantiates a QutipEmulator object."""
        # Initializing the samples obj
        if not isinstance(sampled_seq, SequenceSamples):
            raise TypeError(
                "The provided sequence has to be a valid "
                "SequenceSamples instance."
            )
        if sampled_seq.max_duration == 0:
            raise ValueError("SequenceSamples is empty.")
        # Check compatibility of register and device
        self._sampling_rate = sampling_rate
        device.validate_register(register)
        self._device = device
        self._register = register
        # Check compatibility of samples and device:
        if sampled_seq._slm_mask.end > 0 and not device.supports_slm_mask:
            raise ValueError(
                "Samples use SLM mask but device does not have one."
            )
        if not sampled_seq.used_bases <= device.supported_bases:
            raise ValueError(
                "Bases used in samples should be supported by device."
            )
        # Check compatibility of masked samples and register
        if not sampled_seq._slm_mask.targets <= set(register.qubit_ids):
            raise ValueError(
                "The ids of qubits targeted in SLM mask"
                " should be defined in register."
            )

        self._tot_duration = sampled_seq.max_duration
        self.samples_obj = sampled_seq.extend_duration(self._tot_duration + 1)

        # Testing sampling
        if not (0 < sampling_rate <= 1.0):
            raise ValueError(
                "The sampling rate (`sampling_rate` = "
                f"{sampling_rate}) must be greater than 0 and "
                "less than or equal to 1."
            )
        if int(self._tot_duration * sampling_rate) < 4:
            raise ValueError(
                "`sampling_rate` is too small, less than 4 data points."
            )

        if noise_model is not None and config is not None:
            raise ValueError(
                "'noise_model' and 'config' cannot both be provided to "
                "'QutipEmulator'. Please provide just a 'noise_model'."
            )
        if config is not None:
            with warnings.catch_warnings():
                warnings.simplefilter("once")
                warnings.warn(
                    "Supplying a 'SimConfig' to QutipEmulator has been "
                    "deprecated. Please instantiate with a 'NoiseModel' "
                    "instead.",
                    DeprecationWarning,
                    stacklevel=2,
                )
            noise_model = config.to_noise_model()

        self._hamiltonian_data = HamiltonianData(
            self.samples_obj,
            self._register,
            self._device,
            noise_model or NoiseModel(),
        )
        # I don't like this, since the iterator is lost, but I don't
        # want to write logic to store and invalidate the iterator either
        # (e.g. if doing run multiple times).
        self._current_hamiltonian = next(self._hamiltonians)[0]
        # Initializing evaluation times
        self._eval_times_array: np.ndarray
        self.set_evaluation_times(evaluation_times)

        if self.samples_obj._measurement:
            self._meas_basis = self.samples_obj._measurement
        else:
            if "all" in self.basis_name:
                self._meas_basis = "digital"
            else:
                self._meas_basis = self.basis_name.replace("_with_error", "")
        self.set_initial_state("all-ground")

    @property
    def _noiseless_hamiltonian(self) -> Hamiltonian:
<<<<<<< HEAD
        noiseless_data = HamiltonianData(
            self.samples_obj,
            self._register,
            self._device,
            NoiseModel(),
=======
        return self._get_noiseless_hamiltonian(False)

    @lru_cache(maxsize=2)
    def _get_noiseless_hamiltonian(self, leakage: bool) -> Hamiltonian:
        """Get the noiseless Hamiltonian.

        Args:
            leakage: whether to include the leakage state in the basis.
        """
        if leakage:
            eff_rate = (0.0,)
            eff_ops = (np.zeros((3, 3)),)
            noise = NoiseModel(
                eff_noise_opers=eff_ops,  # feed zero op because needed
                eff_noise_rates=eff_rate,
                with_leakage=leakage,
            )
        else:
            noise = NoiseModel()
        return Hamiltonian(
            self.samples_obj,
            self._register,
            self._hamiltonian.data._device,
            self._sampling_rate,
            noise,
>>>>>>> c1001508
        )
        return Hamiltonian(
            noiseless_data.samples,
            noiseless_data.noise_trajectories[0][0],
            noiseless_data.basis_data,
            noiseless_data.lindblad_data,
            self._sampling_rate,
        )

    @property
    def _hamiltonians(self) -> Iterator[tuple[Hamiltonian, int]]:
        for traj, noisy_samples, n in self._hamiltonian_data.noisy_samples:
            yield Hamiltonian(
                noisy_samples,
                traj,
                self._hamiltonian_data.basis_data,
                self._hamiltonian_data.lindblad_data,
                self._sampling_rate,
            ), n

    @property
    def sampling_times(self) -> np.ndarray:
        """The times at which hamiltonian is sampled."""
        return self._noiseless_hamiltonian.sampling_times

    @property
    def dim(self) -> int:
        """The dimension of the basis."""
        return self._hamiltonian_data.basis_data.dim

    @property
    def basis_name(self) -> str:
        """The name of the basis."""
        return self._hamiltonian_data.basis_data.basis_name

    @property
    def basis(self) -> dict[States, Any]:
        """The basis in which result is expressed."""
        return self._current_hamiltonian.basis

    @property
    def noise_model(self) -> NoiseModel:
        """The current NoiseModel being used."""
        return self._hamiltonian_data.noise_model

    @property
    def config(self) -> SimConfig:
        """The current configuration, as a SimConfig instance."""
        return SimConfig.from_noise_model(self._hamiltonian_data.noise_model)

    @property
    def total_duration_ns(self) -> int:
        """The total duration of the sequence, in ns."""
        return self._tot_duration

    def set_config(self, cfg: SimConfig) -> None:
        """Sets current config to cfg and updates simulation parameters.

        Warning:
            This method has been deprecated since v1.6.
            Please prefer instantiating a new ``QutipEmulator`` with a custom
            ``noise_model`` instead.

        Args:
            cfg: New configuration.
        """
        warnings.warn(
            "Supplying a 'SimConfig' to QutipEmulator has been deprecated."
            " Please instantiate with a 'NoiseModel' instead.",
            DeprecationWarning,
            stacklevel=2,
        )
        if not isinstance(cfg, SimConfig):
            raise ValueError(f"Object {cfg} is not a valid `SimConfig`.")
        not_supported = (
            set(cfg.noise)
            - cfg.supported_noises[
                self._hamiltonian_data.basis_data.interaction_type
            ]
        )
        if not_supported:
            v = self._hamiltonian_data.basis_data.interaction_type
            raise NotImplementedError(
                f"Interaction mode '{v}' "
                "does not support simulation of noise types:"
                f"{', '.join(not_supported)}."
            )
        former_dim = self.dim
        former_basis = self.basis
        self._hamiltonian_data = HamiltonianData(
            self.samples_obj,
            self._register,
            self._device,
            cfg.to_noise_model(),
        )
        self._current_hamiltonian = next(self._hamiltonians)[0]
        if self.dim == former_dim:
            self.set_initial_state(self._initial_state)
            return
        if self._initial_state != qutip.tensor(
            [
                former_basis[
                    (
                        "u"
                        if self._hamiltonian_data.basis_data.interaction_type
                        == "XY"
                        else "g"
                    )
                ]
                for _ in range(self._hamiltonian_data.nbqudits)
            ]
        ):
            warnings.warn(
                "Current initial state's dimension does not match new"
                " dimensions. Setting it to 'all-ground'."
            )
        self.set_initial_state("all-ground")

    def add_config(self, config: SimConfig) -> None:
        """Updates the current configuration with parameters of another one.

        Warning:
            This method has been deprecated since v1.6.
            Please prefer instantiating a new ``QutipEmulator`` with a custom
            ``noise_model`` instead.

        Mostly useful when dealing with multiple noise types in different
        configurations and wanting to merge these configurations together.
        Adds simulation parameters to noises that weren't available in the
        former SimConfig. Noises specified in both SimConfigs will keep
        former noise parameters.

        Args:
            config: SimConfig to retrieve parameters from.
        """
        warnings.warn(
            "Supplying a 'SimConfig' to QutipEmulator has been deprecated."
            " Please instantiate with a 'NoiseModel' instead.",
            DeprecationWarning,
            stacklevel=2,
        )
        if not isinstance(config, SimConfig):
            raise ValueError(f"Object {config} is not a valid `SimConfig`")

        not_supported = (
            set(config.noise)
            - config.supported_noises[
                self._hamiltonian_data.basis_data.interaction_type
            ]
        )
        if not_supported:
            v = self._hamiltonian_data.basis_data.interaction_type
            raise NotImplementedError(
                f"Interaction mode '{v}' "
                "does not support simulation of noise types: "
                f"{', '.join(not_supported)}."
            )
        noise_model = config.to_noise_model()
        old_noise_set = set(self._hamiltonian_data.noise_model.noise_types)
        new_noise_set = old_noise_set.union(noise_model.noise_types)
        diff_noise_set = new_noise_set - old_noise_set
        # Create temporary param_dict to add noise parameters:
        param_dict: dict[str, Any] = asdict(self._hamiltonian_data.noise_model)
        relevant_params = NoiseModel._find_relevant_params(
            diff_noise_set,
            noise_model.state_prep_error,
            noise_model.amp_sigma,
            noise_model.laser_waist,
        )
        for param in relevant_params:
            param_dict[param] = getattr(noise_model, param)
        # set config with the new parameters:
        param_dict.pop("noise_types")
        self.set_config(SimConfig.from_noise_model(NoiseModel(**param_dict)))

    def show_config(self, solver_options: bool = False) -> None:
        """Shows current configuration."""
        print(self.config.__str__(solver_options))

    def reset_config(self) -> None:
        """Resets configuration to default."""
        self.set_config(SimConfig())

    @property
    def initial_state(self) -> qutip.Qobj:
        """The initial state of the simulation."""
        return self._initial_state

    def set_initial_state(
        self, state: Union[str, np.ndarray, qutip.Qobj]
    ) -> None:
        """Sets the initial state of the simulation.

        Args:
            state: The initial state.
                Choose between:

                - "all-ground" for all atoms in ground state
                - An ArrayLike with a shape compatible with the system
                - A Qobj object
        """
        self._initial_state: qutip.Qobj
        if isinstance(state, str) and state == "all-ground":
            v = self._hamiltonian_data.basis_data.interaction_type
            self._initial_state = qutip.tensor(
                [
                    self.basis[("u" if v == "XY" else "g")]
                    for _ in range(self._hamiltonian_data.nbqudits)
                ]
            )
        else:
            state = cast(Union[np.ndarray, qutip.Qobj], state)
            shape = state.shape[0]
            legal_shape = (
                self._hamiltonian_data.basis_data.dim
                ** self._hamiltonian_data.nbqudits
            )
            legal_dims = [
                [self._hamiltonian_data.basis_data.dim]
                * self._hamiltonian_data.nbqudits,
                [1] * self._hamiltonian_data.nbqudits,
            ]
            if shape != legal_shape:
                raise ValueError(
                    "Incompatible shape of initial state."
                    + f"Expected {legal_shape}, got {shape}."
                )
            self._initial_state = (
                qutip.Qobj(state, dims=legal_dims).unit().to("CSR")
            )

    @property
    def evaluation_times(self) -> np.ndarray:
        """The times at which the results of this simulation are returned."""
        return np.array(self._eval_times_array)

    def set_evaluation_times(
        self, value: Union[str, ArrayLike, float]
    ) -> None:
        """Sets times at which the results of this simulation are returned.

        Args:
            value: Choose between:

                - "Full": The times are set to be the ones used to define the
                  Hamiltonian to the solver.

                - "Minimal": The times are set to only include initial and
                  final times.

                - An ArrayLike object of times in µs if you wish to only
                  include those specific times.

                - A float to act as a sampling rate for the resulting state.
        """
        if isinstance(value, str):
            if value == "Full":
                eval_times = np.copy(
                    self._noiseless_hamiltonian.sampling_times
                )
            elif value == "Minimal":
                eval_times = np.array([])
            else:
                raise ValueError(
                    "Wrong evaluation time label. It should "
                    "be `Full`, `Minimal`, an array of times or"
                    + " a float between 0 and 1."
                )
        elif isinstance(value, float):
            if value > 1 or value <= 0:
                raise ValueError(
                    "evaluation_times float must be between 0 and 1."
                )
            indices = np.linspace(
                0,
                len(self._noiseless_hamiltonian.sampling_times) - 1,
                int(value * len(self._noiseless_hamiltonian.sampling_times)),
                dtype=int,
            )
            # Note: if `value` is very small `eval_times` is an empty list:
            eval_times = self._noiseless_hamiltonian.sampling_times[indices]
        elif isinstance(value, (list, tuple, np.ndarray)):
            if np.max(value, initial=0) > self._tot_duration * 1e-3:
                raise ValueError(
                    "Provided evaluation-time list extends "
                    "further than sequence duration."
                )
            if np.min(value, initial=0) < 0:
                raise ValueError(
                    "Provided evaluation-time list contains "
                    "negative values."
                )
            eval_times = np.array(value)
        else:
            raise ValueError(
                "Wrong evaluation time label. It should "
                "be `Full`, `Minimal`, an array of times or a "
                + "float between 0 and 1."
            )
        # Ensure 0 and final time are included:
        self._eval_times_array = np.union1d(
            eval_times, [0.0, self._tot_duration * 1e-3]
        )
        self._eval_times_instruction = value

    def build_operator(self, operations: Union[list, tuple]) -> qutip.Qobj:
        """Creates an operator with non-trivial actions on some qubits.

        Takes as argument a list of tuples ``[(operator_1, qubits_1),
        (operator_2, qubits_2)...]``. Returns the operator given by the tensor
        product of {``operator_i`` applied on ``qubits_i``} and Id on the rest.
        ``(operator, 'global')`` returns the sum for all ``j`` of operator
        applied at ``qubit_j`` and identity elsewhere.

        Example for 4 qubits: ``[(Z, [1, 2]), (Y, [3])]`` returns `ZZYI`
        and ``[(X, 'global')]`` returns `XIII + IXII + IIXI + IIIX`

        Args:
            operations: List of tuples `(operator, qubits)`.
                `operator` can be a ``qutip.Quobj`` or a string key for
                ``self.op_matrix``. `qubits` is the list on which operator
                will be applied. The qubits can be passed as their
                index or their label in the register.

        Returns:
            The final operator.
        """
        return self._current_hamiltonian.build_operator(operations)

    def get_hamiltonian(
        self, time: float, noiseless: bool = False
    ) -> qutip.Qobj:
        r"""Get the Hamiltonian created from the sequence at a fixed time.

        Note:
            The whole Hamiltonian is divided by :math:`\hbar`, so its
            units are rad/µs.

        Args:
            time: The specific time at which we want to extract the
                Hamiltonian (in ns).
            noiseless: If True, returns the Hamiltonian without noise.

        Returns:
            A new Qobj for the Hamiltonian with coefficients
            extracted from the effective sequence (determined by
            `self.sampling_rate`) at the specified time.
        """
        if time > self._tot_duration:
            raise ValueError(
                f"Provided time (`time` = {time}) must be "
                "less than or equal to the sequence duration "
                f"({self._tot_duration})."
            )
        if time < 0:
            raise ValueError(
                f"Provided time (`time` = {time}) must be "
                "greater than or equal to 0."
            )

        if noiseless:
            return self._noiseless_hamiltonian._hamiltonian(time / 1000)

        return self._current_hamiltonian._hamiltonian(
            time / 1000
        )  # Creates new Qutip.Qobj

    @staticmethod
    def _get_min_variation(ch_sample: ChannelSamples) -> int:
        """Compute minimum variations of samples.

        This is used as default value for the max_step option.
        """
        end_point = ch_sample.duration - 1
        min_variations: list[int] = []
        for sample in (
            ch_sample.amp.as_array(detach=True),
            ch_sample.det.as_array(detach=True),
        ):
            min_variations.append(
                int(
                    np.min(
                        np.diff(
                            np.nonzero(np.diff(sample)),
                            prepend=-1,
                            append=end_point,
                        )
                    )
                )
            )

        return min(min_variations)

    def _run_solver(
        self,
        hamiltonian: Hamiltonian,
        progress_bar: bool = False,
        **options: Any,
    ) -> CoherentResults:
        """Returns CoherentResults: Object containing evolution results."""
        # Decide if progress bar will be fed to QuTiP solver
        p_bar: Optional[bool]
        if progress_bar is True:
            p_bar = True
        elif (progress_bar is False) or (progress_bar is None):
            p_bar = None
        else:
            raise ValueError("`progress_bar` must be a bool.")

        if (
            # TODO: Check that the relevant dephasing parameter is > 0.
            "dephasing" in self.noise_model.noise_types
            or "relaxation" in self.noise_model.noise_types
            or "depolarizing" in self.noise_model.noise_types
            or "eff_noise" in self.noise_model.noise_types
        ):
            result = qutip.mesolve(
                hamiltonian._hamiltonian,
                self.initial_state,
                self._eval_times_array,
                hamiltonian._collapse_ops,
                options=dict(
                    progress_bar=p_bar, normalize_output=False, **options
                ),
            )
        else:
            result = qutip.sesolve(
                hamiltonian._hamiltonian,
                self.initial_state,
                self._eval_times_array,
                options=dict(
                    progress_bar=p_bar, normalize_output=False, **options
                ),
            )
        results = [
            QutipResult(
                tuple(self._hamiltonian_data.register.qubits),
                self._meas_basis,
                state,
                self._meas_basis in self.basis_name,
                evaluation_time=t / self._tot_duration * 1e3,
            )
            for state, t in zip(result.states, self._eval_times_array)
        ]

        meas_errors = (
            {
                "epsilon": self.noise_model.p_false_pos,
                "epsilon_prime": self.noise_model.p_false_neg,
            }
            if "SPAM" in self.noise_model.noise_types
            else None
        )

        return CoherentResults(
            results,
            self._hamiltonian_data.nbqudits,
            self.basis_name,
            self._eval_times_array,
            self._meas_basis,
            meas_errors,
        )

    def _validate_options(self, options: Any) -> None:
        options.setdefault(
            "max_step",
            min(
                self._get_min_variation(ch_sample)
                for ch_sample in self.samples_obj.samples_list
            )
            / 1000,
        )

        options.setdefault(
            "nsteps", max(1000, self._tot_duration // options["max_step"])
        )

        if "SPAM" in self.noise_model.noise_types:
            v = self._hamiltonian_data.basis_data.interaction_type
            if (
                self.noise_model.state_prep_error > 0
                and self.initial_state
                != qutip.tensor(
                    [
                        self.basis[("u" if v == "XY" else "g")]
                        for _ in range(self._hamiltonian_data.nbqudits)
                    ]
                )
            ):
                raise NotImplementedError(
                    "Can't combine state preparation errors with an initial "
                    "state different from the ground."
                )

    # Run Simulation Evolution using Qutip
    def run(
        self,
        progress_bar: bool = False,
        **options: Any,
    ) -> SimulationResults:
        """Simulates the sequence using QuTiP's solvers.

        Will return NoisyResults if the noise in the SimConfig requires it.
        Otherwise will return CoherentResults.

        Args:
            progress_bar: If True, the progress bar of QuTiP's
                solver will be shown. If None or False, no text appears.
            options: Given directly to the Qutip Solver. If specified, will
                override SimConfig solver_options. If no `max_step` value is
                provided, an automatic one is calculated from the `Sequence`'s
                schedule (half of the shortest duration among pulses and
                delays).
                Refer to the QuTiP docs_ for an overview of the parameters.

                .. _docs: https://bit.ly/3il9A2u
        """
        self._validate_options(options)

        if (
            "SPAM" not in self.noise_model.noise_types
            or self.noise_model.state_prep_error == 0
        ) and not has_shot_to_shot_except_spam(self.noise_model):
            # A single run is needed, regardless of self.config.runs
            return self._run_solver(
                self._current_hamiltonian, progress_bar, **options
            )

        # Will return NoisyResults
        total_count = np.array([Counter() for _ in self._eval_times_array])

        for cleanres_noisyseq, reps in self._noisy_runs(
            progress_bar=progress_bar, **options
        ):
            total_count += np.array(
                [
                    cleanres_noisyseq.sample_state(
                        t,
                        n_samples=self.noise_model.samples_per_run * reps,
                    )
                    for t in self._eval_times_array
                ]
            )

        n_measures = (
            cast(int, self.noise_model.runs) * self.noise_model.samples_per_run
        )
        results = [
            SampledResult(
                tuple(self._hamiltonian_data.register.qubits),
                self._meas_basis,
                total_count[ind],
                evaluation_time=t / self._tot_duration * 1e3,
            )
            for ind, t in enumerate(self._eval_times_array)
        ]
        return NoisyResults(
            results,
            self._hamiltonian_data.nbqudits,
            self.basis_name,
            self._eval_times_array,
            n_measures,
        )

    def _noisy_runs(
        self, progress_bar: bool, **options: Any
    ) -> Iterator[tuple[SimulationResults, int]]:
        for ham, reps in self._hamiltonians:
            self._current_hamiltonian = ham
            # Yield CoherentResults instance from sequence with added noise:
            yield self._run_solver(ham, progress_bar, **options), reps

    def draw(
        self,
        draw_phase_area: bool = False,
        draw_phase_shifts: bool = False,
        draw_phase_curve: bool = False,
        fig_name: str | None = None,
        kwargs_savefig: dict = {},
    ) -> None:
        """Draws the samples of a sequence of operations used for simulation.

        Args:
            draw_phase_area: Whether phase and area values need
                to be shown as text on the plot, defaults to False.
            draw_phase_shifts: Whether phase shift and reference
                information should be added to the plot, defaults to False.
            draw_phase_curve: Draws the changes in phase in its own curve
                (ignored if the phase doesn't change throughout the channel).
            fig_name: The name on which to save the figure.
                If None the figure will not be saved.
            kwargs_savefig: Keywords arguments for
                ``matplotlib.pyplot.savefig``. Not applicable if `fig_name`
                is ``None``.

        See Also:
            Sequence.draw(): Draws the sequence in its current state.
        """
        draw_samples(
            self.samples_obj,
            self._register,
            self._sampling_rate,
            draw_phase_area=draw_phase_area,
            draw_phase_shifts=draw_phase_shifts,
            draw_phase_curve=draw_phase_curve,
        )
        if fig_name is not None:
            plt.savefig(fig_name, **kwargs_savefig)
        plt.show()

    @classmethod
    def from_sequence(
        cls,
        sequence: Sequence,
        sampling_rate: float = 1.0,
        config: Optional[SimConfig] = None,
        evaluation_times: Union[float, str, ArrayLike] = "Full",
        with_modulation: bool = False,
        noise_model: NoiseModel | None = None,
    ) -> QutipEmulator:
        r"""Simulation of a pulse sequence using QuTiP.

        Args:
            sequence: An instance of a Pulser Sequence that we
                want to simulate.
            sampling_rate: The fraction of samples that we wish to
                extract from the pulse sequence to simulate. Has to be a
                value between 0.05 and 1.0.
            config: Configuration to be used for this simulation. *Deprecated
                since v1.6, use 'noise_model' instead.*
            evaluation_times: Choose between:

                - "Full": The times are set to be the ones used to define the
                  Hamiltonian to the solver.

                - "Minimal": The times are set to only include initial and
                  final times.

                - An ArrayLike object of times in µs if you wish to only
                  include those specific times.

                - A float to act as a sampling rate for the resulting state.
            with_modulation: Whether to simulate the sequence with the
                programmed input or the expected output.
            noise_model: The noise model for the simulation. Replaces and
                should be preferred over 'config'.
        """
        if not isinstance(sequence, Sequence):
            raise TypeError(
                "The provided sequence has to be a valid "
                "pulser.Sequence instance."
            )
        if sequence.is_parametrized() or sequence.is_register_mappable():
            raise ValueError(
                "The provided sequence needs to be built to be simulated. Call"
                " `Sequence.build()` with the necessary parameters."
            )
        if not sequence._schedule:
            raise ValueError("The provided sequence has no declared channels.")
        if all(
            sequence._schedule[x][-1].tf == 0
            for x in sequence.declared_channels
        ):
            raise ValueError(
                "No instructions given for the channels in the sequence."
            )
        if with_modulation and sequence._slm_mask_targets:
            raise NotImplementedError(
                "Simulation of sequences combining an SLM mask and output "
                "modulation is not supported."
            )
        return cls(
            sampler.sample(
                sequence,
                modulation=with_modulation,
                extended_duration=sequence.get_duration(
                    include_fall_time=with_modulation
                ),
            ),
            sequence.register,
            sequence.device,
            sampling_rate,
            config,
            evaluation_times,
            noise_model=noise_model,
        )<|MERGE_RESOLUTION|>--- conflicted
+++ resolved
@@ -18,13 +18,8 @@
 import warnings
 from collections import Counter
 from collections.abc import Iterator
-<<<<<<< HEAD
-from dataclasses import asdict
-from functools import cached_property
-=======
 from dataclasses import asdict, replace
 from functools import lru_cache
->>>>>>> c1001508
 from typing import Any, Optional, Union, cast
 
 import matplotlib.pyplot as plt
@@ -181,13 +176,6 @@
 
     @property
     def _noiseless_hamiltonian(self) -> Hamiltonian:
-<<<<<<< HEAD
-        noiseless_data = HamiltonianData(
-            self.samples_obj,
-            self._register,
-            self._device,
-            NoiseModel(),
-=======
         return self._get_noiseless_hamiltonian(False)
 
     @lru_cache(maxsize=2)
@@ -207,14 +195,12 @@
             )
         else:
             noise = NoiseModel()
-        return Hamiltonian(
+        
+        noiseless_data = HamiltonianData(
             self.samples_obj,
             self._register,
-            self._hamiltonian.data._device,
-            self._sampling_rate,
-            noise,
->>>>>>> c1001508
-        )
+            self._device,
+            noise)
         return Hamiltonian(
             noiseless_data.samples,
             noiseless_data.noise_trajectories[0][0],
