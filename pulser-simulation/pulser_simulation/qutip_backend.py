# Copyright 2023 Pulser Development Team
#
# Licensed under the Apache License, Version 2.0 (the "License");
# you may not use this file except in compliance with the License.
# You may obtain a copy of the License at
#
#    http://www.apache.org/licenses/LICENSE-2.0
#
# Unless required by applicable law or agreed to in writing, software
# distributed under the License is distributed on an "AS IS" BASIS,
# WITHOUT WARRANTIES OR CONDITIONS OF ANY KIND, either express or implied.
# See the License for the specific language governing permissions and
# limitations under the License.
"""Defines the QutipBackend class."""
from __future__ import annotations

import warnings
from typing import Any

import numpy as np
import qutip

import pulser
from pulser._hamiltonian_data import has_shot_to_shot_except_spam
from pulser.backend.abc import Backend, EmulatorBackend
from pulser.backend.config import EmulationConfig, EmulatorConfig
from pulser.backend.default_observables import BitStrings, StateResult
from pulser.backend.results import Results
from pulser.noise_model import NoiseModel
from pulser_simulation.qutip_config import QutipConfig
from pulser_simulation.qutip_op import QutipOperator
from pulser_simulation.qutip_state import QutipState
from pulser_simulation.simresults import CoherentResults, SimulationResults
from pulser_simulation.simulation import (
    QutipEmulator,
    _has_shot_to_shot_except_spam,
)


class QutipBackend(Backend):
    """A backend for emulating the sequences using qutip.

    Warning:
        Deprecated in v1.6, please use ``pulser_simulation.QutipBackendV2``.

    Args:
        sequence: The sequence to emulate.
        config: The configuration for the Qutip emulator.
        mimic_qpu: Whether to mimic the validations necessary for
            execution on a QPU.
    """

    def __init__(
        self,
        sequence: pulser.Sequence,
        config: EmulatorConfig = EmulatorConfig(),
        mimic_qpu: bool = False,
    ):
        """Initializes a new QutipBackend."""
        with warnings.catch_warnings():
            warnings.simplefilter("once")
            warnings.warn(
                "'QutipBackend' is deprecated. Please use "
                "'pulser_simulation.QutipBackendV2' instead.",
                DeprecationWarning,
                stacklevel=2,
            )
        super().__init__(sequence, mimic_qpu=mimic_qpu)
        if not isinstance(config, EmulatorConfig):
            raise TypeError(
                "'config' must be of type 'EmulatorConfig', "
                f"not {type(config)}."
            )
        self._config = config
        noise_model: None | NoiseModel = None
        if self._config.prefer_device_noise_model:
            noise_model = sequence.device.default_noise_model
        self._sim_obj = QutipEmulator.from_sequence(
            sequence,
            sampling_rate=self._config.sampling_rate,
            noise_model=noise_model or self._config.noise_model,
            evaluation_times=self._config.evaluation_times,
            with_modulation=self._config.with_modulation,
        )
        self._sim_obj.set_initial_state(self._config.initial_state)

    def run(
        self, progress_bar: bool = False, **qutip_options: Any
    ) -> SimulationResults:
        """Emulates the sequence using QuTiP's solvers.

        Args:
            progress_bar: If True, the progress bar of QuTiP's
                solver will be shown. If None or False, no text appears.
            options: Given directly to the Qutip solver. If specified, will
                override SimConfig solver_options. If no `max_step` value is
                provided, an automatic one is calculated from the `Sequence`'s
                schedule (half of the shortest duration among pulses and
                delays).
                Refer to the QuTiP docs_ for an overview of the parameters.

                .. _docs: https://bit.ly/3il9A2u


        Returns:
            SimulationResults: In particular, returns NoisyResults if the
            noise model in EmulatorConfig requires it.
            Otherwise, returns CoherentResults.
        """
        return self._sim_obj.run(progress_bar=progress_bar, **qutip_options)


class QutipBackendV2(EmulatorBackend):
    """A backend for emulating the sequences using qutip.

    Conforms to the generic API from pulser.backend.

    Dedicated ``EmulationConfig`` class:
    :py:class:`pulser_simulation.QutipConfig`.

    Args:
        sequence: The sequence to emulate.
        config: The configuration for the Qutip emulator.
        mimic_qpu: Whether to mimic the validations necessary for
            execution on a QPU.
    """

    default_config = QutipConfig(
        observables=[BitStrings(evaluation_times=[1.0]), StateResult()]
    )
    _config: QutipConfig

    def __init__(
        self,
        sequence: pulser.Sequence,
        *,
        config: EmulationConfig | None = None,
        mimic_qpu: bool = False,
    ) -> None:
        """Initializes the backend."""
        super().__init__(sequence, config=config, mimic_qpu=mimic_qpu)
        noise_model: None | NoiseModel = None
        if self._config.prefer_device_noise_model:
            noise_model = sequence.device.default_noise_model
        noise_model = noise_model or self._config.noise_model
        self._sim_obj = QutipEmulator.from_sequence(
            sequence,
            sampling_rate=self._config.sampling_rate,
            noise_model=noise_model,
            with_modulation=self._config.with_modulation,
        )
        self._sim_obj.set_evaluation_times(
            self._config._get_legacy_evaluation_times(
                self._sim_obj.total_duration_ns
            ),
        )
        if self._config.initial_state:
            self._sim_obj.set_initial_state(
                self._config.initial_state.to_qobj()
            )

    def run(self) -> Results:
        """Executes the sequence on the backend."""
        res = Results(
            atom_order=tuple(self._sequence.qubit_info),
            total_duration=self._sim_obj.total_duration_ns,
        )
        eigenstates = self._sim_obj._hamiltonian.data.eigenbasis
        options: dict = {}
        self._sim_obj._validate_options(
            options
        )  # setup the default qutip options
        if (
<<<<<<< HEAD
            "SPAM" not in self._config.noise_model.noise_types
            or self._config.noise_model.state_prep_error == 0
        ) and not has_shot_to_shot_except_spam(self._sim_obj.noise_model):
=======
            "SPAM" not in self._sim_obj.noise_model.noise_types
            or self._sim_obj.noise_model.state_prep_error == 0
        ) and not _has_shot_to_shot_except_spam(self._sim_obj.noise_model):
>>>>>>> c1001508
            # A single run is needed, regardless of self.config.runs
            single_res = self._sim_obj.run(**options)
            assert isinstance(single_res, CoherentResults)

            for qutip_res in single_res:
                t = qutip_res.evaluation_time
                state = QutipState(qutip_res.state, eigenstates=eigenstates)
                ham: QutipOperator = QutipOperator(
<<<<<<< HEAD
                    self._sim_obj.get_hamiltonian(t * res.total_duration),
=======
                    self._sim_obj._get_noiseless_hamiltonian(
                        self._config.noise_model.with_leakage
                    )._hamiltonian(t * res.total_duration / 1000),
>>>>>>> c1001508
                    eigenstates=eigenstates,
                )
                for callback in self._config.callbacks:
                    callback(
                        config=self._config,
                        t=float(t),
                        state=state,
                        hamiltonian=ham,
                        result=res,
                    )
                for obs in self._config.observables:
                    obs(
                        config=self._config,
                        t=float(t),
                        state=state,
                        hamiltonian=ham,
                        result=res,
                    )

        else:
            density_matrices: dict[float, qutip.Qobj] = {}
            total_reps = 0
            dim = len(self._sim_obj.basis)
            for cleanres_noisyseq, reps in self._sim_obj._noisy_runs(
                progress_bar=False, **options
            ):
                total_reps += reps
                for qutip_res in cleanres_noisyseq:
                    t = qutip_res.evaluation_time

                    if t not in density_matrices:
                        density_matrices[t] = qutip.tensor(
                            [
                                qutip.Qobj(np.zeros((dim, dim)))
                                for _ in range(
                                    self._sim_obj._current_hamiltonian.nbqudits
                                )
                            ]
                        )

                    if qutip_res.state.isoper:
                        density_matrices[t] += reps * qutip_res.state
                    else:
                        density_matrices[t] += (
                            reps * qutip_res.state * qutip_res.state.dag()
                        )

            density_matrices = {
                t: m / total_reps for t, m in density_matrices.items()
            }

            for t, dm in density_matrices.items():
                state = QutipState(dm, eigenstates=eigenstates)
                ham = QutipOperator(
                    self._sim_obj._get_noiseless_hamiltonian(
                        self._config.noise_model.with_leakage
                    )._hamiltonian(t * res.total_duration / 1000),
                    eigenstates=eigenstates,
                )
                for callback in self._config.callbacks:
                    callback(
                        config=self._config,
                        t=float(t),
                        state=state,
                        hamiltonian=ham,
                        result=res,
                    )
                for obs in self._config.observables:
                    obs(
                        config=self._config,
                        t=float(t),
                        state=state,
                        hamiltonian=ham,
                        result=res,
                    )

        return res<|MERGE_RESOLUTION|>--- conflicted
+++ resolved
@@ -33,7 +33,6 @@
 from pulser_simulation.simresults import CoherentResults, SimulationResults
 from pulser_simulation.simulation import (
     QutipEmulator,
-    _has_shot_to_shot_except_spam,
 )
 
 
@@ -165,21 +164,15 @@
             atom_order=tuple(self._sequence.qubit_info),
             total_duration=self._sim_obj.total_duration_ns,
         )
-        eigenstates = self._sim_obj._hamiltonian.data.eigenbasis
+        eigenstates = self._sim_obj._current_hamiltonian.basis_data.eigenbasis
         options: dict = {}
         self._sim_obj._validate_options(
             options
         )  # setup the default qutip options
         if (
-<<<<<<< HEAD
             "SPAM" not in self._config.noise_model.noise_types
             or self._config.noise_model.state_prep_error == 0
         ) and not has_shot_to_shot_except_spam(self._sim_obj.noise_model):
-=======
-            "SPAM" not in self._sim_obj.noise_model.noise_types
-            or self._sim_obj.noise_model.state_prep_error == 0
-        ) and not _has_shot_to_shot_except_spam(self._sim_obj.noise_model):
->>>>>>> c1001508
             # A single run is needed, regardless of self.config.runs
             single_res = self._sim_obj.run(**options)
             assert isinstance(single_res, CoherentResults)
@@ -188,13 +181,9 @@
                 t = qutip_res.evaluation_time
                 state = QutipState(qutip_res.state, eigenstates=eigenstates)
                 ham: QutipOperator = QutipOperator(
-<<<<<<< HEAD
-                    self._sim_obj.get_hamiltonian(t * res.total_duration),
-=======
                     self._sim_obj._get_noiseless_hamiltonian(
                         self._config.noise_model.with_leakage
                     )._hamiltonian(t * res.total_duration / 1000),
->>>>>>> c1001508
                     eigenstates=eigenstates,
                 )
                 for callback in self._config.callbacks:
