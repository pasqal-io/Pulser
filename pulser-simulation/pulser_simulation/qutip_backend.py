# Copyright 2023 Pulser Development Team
#
# Licensed under the Apache License, Version 2.0 (the "License");
# you may not use this file except in compliance with the License.
# You may obtain a copy of the License at
#
#    http://www.apache.org/licenses/LICENSE-2.0
#
# Unless required by applicable law or agreed to in writing, software
# distributed under the License is distributed on an "AS IS" BASIS,
# WITHOUT WARRANTIES OR CONDITIONS OF ANY KIND, either express or implied.
# See the License for the specific language governing permissions and
# limitations under the License.
"""Defines the QutipBackend class."""
from __future__ import annotations

import warnings
from typing import Any

import numpy as np
import qutip

import pulser
from pulser.backend.abc import Backend, EmulatorBackend
from pulser.backend.config import EmulationConfig, EmulatorConfig
from pulser.backend.default_observables import BitStrings, StateResult
from pulser.backend.results import Results
from pulser.noise_model import NoiseModel
from pulser_simulation.qutip_config import QutipConfig
from pulser_simulation.qutip_op import QutipOperator
from pulser_simulation.qutip_state import QutipState
from pulser_simulation.simresults import CoherentResults, SimulationResults
from pulser_simulation.simulation import (
    QutipEmulator,
    _has_shot_to_shot_except_spam,
)


class QutipBackend(Backend):
    """A backend for emulating the sequences using qutip.

    Warning:
        Deprecated in v1.6, please use ``pulser_simulation.QutipBackendV2``.

    Args:
        sequence: The sequence to emulate.
        config: The configuration for the Qutip emulator.
        mimic_qpu: Whether to mimic the validations necessary for
            execution on a QPU.
    """

    def __init__(
        self,
        sequence: pulser.Sequence,
        config: EmulatorConfig = EmulatorConfig(),
        mimic_qpu: bool = False,
    ):
        """Initializes a new QutipBackend."""
        with warnings.catch_warnings():
            warnings.simplefilter("once")
            warnings.warn(
                "'QutipBackend' is deprecated. Please use "
                "'pulser_simulation.QutipBackendV2' instead.",
                DeprecationWarning,
                stacklevel=2,
            )
        super().__init__(sequence, mimic_qpu=mimic_qpu)
        if not isinstance(config, EmulatorConfig):
            raise TypeError(
                "'config' must be of type 'EmulatorConfig', "
                f"not {type(config)}."
            )
        self._config = config
        noise_model: None | NoiseModel = None
        if self._config.prefer_device_noise_model:
            noise_model = sequence.device.default_noise_model
        self._sim_obj = QutipEmulator.from_sequence(
            sequence,
            sampling_rate=self._config.sampling_rate,
            noise_model=noise_model or self._config.noise_model,
            evaluation_times=self._config.evaluation_times,
            with_modulation=self._config.with_modulation,
        )
        self._sim_obj.set_initial_state(self._config.initial_state)

    def run(
        self, progress_bar: bool = False, **qutip_options: Any
    ) -> SimulationResults:
        """Emulates the sequence using QuTiP's solvers.

        Args:
            progress_bar: If True, the progress bar of QuTiP's
                solver will be shown. If None or False, no text appears.
            options: Given directly to the Qutip solver. If specified, will
                override SimConfig solver_options. If no `max_step` value is
                provided, an automatic one is calculated from the `Sequence`'s
                schedule (half of the shortest duration among pulses and
                delays).
                Refer to the QuTiP docs_ for an overview of the parameters.

                .. _docs: https://bit.ly/3il9A2u


        Returns:
            SimulationResults: In particular, returns NoisyResults if the
            noise model in EmulatorConfig requires it.
            Otherwise, returns CoherentResults.
        """
        return self._sim_obj.run(progress_bar=progress_bar, **qutip_options)


class QutipBackendV2(EmulatorBackend):
    """A backend for emulating the sequences using qutip.

    Conforms to the generic API from pulser.backend.

    Args:
        sequence: The sequence to emulate.
        config: The configuration for the Qutip emulator.
        mimic_qpu: Whether to mimic the validations necessary for
            execution on a QPU.
    """

    default_config = QutipConfig(
        observables=[BitStrings(evaluation_times=[1.0]), StateResult()]
    )
    _config: QutipConfig

    def __init__(
        self,
        sequence: pulser.Sequence,
        *,
        config: EmulationConfig | None = None,
        mimic_qpu: bool = False,
    ) -> None:
        """Initializes the backend."""
        super().__init__(sequence, config=config, mimic_qpu=mimic_qpu)
        noise_model: None | NoiseModel = None
        if self._config.prefer_device_noise_model:
            noise_model = sequence.device.default_noise_model
        noise_model = noise_model or self._config.noise_model
        self._sim_obj = QutipEmulator.from_sequence(
            sequence,
            sampling_rate=self._config.sampling_rate,
            noise_model=noise_model,
            with_modulation=self._config.with_modulation,
        )
        self._sim_obj.set_evaluation_times(
            self._config._get_legacy_evaluation_times(
                self._sim_obj.total_duration_ns
            ),
        )
        if self._config.initial_state:
            self._sim_obj.set_initial_state(
                self._config.initial_state.to_qobj()
            )

    def run(self) -> Results:
        """Executes the sequence on the backend."""
        res = Results(
            atom_order=tuple(self._sequence.qubit_info),
            total_duration=self._sim_obj.total_duration_ns,
        )
        eigenstates = self._sim_obj.samples_obj.eigenbasis
<<<<<<< HEAD
=======
        options: dict = {}
        self._sim_obj._validate_options(
            options
        )  # setup the default qutip options
>>>>>>> c275cb16
        if (
            "SPAM" not in self._config.noise_model.noise_types
            or self._config.noise_model.state_prep_error == 0
        ) and not _has_shot_to_shot_except_spam(self._sim_obj.noise_model):
            # A single run is needed, regardless of self.config.runs
<<<<<<< HEAD
            single_res = self._sim_obj.run()
=======
            single_res = self._sim_obj._run_solver(
                progress_bar=False, **options
            )
>>>>>>> c275cb16
            assert isinstance(single_res, CoherentResults)

            for qutip_res in single_res:
                t = qutip_res.evaluation_time
                state = QutipState(qutip_res.state, eigenstates=eigenstates)
                ham: QutipOperator = QutipOperator(
                    self._sim_obj.get_hamiltonian(t * res.total_duration),
                    eigenstates=eigenstates,
                )
                for callback in self._config.callbacks:
                    callback(
                        config=self._config,
                        t=t,
                        state=state,
                        hamiltonian=ham,
                        result=res,
                    )
                for obs in self._config.observables:
                    obs(
                        config=self._config,
                        t=t,
                        state=state,
                        hamiltonian=ham,
                        result=res,
                    )

        else:
            density_matrices: dict[float, qutip.Qobj] = {}
            total_reps = 0
            for cleanres_noisyseq, reps in self._sim_obj._noisy_runs(
                progress_bar=False, **options
            ):
                total_reps += reps
                for index, qutip_res in enumerate(cleanres_noisyseq):
                    t = qutip_res.evaluation_time

                    if t not in density_matrices:
                        density_matrices[t] = qutip.tensor(
                            [
                                qutip.Qobj(np.zeros((2, 2)))
                                for _ in range(
                                    self._sim_obj._current_hamiltonian.nbqudits
                                )
                            ]
                        )

                    if qutip_res.state.isoper:
                        density_matrices[t] += reps * qutip_res.state
                    else:
                        density_matrices[t] += (
                            reps * qutip_res.state * qutip_res.state.dag()
                        )

            density_matrices = {
                t: m / total_reps for t, m in density_matrices.items()
            }

            for t, dm in density_matrices.items():
                state = QutipState(dm, eigenstates=eigenstates)
                ham = QutipOperator(
                    self._sim_obj.get_hamiltonian(
                        t * res.total_duration, noiseless=True
                    ),
                    eigenstates=eigenstates,
                )
                for callback in self._config.callbacks:
                    callback(
                        config=self._config,
                        t=t,
                        state=state,
                        hamiltonian=ham,
                        result=res,
                    )
                for obs in self._config.observables:
                    obs(
                        config=self._config,
                        t=t,
                        state=state,
                        hamiltonian=ham,
                        result=res,
                    )

        return res<|MERGE_RESOLUTION|>--- conflicted
+++ resolved
@@ -162,25 +162,16 @@
             total_duration=self._sim_obj.total_duration_ns,
         )
         eigenstates = self._sim_obj.samples_obj.eigenbasis
-<<<<<<< HEAD
-=======
         options: dict = {}
         self._sim_obj._validate_options(
             options
         )  # setup the default qutip options
->>>>>>> c275cb16
         if (
             "SPAM" not in self._config.noise_model.noise_types
             or self._config.noise_model.state_prep_error == 0
         ) and not _has_shot_to_shot_except_spam(self._sim_obj.noise_model):
             # A single run is needed, regardless of self.config.runs
-<<<<<<< HEAD
-            single_res = self._sim_obj.run()
-=======
-            single_res = self._sim_obj._run_solver(
-                progress_bar=False, **options
-            )
->>>>>>> c275cb16
+            single_res = self._sim_obj.run(**options)
             assert isinstance(single_res, CoherentResults)
 
             for qutip_res in single_res:
