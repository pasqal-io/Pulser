# Copyright 2023 Pulser Development Team
#
# Licensed under the Apache License, Version 2.0 (the "License");
# you may not use this file except in compliance with the License.
# You may obtain a copy of the License at
#
#    http://www.apache.org/licenses/LICENSE-2.0
#
# Unless required by applicable law or agreed to in writing, software
# distributed under the License is distributed on an "AS IS" BASIS,
# WITHOUT WARRANTIES OR CONDITIONS OF ANY KIND, either express or implied.
# See the License for the specific language governing permissions and
# limitations under the License.
"""Defines the Hamiltonian class."""

from __future__ import annotations

import itertools
from typing import Union, cast

import numpy as np
import qutip

from pulser.channels.base_channel import States
from pulser.devices._device_datacls import BaseDevice
<<<<<<< HEAD
from pulser.hamiltonian_data import HamiltonianData
from pulser.noise_model import NoiseModel, doppler_sigma
from pulser.register.base_register import BaseRegister, QubitId
from pulser.sampler.samples import SequenceSamples
from pulser_simulation.simconfig import SUPPORTED_NOISES
=======
from pulser.noise_model import NoiseModel, _generate_detuning_fluctuations
from pulser.register.base_register import QubitId
from pulser.sampler.samples import SequenceSamples, _PulseTargetSlot
from pulser_simulation.simconfig import SUPPORTED_NOISES, doppler_sigma
>>>>>>> 7ea4146b


class Hamiltonian:
    r"""Generates Hamiltonian from a sampled sequence and noise.

    Args:
        samples: A sampled sequence whose ChannelSamples have same
            duration.
        register: A Register associating coordinates to qubit ids.
        device: The device specifications.
        sampling_rate: The fraction of samples that we wish to extract from
            the samples to simulate. Has to be a value between 0.05 and 1.0.
        config: Configuration to be used for this simulation.
    """

    def __init__(
        self,
        samples: SequenceSamples,
        register: BaseRegister,
        device: BaseDevice,
        sampling_rate: float,
        config: NoiseModel,
    ) -> None:
        """Instantiates a Hamiltonian object."""
        self.data = HamiltonianData(samples, register, device, config)
        self._sampling_rate = sampling_rate

        # Type hints for attributes defined outside of __init__
        self.op_matrix: dict[str, qutip.Qobj]
        self.basis: dict[States, qutip.Qobj]

        # Compute sampling times
        self._duration = self.data.samples.max_duration
        self.sampling_times = self._adapt_to_sampling_rate(
            # Include extra time step for final instruction from samples:
            np.arange(self._duration, dtype=np.double)
            / 1000
        )

        # Stores the qutip operators used in building the Hamiltonian
        self._collapse_ops: list[qutip.Qobj] = []

        self.set_config(config, from_init=True)

    @property
    def config(self) -> NoiseModel:
        """The current configuration, as a NoiseModel instance."""
        return self.data._config

    def _adapt_to_sampling_rate(self, full_array: np.ndarray) -> np.ndarray:
        """Adapt list to correspond to sampling rate."""
        indices = np.linspace(
            0,
            len(full_array) - 1,
            int(self._sampling_rate * self._duration),
            dtype=int,
        )
        return cast(np.ndarray, full_array[indices])

    def _build_collapse_operators(
        self,
    ) -> None:
        """Build the multi-qudit collapse operators."""
        self._collapse_ops = []
        for coeff, collapse_op in self.data.local_collapse_operators:
            if isinstance(collapse_op, str):
                if collapse_op not in self.op_matrix:
                    operator = sum(
                        [
                            coeff * proj_coeff * self.op_matrix[proj_op]
                            for (
                                proj_coeff,
                                proj_op,
                            ) in self.data._depolarizing_pauli_2ds[collapse_op]
                        ]
                    )
                else:
                    operator = coeff * (self.op_matrix)[collapse_op]
            else:
                assert isinstance(collapse_op, np.ndarray)
                operator = coeff * qutip.Qobj(collapse_op).full()
            self._collapse_ops += [
                self._build_operator([(operator, [qid])], self.op_matrix)
                for qid in self.data._qid_index
            ]

    def _update_basis(self, cfg: NoiseModel) -> bool:
        """Whether or not the basis should be updated."""
        return not hasattr(self, "_config") or (
            hasattr(self, "_config")
            and self.data.noise_model.with_leakage != cfg.with_leakage
        )

    def set_config(
        self, cfg: NoiseModel, from_init: bool = False, **kwargs: bool
    ) -> None:
        """Sets current config to cfg and updates simulation parameters.

        Args:
            cfg: New configuration.
            from_init: this is only meant to be used in Hamiltonian.__init__
        """
        self.data._check_config(cfg)
        not_supported = (
            set(cfg.noise_types) - SUPPORTED_NOISES[self.data.interaction_type]
        )
        if not_supported:
            raise NotImplementedError(
                f"Interaction mode '{self.data.interaction_type}' "
                "does not support "
                f"simulation of noise types: {', '.join(not_supported)}."
            )
        update_basis = self._update_basis(cfg)
        if not from_init:
            self.data = HamiltonianData(
                self.data.samples, self.data.register, self.data.device, cfg
            )
        if update_basis:
            basis, op_matrix = self._get_basis_op_matrices(
                self.data.eigenbasis
            )
            self.basis = basis
            self.op_matrix = op_matrix
            assert set(self.data.op_matrix_names) == set(self.op_matrix.keys())
        self._build_collapse_operators()
        # Noise, samples and Hamiltonian update routine
<<<<<<< HEAD
        self._construct_hamiltonian(update=False)
=======
        self._construct_hamiltonian()

    @staticmethod
    @functools.cache
    def _finite_waist_amp_fraction(
        coords: tuple[float, ...],
        propagation_dir: tuple[float, float, float],
        laser_waist: float,
    ) -> float:
        pos_vec = np.zeros(3, dtype=float)
        pos_vec[: len(coords)] = np.array(coords, dtype=float)
        u_vec = np.array(propagation_dir, dtype=float)
        u_vec = u_vec / np.linalg.norm(u_vec)
        # Given a line crossing the origin with normalized direction vector
        # u_vec, the closest point along said line and an arbitrary point
        # pos_vec is at k*u_vec, where
        k = np.dot(pos_vec, u_vec)
        # The distance between pos_vec and the line is then given by
        dist = np.linalg.norm(pos_vec - k * u_vec)
        # We assume the Rayleigh length of the gaussian beam is very large,
        # resulting in a negligble drop in amplitude along the propagation
        # direction. Therefore, the drop in amplitude at a given position
        # is dictated solely by its distance to the optical axis (as dictated
        # by the propagation direction), ie
        return float(np.exp(-((dist / laser_waist) ** 2)))

    def _extract_samples(self) -> None:
        """Populates samples dictionary with every pulse in the sequence."""
        local_noises = True
        if set(self.config.noise_types).issubset(
            {
                "dephasing",
                "relaxation",
                "SPAM",
                "depolarizing",
                "eff_noise",
                "leakage",
            }
        ):
            local_noises = (
                "SPAM" in self.config.noise_types
                and self.config.state_prep_error > 0
            )
        samples = self.samples_obj.to_nested_dict(all_local=local_noises)

        def add_noise(
            slot: _PulseTargetSlot,
            samples_dict: Mapping[QubitId, dict[str, np.ndarray]],
            is_global_pulse: bool,
            amp_fluctuation: float,
            det_fluctuation: np.ndarray,
            propagation_dir: tuple | None,
        ) -> None:
            """Builds hamiltonian coefficients.

            Taking into account, if necessary, noise effects, which are local
            and depend on the qubit's id qid.
            """
            for qid in slot.targets:
                if "doppler" in self.config.noise_types:
                    noise_det = self._doppler_detune[qid]
                    samples_dict[qid]["det"][slot.ti : slot.tf] += noise_det
                # Gaussian beam loss in amplitude for global pulses only
                # Noise is drawn at random for each pulse
                if "amplitude" in self.config.noise_types:
                    amp_fraction = amp_fluctuation
                    if self.config.laser_waist is not None and is_global_pulse:
                        # Default to an optical axis along y
                        prop_dir = propagation_dir or (0.0, 1.0, 0.0)
                        amp_fraction *= self._finite_waist_amp_fraction(
                            tuple(self._qdict[qid]),
                            tuple(prop_dir),
                            self.config.laser_waist,
                        )
                    samples_dict[qid]["amp"][slot.ti : slot.tf] *= amp_fraction
                if "detuning" in self.config.noise_types:
                    t_window = slice(slot.ti, slot.tf)
                    samples_dict[qid]["det"][t_window] += det_fluctuation[
                        t_window
                    ]

        if local_noises:
            for ch, ch_samples in self.samples_obj.channel_samples.items():
                _ch_obj = self.samples_obj._ch_objs[ch]
                samples_dict = samples["Local"][_ch_obj.basis]
                ch_amp_fluctuation = max(
                    0, np.random.normal(1.0, self.config.amp_sigma)
                )

                ch_det_fluctuation = _generate_detuning_fluctuations(
                    self.config, self.sampling_times
                )

                for slot in ch_samples.slots:
                    add_noise(
                        slot,
                        samples_dict,
                        _ch_obj.addressing == "Global",
                        amp_fluctuation=ch_amp_fluctuation,
                        det_fluctuation=ch_det_fluctuation,
                        propagation_dir=_ch_obj.propagation_dir,
                    )
            # Delete samples for badly prepared atoms
            for basis in samples["Local"]:
                for qid in samples["Local"][basis]:
                    if self._bad_atoms[qid]:
                        for qty in ("amp", "det", "phase"):
                            samples["Local"][basis][qid][qty] = 0.0
        self.samples = samples
>>>>>>> 7ea4146b

    def _build_operator(
        self, operations: Union[list, tuple], op_matrix: dict[str, qutip.Qobj]
    ) -> qutip.Qobj:
        """Creates an operator with non-trivial actions on some qubits.

        Takes as argument a list of tuples ``[(operator_1, qubits_1),
        (operator_2, qubits_2)...]``. Returns the operator given by the tensor
        product of {``operator_i`` applied on ``qubits_i``} and Id on the rest.
        ``(operator, 'global')`` returns the sum for all ``j`` of operator
        applied at ``qubit_j`` and identity elsewhere.

        Example for 4 qubits: ``[(Z, [1, 2]), (Y, [3])]`` returns `ZZYI`
        and ``[(X, 'global')]`` returns `XIII + IXII + IIXI + IIIX`

        Args:
            operations: List of tuples `(operator, qubits)`.
                `operator` can be a ``qutip.Quobj`` or a string key for
                ``self.op_matrix``. `qubits` is the list on which operator
                will be applied. The qubits can be passed as their
                index or their label in the register.

        Returns:
            The final operator.
        """
        op_list = [op_matrix["I"] for j in range(self.nbqudits)]

        if not isinstance(operations, list):
            operations = [operations]

        for operator, qubits in operations:
            if qubits == "global":
                return sum(
                    self._build_operator([(operator, [q_id])], op_matrix)
                    for q_id in self.data._qdict
                )
            else:
                qubits_set = set(qubits)
                if len(qubits_set) < len(qubits):
                    raise ValueError("Duplicate atom ids in argument list.")
                if not qubits_set.issubset(self.data._qdict.keys()):
                    raise ValueError(
                        "Invalid qubit names: "
                        f"{qubits_set - self.data._qdict.keys()}"
                    )
                if isinstance(operator, str):
                    try:
                        operator = self.op_matrix[operator]
                    except KeyError:
                        raise ValueError(f"{operator} is not a valid operator")
                elif isinstance(operator, qutip.Qobj):
                    operator = operator.to("CSR")
                else:
                    operator = qutip.Qobj(operator).to("CSR")
                for qubit in qubits:
                    k = self.data._qid_index[qubit]
                    op_list[k] = operator
        return qutip.tensor(op_list)

    @property
    def basis_name(self) -> str:
        """What states are used in the Hamiltonian."""
        return self.data.basis_name

    @property
    def nbqudits(self) -> int:
        """Number of qudits in the Register."""
        return self.data.nbqudits

    def build_operator(self, operations: Union[list, tuple]) -> qutip.Qobj:
        """Creates an operator with non-trivial actions on some qubits.

        Takes as argument a list of tuples ``[(operator_1, qubits_1),
        (operator_2, qubits_2)...]``. Returns the operator given by the tensor
        product of {``operator_i`` applied on ``qubits_i``} and Id on the rest.
        ``(operator, 'global')`` returns the sum for all ``j`` of operator
        applied at ``qubit_j`` and identity elsewhere.

        Example for 4 qubits: ``[(Z, [1, 2]), (Y, [3])]`` returns `ZZYI`
        and ``[(X, 'global')]`` returns `XIII + IXII + IIXI + IIIX`

        Args:
            operations: List of tuples `(operator, qubits)`.
                `operator` can be a ``qutip.Quobj`` or a string key for
                ``self.op_matrix``. `qubits` is the list on which operator
                will be applied. The qubits can be passed as their
                index or their label in the register.

        Returns:
            The final operator.
        """
        return self._build_operator(operations, self.op_matrix)

    @staticmethod
    def _get_basis_op_matrices(
        eigenbasis: list[States],
    ) -> tuple[dict[States, qutip.Qobj], dict[str, qutip.Qobj]]:
        """Determine basis and projector operators."""
        dim = len(eigenbasis)
        with qutip.CoreOptions(default_dtype="CSR"):
            basis = {b: qutip.basis(dim, i) for i, b in enumerate(eigenbasis)}
            op_matrix = {"I": qutip.qeye(dim)}
        for proj0 in eigenbasis:
            for proj1 in eigenbasis:
                proj_name = "sigma_" + proj0 + proj1
                op_matrix[proj_name] = basis[proj0] * basis[proj1].dag()
        return basis, op_matrix

    def _update_noise(self) -> None:
        """Updates noise random parameters.

        Used at the start of each run. If SPAM isn't in chosen noises, all
        atoms are set to be correctly prepared.
        """
        if (
            "SPAM" in self.data.noise_model.noise_types
            and self.data.noise_model.state_prep_error > 0
        ):
            dist = (
                np.random.uniform(size=len(self.data._qid_index))
                < self.data.noise_model.state_prep_error
            )
            self.data._bad_atoms = dict(zip(self.data._qid_index, dist))
        if "doppler" in self.data.noise_model.noise_types:
            temp = self.data.noise_model.temperature * 1e-6
            detune = np.random.normal(
                0, doppler_sigma(temp), size=len(self.data._qid_index)
            )
            self.data._doppler_detune = dict(zip(self.data._qid_index, detune))

    def _construct_hamiltonian(self, update: bool = True) -> None:
        """Constructs the hamiltonian from the sampled Sequence and noise.

        Also builds qutip.Qobjs related to the Sequence if not built already,
        and refreshes potential noise parameters by drawing new at random.

        Warning:
            The refreshed noise parameters (when update=True) are only those
            that change from shot to shot (ie doppler and state preparation).
            Amplitude fluctuations change from pulse to pulse and are always
            applied in `_extract_samples()`.

        Args:
            update: Whether to update the noise parameters.
        """
        if update:
            self._update_noise()

        def make_vdw_term(q1: QubitId, q2: QubitId) -> qutip.Qobj:
            """Construct the Van der Waals interaction Term.

            For each pair of qubits, calculate the distance between them,
            then assign the local operator "sigma_rr" at each pair.
            The units are given so that the coefficient includes a
            1/hbar factor.
            """
            U = (
                0.5
                * self.data.noisy_interaction_matrix[
                    self.data._qid_index[q1], self.data._qid_index[q2]
                ]
            )
            return U * self.build_operator([("sigma_rr", [q1, q2])])

        def make_xy_term(q1: QubitId, q2: QubitId) -> qutip.Qobj:
            """Construct the XY interaction Term.

            For each pair of qubits, calculate the distance between them,
            then assign the local operator "sigma_ud * sigma_du" at each pair.
            The units are given so that the coefficient
            includes a 1/hbar factor.
            """
            U = self.data.noisy_interaction_matrix[
                self.data._qid_index[q1], self.data._qid_index[q2]
            ]
            return U * self.build_operator(
                [("sigma_ud", [q1]), ("sigma_du", [q2])]
            )

        def make_interaction_term(masked: bool = False) -> qutip.Qobj:
            if masked:
                # Calculate the total number of good, unmasked qubits
                effective_size = self.nbqudits - sum(
                    self.data._bad_atoms.values()
                )
                for q in self.data.samples._slm_mask.targets:
                    if not self.data._bad_atoms[q]:
                        effective_size -= 1
                if effective_size < 2:
                    return 0 * self.build_operator([("I", "global")])

            # make interaction term
            dipole_interaction = cast(qutip.Qobj, 0)
            for q1, q2 in itertools.combinations(self.data._qdict.keys(), r=2):
                if (
                    self.data._bad_atoms[q1]
                    or self.data._bad_atoms[q2]
                    or (
                        masked
                        and self.data._interaction == "XY"
                        and (
                            q1 in self.data.samples._slm_mask.targets
                            or q2 in self.data.samples._slm_mask.targets
                        )
                    )
                ):
                    continue

                if self.data._interaction == "XY":
                    dipole_interaction += make_xy_term(q1, q2)
                else:
                    dipole_interaction += make_vdw_term(q1, q2)
            return dipole_interaction

        def build_coeffs_ops(basis: str, addr: str) -> list[list]:
            """Build coefficients and operators for the hamiltonian QobjEvo."""
            samples = self.data.noisy_samples.to_nested_dict()[addr][basis]
            operators = self.data.operators[addr][basis]
            # Choose operator names according to addressing:
            if basis == "ground-rydberg":
                op_ids = ["sigma_gr", "sigma_rr"]
            elif basis == "digital":
                op_ids = ["sigma_hg", "sigma_gg"]
            elif basis == "XY":
                op_ids = ["sigma_du", "sigma_uu"]

            terms = []
            if addr == "Global":
                coeffs = [
                    0.5 * samples["amp"] * np.exp(-1j * samples["phase"]),
                    -0.5 * samples["det"],
                ]
                for op_id, coeff in zip(op_ids, coeffs):
                    if np.any(coeff != 0):
                        # Build once global operators as they are needed
                        if op_id not in operators:
                            operators[op_id] = self.build_operator(
                                [(op_id, "global")]
                            )
                        terms.append(
                            [
                                operators[op_id],
                                self._adapt_to_sampling_rate(coeff),
                            ]
                        )
            elif addr == "Local":
                for q_id, samples_q in samples.items():
                    if q_id not in operators:
                        operators[q_id] = {}
                    coeffs = [
                        0.5
                        * samples_q["amp"]
                        * np.exp(-1j * samples_q["phase"]),
                        -0.5 * samples_q["det"],
                    ]
                    for coeff, op_id in zip(coeffs, op_ids):
                        if np.any(coeff != 0):
                            if op_id not in operators[q_id]:
                                operators[q_id][op_id] = self.build_operator(
                                    [(op_id, [q_id])]
                                )
                            terms.append(
                                [
                                    operators[q_id][op_id],
                                    self._adapt_to_sampling_rate(coeff),
                                ]
                            )
            self.data.operators[addr][basis] = operators
            return terms

        qobj_list = []
        # Time independent term:
        effective_size = self.data.nbqudits - sum(
            self.data._bad_atoms.values()
        )
        if "digital" not in self.basis_name and effective_size > 1:
            # Build time-dependent or time-independent interaction term based
            # on whether an SLM mask was defined or not
            if (
                self.data.samples._slm_mask.end > 0
                and self.data._interaction == "XY"
            ):
                # Build an array of binary coefficients for the interaction
                # term of unmasked qubits
                coeff = np.ones(self._duration - 1)
                coeff[0 : self.data.samples._slm_mask.end] = 0
                # Build the interaction term for unmasked qubits
                qobj_list = [
                    [
                        make_interaction_term(),
                        self._adapt_to_sampling_rate(coeff),
                    ]
                ]
                # Build the interaction term for masked qubits
                qobj_list += [
                    [
                        make_interaction_term(masked=True),
                        self._adapt_to_sampling_rate(
                            np.logical_not(coeff).astype(int),
                        ),
                    ]
                ]
            else:
                qobj_list = [make_interaction_term()]

        # Time dependent terms:
        d = self.data.noisy_samples.to_nested_dict()
        for addr in d:
            for basis in d[addr]:
                if d[addr][basis]:
                    qobj_list += cast(list, build_coeffs_ops(basis, addr))

        if not qobj_list:  # If qobj_list ends up empty
            qobj_list = [0 * self.build_operator([("I", "global")])]

        ham = qutip.QobjEvo(qobj_list, tlist=self.sampling_times)
        ham = ham + ham.dag()
        ham.compress()
        self._hamiltonian = ham<|MERGE_RESOLUTION|>--- conflicted
+++ resolved
@@ -23,18 +23,11 @@
 
 from pulser.channels.base_channel import States
 from pulser.devices._device_datacls import BaseDevice
-<<<<<<< HEAD
 from pulser.hamiltonian_data import HamiltonianData
-from pulser.noise_model import NoiseModel, doppler_sigma
+from pulser.noise_model import NoiseModel, generate_detuning_fluctuations, doppler_sigma
 from pulser.register.base_register import BaseRegister, QubitId
 from pulser.sampler.samples import SequenceSamples
 from pulser_simulation.simconfig import SUPPORTED_NOISES
-=======
-from pulser.noise_model import NoiseModel, _generate_detuning_fluctuations
-from pulser.register.base_register import QubitId
-from pulser.sampler.samples import SequenceSamples, _PulseTargetSlot
-from pulser_simulation.simconfig import SUPPORTED_NOISES, doppler_sigma
->>>>>>> 7ea4146b
 
 
 class Hamiltonian:
@@ -161,119 +154,7 @@
             assert set(self.data.op_matrix_names) == set(self.op_matrix.keys())
         self._build_collapse_operators()
         # Noise, samples and Hamiltonian update routine
-<<<<<<< HEAD
         self._construct_hamiltonian(update=False)
-=======
-        self._construct_hamiltonian()
-
-    @staticmethod
-    @functools.cache
-    def _finite_waist_amp_fraction(
-        coords: tuple[float, ...],
-        propagation_dir: tuple[float, float, float],
-        laser_waist: float,
-    ) -> float:
-        pos_vec = np.zeros(3, dtype=float)
-        pos_vec[: len(coords)] = np.array(coords, dtype=float)
-        u_vec = np.array(propagation_dir, dtype=float)
-        u_vec = u_vec / np.linalg.norm(u_vec)
-        # Given a line crossing the origin with normalized direction vector
-        # u_vec, the closest point along said line and an arbitrary point
-        # pos_vec is at k*u_vec, where
-        k = np.dot(pos_vec, u_vec)
-        # The distance between pos_vec and the line is then given by
-        dist = np.linalg.norm(pos_vec - k * u_vec)
-        # We assume the Rayleigh length of the gaussian beam is very large,
-        # resulting in a negligble drop in amplitude along the propagation
-        # direction. Therefore, the drop in amplitude at a given position
-        # is dictated solely by its distance to the optical axis (as dictated
-        # by the propagation direction), ie
-        return float(np.exp(-((dist / laser_waist) ** 2)))
-
-    def _extract_samples(self) -> None:
-        """Populates samples dictionary with every pulse in the sequence."""
-        local_noises = True
-        if set(self.config.noise_types).issubset(
-            {
-                "dephasing",
-                "relaxation",
-                "SPAM",
-                "depolarizing",
-                "eff_noise",
-                "leakage",
-            }
-        ):
-            local_noises = (
-                "SPAM" in self.config.noise_types
-                and self.config.state_prep_error > 0
-            )
-        samples = self.samples_obj.to_nested_dict(all_local=local_noises)
-
-        def add_noise(
-            slot: _PulseTargetSlot,
-            samples_dict: Mapping[QubitId, dict[str, np.ndarray]],
-            is_global_pulse: bool,
-            amp_fluctuation: float,
-            det_fluctuation: np.ndarray,
-            propagation_dir: tuple | None,
-        ) -> None:
-            """Builds hamiltonian coefficients.
-
-            Taking into account, if necessary, noise effects, which are local
-            and depend on the qubit's id qid.
-            """
-            for qid in slot.targets:
-                if "doppler" in self.config.noise_types:
-                    noise_det = self._doppler_detune[qid]
-                    samples_dict[qid]["det"][slot.ti : slot.tf] += noise_det
-                # Gaussian beam loss in amplitude for global pulses only
-                # Noise is drawn at random for each pulse
-                if "amplitude" in self.config.noise_types:
-                    amp_fraction = amp_fluctuation
-                    if self.config.laser_waist is not None and is_global_pulse:
-                        # Default to an optical axis along y
-                        prop_dir = propagation_dir or (0.0, 1.0, 0.0)
-                        amp_fraction *= self._finite_waist_amp_fraction(
-                            tuple(self._qdict[qid]),
-                            tuple(prop_dir),
-                            self.config.laser_waist,
-                        )
-                    samples_dict[qid]["amp"][slot.ti : slot.tf] *= amp_fraction
-                if "detuning" in self.config.noise_types:
-                    t_window = slice(slot.ti, slot.tf)
-                    samples_dict[qid]["det"][t_window] += det_fluctuation[
-                        t_window
-                    ]
-
-        if local_noises:
-            for ch, ch_samples in self.samples_obj.channel_samples.items():
-                _ch_obj = self.samples_obj._ch_objs[ch]
-                samples_dict = samples["Local"][_ch_obj.basis]
-                ch_amp_fluctuation = max(
-                    0, np.random.normal(1.0, self.config.amp_sigma)
-                )
-
-                ch_det_fluctuation = _generate_detuning_fluctuations(
-                    self.config, self.sampling_times
-                )
-
-                for slot in ch_samples.slots:
-                    add_noise(
-                        slot,
-                        samples_dict,
-                        _ch_obj.addressing == "Global",
-                        amp_fluctuation=ch_amp_fluctuation,
-                        det_fluctuation=ch_det_fluctuation,
-                        propagation_dir=_ch_obj.propagation_dir,
-                    )
-            # Delete samples for badly prepared atoms
-            for basis in samples["Local"]:
-                for qid in samples["Local"][basis]:
-                    if self._bad_atoms[qid]:
-                        for qty in ("amp", "det", "phase"):
-                            samples["Local"][basis][qid][qty] = 0.0
-        self.samples = samples
->>>>>>> 7ea4146b
 
     def _build_operator(
         self, operations: Union[list, tuple], op_matrix: dict[str, qutip.Qobj]
