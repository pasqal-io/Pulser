--- conflicted
+++ resolved
@@ -23,11 +23,8 @@
 import numpy as np
 import qutip
 
-<<<<<<< HEAD
 import pulser.math as pm
-=======
 from pulser.channels.base_channel import STATES_RANK
->>>>>>> e16257ad
 from pulser.devices._device_datacls import BaseDevice
 from pulser.noise_model import NoiseModel
 from pulser.register.base_register import QubitId
