--- conflicted
+++ resolved
@@ -251,8 +251,10 @@
             Only defined in "XY Mode", the default value being (0, 0, 30) G.
         """
         if not self._in_xy:
-            raise AttributeError("The magnetic field is only defined when the "
-                                 "sequence is in 'XY Mode'.")
+            raise AttributeError(
+                "The magnetic field is only defined when the "
+                "sequence is in 'XY Mode'."
+            )
         return np.array(self._mag_field)
 
     def is_parametrized(self) -> bool:
@@ -318,7 +320,48 @@
 
         return self._phase_ref[basis][qubit].last_phase
 
-<<<<<<< HEAD
+    def set_magnetic_field(
+        self, bx: float = 0.0, by: float = 0.0, bz: float = 30.0
+    ) -> None:
+        """Sets the magnetic field acting on the entire array.
+
+        The magnetic field vector is defined on the reference frame of the
+        atoms in the Register (with the z-axis coming outside of the plane).
+        Can only be defined before there are pulses added to the sequence.
+
+        Note:
+            The magnetic field only work in the "XY Mode". If not already
+            defined through the declaration of a Microwave channel, calling
+            this function will enable the "XY Mode".
+
+        Keyword Args:
+            bx (float): The magnetic field in the x direction (in Gauss).
+            by (float): The magnetic field in the y direction (in Gauss).
+            bz (float): The magnetic field in the z direction (in Gauss).
+        """
+        if not self._in_xy:
+            if self._channels:
+                raise ValueError(
+                    "The magnetic field can only be set in 'XY " "Mode'."
+                )
+            # No channels declared yet
+            self._in_xy = True
+        elif not self._empty_sequence:
+            # Not all channels are empty
+            raise ValueError(
+                "The magnetic field can only be set on an empty " "sequence."
+            )
+
+        mag_vector = (bx, by, bz)
+        if np.linalg.norm(mag_vector) == 0.0:
+            raise ValueError(
+                "The magnetic field must have a magnitude greater" " than 0."
+            )
+        self._mag_field = mag_vector
+
+        # No parametrization -> Always stored as a regular call
+        self._calls.append(_Call("set_magnetic_field", mag_vector, {}))
+
     def declare_channel(
         self,
         name: str,
@@ -330,51 +373,6 @@
             ]
         ] = None,
     ) -> None:
-=======
-    def set_magnetic_field(self, bx: float = 0., by: float = 0.,
-                           bz: float = 30.) -> None:
-        """Sets the magnetic field acting on the entire array.
-
-        The magnetic field vector is defined on the reference frame of the
-        atoms in the Register (with the z-axis coming outside of the plane).
-        Can only be defined before there are pulses added to the sequence.
-
-        Note:
-            The magnetic field only work in the "XY Mode". If not already
-            defined through the declaration of a Microwave channel, calling
-            this function will enable the "XY Mode".
-
-        Keyword Args:
-            bx (float): The magnetic field in the x direction (in Gauss).
-            by (float): The magnetic field in the y direction (in Gauss).
-            bz (float): The magnetic field in the z direction (in Gauss).
-        """
-        if not self._in_xy:
-            if self._channels:
-                raise ValueError("The magnetic field can only be set in 'XY "
-                                 "Mode'.")
-            # No channels declared yet
-            self._in_xy = True
-        elif not self._empty_sequence:
-            # Not all channels are empty
-            raise ValueError("The magnetic field can only be set on an empty "
-                             "sequence.")
-
-        mag_vector = (bx, by, bz)
-        if np.linalg.norm(mag_vector) == 0.:
-            raise ValueError("The magnetic field must have a magnitude greater"
-                             " than 0.")
-        self._mag_field = mag_vector
-
-        # No parametrization -> Always stored as a regular call
-        self._calls.append(_Call("set_magnetic_field", mag_vector, {}))
-
-    def declare_channel(self, name: str, channel_id: str,
-                        initial_target: Optional[
-                            Union[Iterable[Union[QubitId, Parametrized]],
-                                  Union[QubitId, Parametrized]]] = None
-                        ) -> None:
->>>>>>> 6c74a2fc
         """Declares a new channel to the Sequence.
 
         The first declared channel implicitly defines the sequence's mode of
