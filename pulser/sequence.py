--- conflicted
+++ resolved
@@ -840,6 +840,8 @@
             channel (str): The channel's name provided when declared. Must be
                 a channel with 'Local' addressing.
         """
+        qubits = cast(QubitId, qubits)
+
         self._target(qubits, channel)
 
     @_verify_parametrization
@@ -1212,7 +1214,6 @@
             fig.savefig(fig_name, **kwargs_savefig)
         plt.show()
 
-<<<<<<< HEAD
     @overload
     def _precheck_target_qubits_set(
         self, qubits: Union[Iterable[int], int], channel: str
@@ -1226,15 +1227,8 @@
         pass
 
     def _precheck_target_qubits_set(
-        self, qubits: Union[Iterable[QubitId], QubitId], channel: str
+        self, qubits: Union[Iterable[QubitId], QubitId, Parametrized], channel: str
     ) -> Union[Set[QubitId], Set[int]]:
-=======
-    def _target(
-        self,
-        qubits: Union[Iterable[QubitId], QubitId, Parametrized],
-        channel: str,
-    ) -> None:
->>>>>>> e954b9fc
         self._validate_channel(channel)
         channel_obj = self._channels[channel]
         try:
