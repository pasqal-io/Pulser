--- conflicted
+++ resolved
@@ -712,30 +712,22 @@
 
     @_screen
     def draw(self, draw_phase_area: bool = False,
-<<<<<<< HEAD
+             draw_interp_pts: bool = True,
              draw_phase_shifts: bool = False) -> None:
-=======
-             draw_interp_pts: bool = True) -> None:
->>>>>>> b26b5d56
         """Draws the sequence in its current state.
 
         Keyword Args:
-            draw_phase_area (bool): Whether phase and area values need
-                to be shown as text on the plot, defaults to False.
-<<<<<<< HEAD
+            draw_phase_area (bool): Whether phase and area values need to be
+                shown as text on the plot, defaults to False.
+            draw_interp_pts (bool): When the sequence has pulses with waveforms
+                of type InterpolatedWaveform, draws the points of interpolation
+                on top of the respective waveforms (defaults to True).
             draw_phase_shifts (bool): Whether phase shift and reference
                 information should be added to the plot, defaults to False.
         """
         draw_sequence(self, draw_phase_area=draw_phase_area,
+                      draw_interp_pts=draw_interp_pts,
                       draw_phase_shifts=draw_phase_shifts)
-=======
-            draw_interp_pts (bool): When the sequence has pulses with waveforms
-                of type InterpolatedWaveform, draws the points of interpolation
-                on top of the respective waveforms.
-        """
-        draw_sequence(self, draw_phase_area=draw_phase_area,
-                      draw_interp_pts=draw_interp_pts)
->>>>>>> b26b5d56
 
     def _target(self, qubits: Union[Iterable[QubitId],
                                     QubitId], channel: str) -> None:
