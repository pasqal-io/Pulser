--- conflicted
+++ resolved
@@ -203,10 +203,7 @@
         self._empty_sequence: bool = True
         # SLM mask targets
         self._slm_mask_targets: Set[QubitId] = set()
-<<<<<<< HEAD
-=======
         self._slm_mask_time: list = []
->>>>>>> 14520d8a
 
         # Initializes all parametrized Sequence related attributes
         self._reset_parametrized()
@@ -1144,8 +1141,6 @@
         if not targets.issubset(self._qids):
             raise ValueError("SLM mask targets must exist in the register")
 
-<<<<<<< HEAD
-=======
         if not self._in_xy and self._channels:
             raise NotImplementedError("SLM mask can only be added in XY mode")
 
@@ -1172,7 +1167,6 @@
             except IndexError:
                 self._slm_mask_time = [ti, tf]
 
->>>>>>> 14520d8a
 
 class _PhaseTracker:
     """Tracks a phase reference over time."""
