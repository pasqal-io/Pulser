# Copyright 2020 Pulser Development Team
#
# Licensed under the Apache License, Version 2.0 (the "License");
# you may not use this file except in compliance with the License.
# You may obtain a copy of the License at
#
#    http://www.apache.org/licenses/LICENSE-2.0
#
# Unless required by applicable law or agreed to in writing, software
# distributed under the License is distributed on an "AS IS" BASIS,
# WITHOUT WARRANTIES OR CONDITIONS OF ANY KIND, either express or implied.
# See the License for the specific language governing permissions and
# limitations under the License.

from __future__ import annotations
from typing import Optional, Union, cast, Any, List
import itertools

import qutip
import numpy as np
from numpy.typing import ArrayLike
from copy import deepcopy

from pulser import Pulse, Sequence
from pulser.simulation.simresults import SimulationResults
from pulser._seq_drawer import draw_sequence
from pulser.sequence import _TimeSlot


class Simulation:
    """Simulation of a pulse sequence using QuTiP.

    Creates a Hamiltonian object with the proper dimension according to the
    pulse sequence given, then provides a method to time-evolve an initial
    state using the QuTiP solvers.

    Args:
        sequence (Sequence): An instance of a Pulser Sequence that we
            want to simulate.

    Keyword Args:
        sampling_rate (float): The fraction of samples that we wish to
            extract from the pulse sequence to simulate. Has to be a
            value between 0.05 and 1.0
        evaluation_times (str,list): The list of times at which the quantum
            state should be evaluated, in μs. If 'Full' is provided, this list
            is set to be the one used to define the Hamiltonian to the solver.
            The initial and final times are always included, so that if
            'Minimal' is provided, the list is set to only contain the initial
            and the final times.
    """

    def __init__(self, sequence: Sequence, sampling_rate: float = 1.0,
                 evaluation_times: Union[str, ArrayLike] = 'Full') -> None:
        """Initialize the Simulation with a specific pulser.Sequence."""
        supported_bases = {"ground-rydberg", "digital"}
        if not isinstance(sequence, Sequence):
            raise TypeError("The provided sequence has to be a valid "
                            "pulser.Sequence instance.")
        if not sequence._schedule:
            raise ValueError("The provided sequence has no declared channels.")
        not_supported = (set(ch.basis for ch in sequence._channels.values())
                         - supported_bases)
        if not_supported:
            raise NotImplementedError("Sequence with unsupported bases: "
                                      + "".join(not_supported))
        if all(sequence._schedule[x][-1].tf == 0 for x in sequence._channels):
            raise ValueError("No instructions given for the channels in the "
                             "sequence.")
        self._seq = sequence
        self._qdict = self._seq.qubit_info
        self._size = len(self._qdict)
        self._tot_duration = max(
            [self._seq._last(ch).tf for ch in self._seq._schedule]
        )

        if not (0 < sampling_rate <= 1.0):
            raise ValueError("`sampling_rate` must be positive and "
                             "not larger than 1.0")
        if int(self._tot_duration*sampling_rate) < 4:
            raise ValueError("`sampling_rate` is too small, less than 4 data "
                             "points.")
        self.sampling_rate = sampling_rate

        self._qid_index = {qid: i for i, qid in enumerate(self._qdict)}
        self.samples: dict[str, dict[str, dict]] = {addr: {basis: {}
                                                    for basis in
                                                    ['ground-rydberg',
                                                    'digital']}
                                                    for addr in ['Global',
                                                    'Local']}
        self.operators = deepcopy(self.samples)

        self._extract_samples()
        self._build_basis_and_op_matrices()
        self._construct_hamiltonian()

        if isinstance(evaluation_times, str):
            if evaluation_times == 'Full':
                self.eval_times = deepcopy(self._times)
            elif evaluation_times == 'Minimal':
                self.eval_times = np.array([self._times[0], self._times[-1]])
            else:
                raise ValueError("Wrong evaluation time label. It should "
                                 "be `Full` or `Minimal`")
        elif isinstance(evaluation_times, (list, tuple, np.ndarray)):
            t_max = np.max(evaluation_times)
            t_min = np.min(evaluation_times)
            if t_max > self._times[-1]:
                raise ValueError("Provided evaluation-time list extends "
                                 "further than sequence duration.")
            if t_min < 0:
                raise ValueError("Provided evaluation-time list contains "
                                 "negative values.")
            # Ensure the list of times is sorted
            eval_times = np.array(np.sort(evaluation_times))
            if t_min > 0:
                eval_times = np.insert(eval_times, 0, 0.)
            if t_max < self._times[-1]:
                eval_times = np.append(eval_times, self._times[-1])
            self.eval_times = eval_times
            # always include initial and final times
        else:
            raise ValueError("`evaluation_times` must be a list of times "
                             "or `Full` or `Minimal`")

<<<<<<< HEAD
    def draw(self) -> None:
        """Draws the input sequence and the one used in QuTip."""
=======
    def draw(self, draw_phase_area=False):
        """Draws the input sequence and the one used in QuTip.
>>>>>>> ad3274de

        Keyword args:
            draw_phase_area (bool): Whether phase and area values need
                to be shown as text on the plot, defaults to False.
        """
        draw_sequence(
            self._seq, self.sampling_rate, draw_phase_area=draw_phase_area
        )

    def _extract_samples(self) -> None:
        """Populate samples dictionary with every pulse in the sequence."""

        def prepare_dict() -> dict[str, np.ndarray]:
            # Duration includes retargeting, delays, etc.
            return {'amp': np.zeros(self._tot_duration),
                    'det': np.zeros(self._tot_duration),
                    'phase': np.zeros(self._tot_duration)}

        def write_samples(slot: _TimeSlot,
                          samples_dict: dict[str, np.ndarray]) -> None:
            samples_dict['amp'][slot.ti:slot.tf] += slot.type.amplitude.samples
            samples_dict['det'][slot.ti:slot.tf] += slot.type.detuning.samples
            samples_dict['phase'][slot.ti:slot.tf] = slot.type.phase

        for channel in self._seq.declared_channels:
            addr = self._seq.declared_channels[channel].addressing
            basis = self._seq.declared_channels[channel].basis

            samples_dict = self.samples[addr][basis]

            if addr == 'Global':
                if not samples_dict:
                    samples_dict = prepare_dict()
                for slot in self._seq._schedule[channel]:
                    if isinstance(slot.type, Pulse):
                        write_samples(slot, samples_dict)

            elif addr == 'Local':
                for slot in self._seq._schedule[channel]:
                    if isinstance(slot.type, Pulse):
                        for qubit in slot.targets:  # Allow multiaddressing
                            if qubit not in samples_dict:
                                samples_dict[qubit] = prepare_dict()
                            write_samples(slot, samples_dict[qubit])

            self.samples[addr][basis] = samples_dict

    def _build_basis_and_op_matrices(self) -> None:
        """Determine dimension, basis and projector operators."""
        # No samples => Empty dict entry => False
        if (not self.samples['Global']['digital']
                and not self.samples['Local']['digital']):
            self.basis_name = 'ground-rydberg'
            self.dim = 2
            basis = ['r', 'g']
            projectors = ['gr', 'rr', 'gg']
        elif (not self.samples['Global']['ground-rydberg']
                and not self.samples['Local']['ground-rydberg']):
            self.basis_name = 'digital'
            self.dim = 2
            basis = ['g', 'h']
            projectors = ['hg', 'hh', 'gg']
        else:
            self.basis_name = 'all'  # All three states
            self.dim = 3
            basis = ['r', 'g', 'h']
            projectors = ['gr', 'hg', 'rr', 'gg', 'hh']

        self.basis = {b: qutip.basis(self.dim, i) for i, b in enumerate(basis)}
        self.op_matrix = {'I': qutip.qeye(self.dim)}

        for proj in projectors:
            self.op_matrix['sigma_' + proj] = (
                self.basis[proj[0]] * self.basis[proj[1]].dag()
            )

    def _build_operator(self, op_id: str, *qubit_ids: Union[str, int],
                        global_op: bool = False) -> qutip.Qobj:
        """Create qutip.Qobj with nontrivial action at *qubit_ids."""
        if global_op:
            return sum(self._build_operator(op_id, q_id)
                       for q_id in self._qdict)
        if len(set(qubit_ids)) < len(qubit_ids):
            raise ValueError("Duplicate atom ids in argument list.")
        # List of identity operators, except for op_id where requested:
        op_list = [self.op_matrix[op_id]
                   if j in map(self._qid_index.get, qubit_ids)
                   else self.op_matrix['I'] for j in range(self._size)]
        return qutip.tensor(op_list)

    def _construct_hamiltonian(self) -> None:
        def adapt(full_array: np.ndarray) -> Any:
            """Adapt list to correspond to sampling rate"""
            indexes = np.linspace(0, self._tot_duration-1,
                                  int(self.sampling_rate*self._tot_duration),
                                  dtype=int)
            return full_array[indexes]

        def make_vdw_term() -> float:
            """Construct the Van der Waals interaction Term.

            For each pair of qubits, calculate the distance between them, then
            assign the local operator "sigma_rr" at each pair. The units are
            given so that the coefficient includes a 1/hbar factor.
            """
            vdw = 0
            # Get every pair without duplicates
            for q1, q2 in itertools.combinations(self._qdict.keys(), r=2):
                dist = np.linalg.norm(
                    self._qdict[q1] - self._qdict[q2])
                U = 0.5 * self._seq._device.interaction_coeff / dist**6
                vdw += U * self._build_operator('sigma_rr', q1, q2)
            return vdw

        def build_coeffs_ops(basis: str, addr: str) -> list[list]:
            """Build coefficients and operators for the hamiltonian QobjEvo."""
            samples = self.samples[addr][basis]
            operators = self.operators[addr][basis]
            # Choose operator names according to addressing:
            if basis == 'ground-rydberg':
                op_ids = ['sigma_gr', 'sigma_rr']
            elif basis == 'digital':
                op_ids = ['sigma_hg', 'sigma_gg']

            terms = []
            if addr == 'Global':
                coeffs = [0.5*samples['amp'] * np.exp(-1j * samples['phase']),
                          -0.5 * samples['det']]
                for op_id, coeff in zip(op_ids, coeffs):
                    if np.any(coeff != 0):
                        # Build once global operators as they are needed
                        if op_id not in operators:
                            operators[op_id] =\
                                self._build_operator(op_id, global_op=True)
                        terms.append([operators[op_id], adapt(coeff)])
            elif addr == 'Local':
                for q_id, samples_q in samples.items():
                    if q_id not in operators:
                        operators[q_id] = {}
                    coeffs = [0.5*samples_q['amp'] *
                              np.exp(-1j * samples_q['phase']),
                              -0.5 * samples_q['det']]
                    for coeff, op_id in zip(coeffs, op_ids):
                        if np.any(coeff != 0):
                            if op_id not in operators[q_id]:
                                operators[q_id][op_id] = \
                                    self._build_operator(op_id, q_id)
                            terms.append([operators[q_id][op_id],
                                          adapt(coeff)])

            self.operators[addr][basis] = operators
            return terms

        # Time independent term:
        if self.basis_name == 'digital':
            qobj_list = []
        else:
            # Van der Waals Interaction Terms
            qobj_list = [make_vdw_term()] if self._size > 1 else []

        # Time dependent terms:
        for addr in self.samples:
            for basis in self.samples[addr]:
                if self.samples[addr][basis]:
                    qobj_list += cast(List, build_coeffs_ops(basis, addr))

        self._times = adapt(np.arange(self._tot_duration,
                                      dtype=np.double)/1000)

        ham = qutip.QobjEvo(qobj_list, tlist=self._times)
        ham = ham + ham.dag()
        ham.compress()

        self._hamiltonian = ham

    def get_hamiltonian(self, time: float) -> qutip.Qobj:
        """Get the Hamiltonian created from the sequence at a fixed time.

        Args:
            time (float): The specific time in which we want to extract the
                    Hamiltonian (in ns).

        Returns:
            qutip.Qobj: A new Qobj for the Hamiltonian with coefficients
            extracted from the effective sequence (determined by
            `self.sampling_rate`) at the specified time.
        """
        if time > 1000 * self._times[-1]:
            raise ValueError("Provided time is larger than sequence duration.")
        if time < 0:
            raise ValueError("Provided time is negative.")
        return self._hamiltonian(time/1000)  # Creates new Qutip.Qobj

    # Run Simulation Evolution using Qutip
    def run(self,
            initial_state: Optional[Union[np.ndarray, qutip.Qobj]] = None,
            progress_bar: Optional[bool] = None,
            **options: qutip.solver.Options) -> SimulationResults:
        """Simulate the sequence using QuTiP's solvers.

        Keyword Args:
            initial_state (array): The initial quantum state of the
                evolution. Will be transformed into a ``qutip.Qobj`` instance.
            progress_bar (bool): If True, the progress bar of QuTiP's
                ``qutip.sesolve()`` will be shown.
        Other Parameters:
            options: Additional simulation settings. These correspond to the
                keyword arguments of ``qutip.solver.Options`` for
                the ``qutip.sesolve()`` method.

        Returns:
            SimulationResults: Object containing the time evolution results.
        """
        if initial_state is not None:
            if isinstance(initial_state, qutip.Qobj):
                if initial_state.shape != (self.dim**self._size, 1):
                    raise ValueError("Incompatible shape of initial_state")
                self._initial_state = initial_state
            else:
                if initial_state.shape != (self.dim**self._size,):
                    raise ValueError("Incompatible shape of initial_state")
                self._initial_state = qutip.Qobj(initial_state)
        else:
            # by default, initial state is "ground" state of g-r basis.
            all_ground = [self.basis['g'] for _ in range(self._size)]
            self._initial_state = qutip.tensor(all_ground)

        result = qutip.sesolve(self._hamiltonian,
                               self._initial_state,
                               self.eval_times,
                               progress_bar=progress_bar,
                               options=qutip.Options(max_step=5,
                                                     **options)
                               )

        if hasattr(self._seq, '_measurement'):
            meas_basis = self._seq._measurement
        else:
            meas_basis = None

        return SimulationResults(
            result.states, self.dim, self._size, self.basis_name,
            meas_basis=meas_basis
        )<|MERGE_RESOLUTION|>--- conflicted
+++ resolved
@@ -124,13 +124,9 @@
             raise ValueError("`evaluation_times` must be a list of times "
                              "or `Full` or `Minimal`")
 
-<<<<<<< HEAD
-    def draw(self) -> None:
-        """Draws the input sequence and the one used in QuTip."""
-=======
+
     def draw(self, draw_phase_area=False):
         """Draws the input sequence and the one used in QuTip.
->>>>>>> ad3274de
 
         Keyword args:
             draw_phase_area (bool): Whether phase and area values need
