--- conflicted
+++ resolved
@@ -640,9 +640,11 @@
             The units are given so that the coefficient
             includes a 1/hbar factor.
             """
-            # Check if the total number of unmasked qubits is less than 2
+            # Calculate the total number of good, unmasked qubits
             effective_size = (
-                self._size - len(self._seq._slm_mask_targets)*int(masked)
+                self._size
+                - len(self._seq._slm_mask_targets) * int(masked)
+                - sum(self._bad_atoms.values())
             )
             if effective_size < 2:
                 return 0 * self.build_operator([("I", "global")])
@@ -650,27 +652,17 @@
             xy = cast(qutip.Qobj, 0)
             # Get every pair without duplicates
             for q1, q2 in itertools.combinations(self._qdict.keys(), r=2):
-<<<<<<< HEAD
-                if not masked or (
-                    masked
-                    and not (
-                        q1 in self._seq._slm_mask_targets
-                        or q2 in self._seq._slm_mask_targets
+                if (
+                    self._bad_atoms[q1]
+                    or self._bad_atoms[q2]
+                    or (
+                        masked
+                        and (
+                            q1 in self._seq._slm_mask_targets
+                            or q2 in self._seq._slm_mask_targets
+                        )
                     )
                 ):
-                    dist = np.linalg.norm(self._qdict[q1] - self._qdict[q2])
-                    mag_norm = np.linalg.norm(self._seq.magnetic_field[0:2])
-                    if mag_norm < 1e-8:
-                        cosine = 0.0
-                    else:
-                        cosine = (
-                            np.dot(
-                                (self._qdict[q1] - self._qdict[q2]),
-                                self._seq.magnetic_field[0:2],
-                            )
-                            / (dist * mag_norm)
-=======
-                if self._bad_atoms[q1] or self._bad_atoms[q2]:
                     continue
                 dist = np.linalg.norm(self._qdict[q1] - self._qdict[q2])
                 mag_norm = np.linalg.norm(self._seq.magnetic_field[0:2])
@@ -681,17 +673,18 @@
                         np.dot(
                             (self._qdict[q1] - self._qdict[q2]),
                             self._seq.magnetic_field[0:2],
->>>>>>> 0e9f67ac
                         )
-                    U = (
-                        0.5
-                        * self._seq._device.interaction_coeff_xy
-                        * (1 - 3 * cosine ** 2)
-                        / dist ** 3
+                        / (dist * mag_norm)
                     )
-                    xy += U * self.build_operator(
-                        [("sigma_du", [q1]), ("sigma_ud", [q2])]
-                    )
+                U = (
+                    0.5
+                    * self._seq._device.interaction_coeff_xy
+                    * (1 - 3 * cosine ** 2)
+                    / dist ** 3
+                )
+                xy += U * self.build_operator(
+                    [("sigma_du", [q1]), ("sigma_ud", [q2])]
+                )
             return xy
 
         def make_interaction_term(masked: bool = False) -> qutip.Qobj:
@@ -756,11 +749,10 @@
             self.operators[addr][basis] = operators
             return terms
 
-<<<<<<< HEAD
-        # Interaction term:
-        if self.basis_name == "digital" or self._size == 1:
-            qobj_list = [0 * self.build_operator([("I", "global")])]
-        else:
+        qobj_list = []
+        # Time independent term:
+        effective_size = self._size - sum(self._bad_atoms.values())
+        if self.basis_name != "digital" and effective_size > 1:
             # Build time-dependent or time-independent interaction term based
             # on whether an SLM mask was defined or not
             if self._seq._slm_mask_time:
@@ -786,13 +778,6 @@
                 ]
             else:
                 qobj_list = [make_interaction_term()]
-=======
-        qobj_list = []
-        # Time independent term:
-        effective_size = self._size - sum(self._bad_atoms.values())
-        if self.basis_name != "digital" and effective_size > 1:
-            qobj_list.append(make_interaction_term())
->>>>>>> 0e9f67ac
 
         # Time dependent terms:
         for addr in self.samples:
