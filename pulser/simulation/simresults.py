# Copyright 2020 Pulser Development Team
#
# Licensed under the Apache License, Version 2.0 (the "License");
# you may not use this file except in compliance with the License.
# You may obtain a copy of the License at
#
#    http://www.apache.org/licenses/LICENSE-2.0
#
# Unless required by applicable law or agreed to in writing, software
# distributed under the License is distributed on an "AS IS" BASIS,
# WITHOUT WARRANTIES OR CONDITIONS OF ANY KIND, either express or implied.
# See the License for the specific language governing permissions and
# limitations under the License.

<<<<<<< HEAD
from collections import Counter
from abc import ABC, abstractmethod

import matplotlib.pyplot as plt
=======
from __future__ import annotations

from typing import Optional, Union
from collections.abc import Sequence

>>>>>>> 4b86dd3f
import qutip
import numpy as np
from numpy.typing import ArrayLike


class SimulationResults(ABC):
    """Results of a simulation run of a pulse sequence.

    Parent class for NoisyResults and CleanResults.

    Contains methods for studying the states and extracting useful information
    from them.
    """

<<<<<<< HEAD
    def __init__(self, run_output, dim, size, basis_name, meas_basis,
                 sim_times):
=======
    def __init__(self, run_output: Sequence[qutip.Qobj], dim: int, size: int,
                 basis_name: str, meas_basis: Optional[str] = None) -> None:
>>>>>>> 4b86dd3f
        """Initializes a new SimulationResults instance.

        Args:
            run_output (list[qutip.Qobj]): List of ``qutip.Qobj`` corresponding
                to the states at each time step after the evolution has been
                simulated.
            dim (int): The dimension of the local space of each atom (2 or 3).
            size (int): The number of atoms in the register.
            basis_name (str): The basis indicating the addressed atoms after
                the pulse sequence ('ground-rydberg', 'digital' or 'all').
            sim_times (array): Array of times when simulation results are
                returned.

        Keyword Args:
            meas_basis (None or str): The basis in which a sampling measurement
                is desired.
        """
        self._states = run_output
        self._dim = dim
        self._size = size
        if basis_name not in {'ground-rydberg', 'digital', 'all'}:
            raise ValueError(
                "`basis_name` must be 'ground-rydberg', 'digital' or 'all'."
                )
        self._basis_name = basis_name
        if meas_basis:
            if meas_basis not in {'ground-rydberg', 'digital'}:
                raise ValueError(
                    "`meas_basis` must be 'ground-rydberg' or 'digital'."
                    )
        self._meas_basis = meas_basis
        self.sim_times = sim_times

    @abstractmethod
    def expect(self, obs_list):
        """Calculates the expectation value of a list of observables.

        Args:
            obs_list (array-like of qutip.Qobj or array-like of numpy.ndarray):
                A list of observables whose expectation value will be
                calculated. If necessary, each member will be transformed into
                a qutip.Qobj instance.
        """
        pass

    @abstractmethod
    def sample_state(self, t=-1, meas_basis=None, N_samples=1000):
        r"""Returns the result of multiple measurements in a given basis.

        The enconding of the results depends on the meaurement basis. Namely:

        - *ground-rydberg* : :math:`1 = |r\rangle;~ 0 = |g\rangle, |h\rangle`
        - *digital* : :math:`1 = |h\rangle;~ 0 = |g\rangle, |r\rangle`

        Note:
            The results are presented using a big-endian representation,
            according to the pre-established qubit ordering in the register.
            This means that, when sampling a register with qubits ('q0','q1',
            ...), in this order, the corresponding value, in binary, will be
            0Bb0b1..., where b0 is the outcome of measuring 'q0', 'b1' of
            measuring 'q1' and so on.

        Keyword Args:
            meas_basis (str, default=None): 'ground-rydberg' or 'digital'. If
                left as None, uses the measurement basis defined in the
                original sequence.
            N_samples (int, default=1000): Number of samples to take.

        Raises:
            ValueError: If trying to sample without a defined 'meas_basis' in
                the arguments when the original sequence is not measured.
        """
        pass

    @abstractmethod
    def sample_final_state(self, meas_basis=None, N_samples=1000):
        pass

    @abstractmethod
    def plot(self, op, fmt=''):
        pass


class NoisyResults(SimulationResults):
    """Results of a noisy simulation run of a pulse sequence.

    Contrary to a CleanResults object, this object contains a unique Counter
    describing the state distribution at the time it was created by using
    Simulation.run() with a noisy simulation.

    Contains methods for studying the populations and extracting useful
    information from them.
    """

    def __init__(self, run_output, size, basis_name, meas_basis, sim_times,
                 N_measures, dim=2):
        """Initializes a new NoisyResults instance.

        Warning :
            Can't have single-atom Hilbert spaces with dimension bigger
            than 2 for NoisyResults objects.
            This is not the case for a CleanResults object, containing states
            in Hilbert space, but NoisyResults contains a probability
            distribution of bitstrings, not atomic states

        Args:
            run_output (Counter List): Each Counter contains the
                probability distribution of a multi-qubits state,
                represented as a bitstring. There is one Counter for each time
                the simulation was asked to return a result.
            dim (int): The dimension of the local space of each atom (2 or 3).
            size (int): The number of atoms in the register.
            basis_name (str): The basis indicating the addressed atoms after
                the pulse sequence ('ground-rydberg', 'digital' or 'all').
            sim_times (list): times at which Simulation object returned the
                results.

        Keyword Args:
            meas_basis (None or str): The basis in which a sampling measurement
                is desired.
            N_measures (int): number of measurements needed to compute this
                result when doing the simulation.
        """
        super().__init__(run_output, dim, size, basis_name, meas_basis,
                         sim_times)
        self.N_measures = N_measures

    @property
    def states(self):
        """Probability distribution of the bitstrings"""
        return self._states

    def get_state(self, t):
        """Get the state at time t of the simulation as a diagonal density
        matrix.
        This is not the density matrix of the system, but is a convenient way
        of computing expectation values of observables.

        Args:
            t (int): index of the state to be returned.

        Returns:
            qutip.Qobj: States probability distribution as a density matrix.
        """
        def _proj_from_bitstring(bitstring):
            # In the digital case, |h> = |1> = qutip.basis()
            # 'all' basis is unacceptable here after projection on bitstrings
            if self._meas_basis == 'digital':
                proj = qutip.tensor([qutip.basis(2, int(i)).proj() for i
                                     in bitstring])
            # ground-rydberg measurement basis case
            else:
                proj = qutip.tensor([qutip.basis(2, 1-int(i)).proj() for i
                                     in bitstring])
            return proj

        return sum(v * _proj_from_bitstring(b) for
                   b, v in self._states[t].items())

    def get_final_state(self):
        """Get the final state of the simulation as a diagonal density matrix.
        This is not the density matrix of the system, but is a convenient way
        of computing expectation values of observables.

        Returns:
            qutip.Qobj: States probability distribution as a density matrix.
        """
        return self.get_state(-1)

    def expect(self, obs_list):
        """Calculates the expectation value of a list of observables.

        Args:
            obs_list (array-like of qutip.Qobj or array-like of numpy.ndarray):
                A list of observables whose expectation value will be
                calculated. If necessary, each member will be transformed into
                a qutip.Qobj instance.
        Returns:
            list: the list of expectation values of each operator.
        """
        density_matrices = [self.get_state(t) for
                            t in range(len(self._states))]
        if not isinstance(obs_list, (list, np.ndarray)):
            raise TypeError("`obs_list` must be a list of operators")

        qobj_list = []
        for obs in obs_list:
            if not (isinstance(obs, np.ndarray)
                    or isinstance(obs, qutip.Qobj)):
                raise TypeError("Incompatible type of observable.")
            if obs.shape != (2**self._size, 2**self._size):
                raise ValueError("Incompatible shape of observable.")
            qobj_list.append(qutip.Qobj(obs))

        return qutip.expect(qobj_list, density_matrices)

    def sample_state(self, t=-1, N_samples=1000):
        r"""Returns the result of multiple measurements. No notion of
            measurement basis here, since states have already been projected
            onto bitstrings.
        Keyword Args:
            N_samples (int, default=1000): Number of samples to take.
            t (int, default=-1) : Time at which the system is measured.

        Raises:
            ValueError: If trying to sample without a defined 'meas_basis' in
                the arguments when the original sequence is not measured.
        """
        N = self._size
        self.N_samples = N_samples
        bitstrings = [np.binary_repr(k, N) for k in range(2**N)]
        probs = [self._states[t][b] for b in bitstrings]

        dist = np.random.multinomial(N_samples, probs)
        return Counter(
               {np.binary_repr(i, N): dist[i] for i in np.nonzero(dist)[0]})

    def sample_final_state(self, N_samples=1000):
        return self.sample_state(N_samples=N_samples)

    def _standard_dev(self, op):
        """Returns the square root of the variance of operator op."""
        density_mats = [self.get_state(t) for t in range(len(self._states))]
        return np.sqrt(qutip.variance(op, density_mats) / self.N_measures)

    def _get_error_bars(self, op):
        moy = self.expect([op])[0]
        st = self._standard_dev(op)
        return moy, st

    def plot(self, op, error_bars=True, fmt='.', label=''):
        """Plots the expectation results of operator op, computing error bars
            if wanted.
        Args:
            op (Qobj): QuTiP operator which expectation value is to be plotted.
            error_bars (bool): display error bars or not.
        """
        if error_bars:
            moy, st = self._get_error_bars(op)
            plt.errorbar(self.sim_times, moy, st, fmt=fmt, lw=1, capsize=3,
                         label=label)
        else:
            plt.plot(self.sim_times, self.expect([op])[0], fmt,
                     label=label)
        plt.xlabel('Time (µs)')
        plt.ylabel('Expectation value')


class CleanResults(SimulationResults):
    """Results of an ideal simulation run of a pulse sequence.

    Contains methods for studying the states and extracting useful information
    from them.
    """

    def __init__(self, run_output, dim, size, basis_name,
                 meas_basis, sim_times):
        """Initializes a new CleanResults instance.

        Args:
            run_output (list of qutip.Qobj): List of `qutip.Qobj` corresponding
                to the states at each time step after the evolution has been
                simulated.
            dim (int): The dimension of the local space of each atom (2 or 3).
            size (int): The number of atoms in the register.
            basis_name (str): The basis indicating the addressed atoms after
                the pulse sequence ('ground-rydberg', 'digital' or 'all').

        Keyword Args:
            meas_basis (None or str): The basis in which a sampling measurement
                is desired.
        """
        super().__init__(run_output, dim, size, basis_name, meas_basis,
                         sim_times)

    @property
    def states(self) -> list[qutip.Qobj]:
        """List of ``qutip.Qobj`` for each state in the simulation."""
        return list(self._states)

    def get_final_state(self, reduce_to_basis: Optional[str] = None,
                        ignore_global_phase: bool = True, tol: float = 1e-6,
                        normalize: bool = True) -> qutip.Qobj:
        """Get the final state of the simulation.

        Keyword Args:
            reduce_to_basis (str, default=None): Reduces the full state vector
                to the given basis ("ground-rydberg" or "digital"), if the
                population of the states to be ignored is negligible.
            ignore_global_phase (bool, default=True): If True, changes the
                final state's global phase such that the largest term (in
                absolute value) is real.
            tol (float, default=1e-6): Maximum allowed population of each
                eliminated state.
            normalize (bool, default=True): Whether to normalize the reduced
                state.

        Returns:
            qutip.Qobj: The resulting final state.

        Raises:
            TypeError: If trying to reduce to a basis that would eliminate
                states with significant occupation probabilites.
        """
        final_state = self._states[-1].copy()
        if ignore_global_phase:
            full = final_state.full()
            global_ph = float(np.angle(full[np.argmax(np.abs(full))]))
            final_state *= np.exp(-1j * global_ph)
        if self._dim != 3:
            if reduce_to_basis not in [None, self._basis_name]:
                raise TypeError(f"Can't reduce a system in {self._basis_name}"
                                + f" to the {reduce_to_basis} basis.")
        elif reduce_to_basis is not None:
            if reduce_to_basis == "ground-rydberg":
                ex_state = "2"
            elif reduce_to_basis == "digital":
                ex_state = "0"
            else:
                raise ValueError("'reduce_to_basis' must be 'ground-rydberg' "
                                 + f"or 'digital', not '{reduce_to_basis}'.")
            ex_inds = [i for i in range(3**self._size) if ex_state in
                       np.base_repr(i, base=3).zfill(self._size)]
            ex_probs = np.abs(final_state.extract_states(ex_inds).full()) ** 2
            if not np.all(np.isclose(ex_probs, 0, atol=tol)):
                raise TypeError(
                    "Can't reduce to chosen basis because the population of a "
                    "state to eliminate is above the allowed tolerance."
                    )
            final_state = final_state.eliminate_states(
                                                ex_inds, normalize=normalize)

        return final_state.tidyup()

    def expect(self, obs_list: Sequence[Union[qutip.Qobj, ArrayLike]]
               ) -> list[Union[float, complex, ArrayLike]]:
        """Calculates the expectation value of a list of observables.

        Args:
            obs_list (Sequence[Union[qutip.Qobj, ArrayLike]]): A list of
                observables whose expectation value will be calculated.
                If necessary, each member will be transformed into a
                ``qutip.Qobj`` instance.
        """
        if not isinstance(obs_list, (list, np.ndarray)):
            raise TypeError("`obs_list` must be a list of operators")

        qobj_list = []
        for obs in obs_list:
            if not (isinstance(obs, np.ndarray)
                    or isinstance(obs, qutip.Qobj)):
                raise TypeError("Incompatible type of observable.")
            if obs.shape != (self._dim**self._size, self._dim**self._size):
                raise ValueError("Incompatible shape of observable.")
            # Transfrom to qutip.Qobj and take dims from state
            dim_list = [self._states[0].dims[0], self._states[0].dims[0]]
            qobj_list.append(qutip.Qobj(obs, dims=dim_list))

        return [qutip.expect(qobj, self._states) for qobj in qobj_list]

<<<<<<< HEAD
    def sample_state(self, t=-1, meas_basis=None, N_samples=1000):
=======
    def sample_final_state(self, meas_basis: Optional[str] = None,
                           N_samples: int = 1000) -> dict[str, int]:
>>>>>>> 4b86dd3f
        r"""Returns the result of multiple measurements in a given basis.

        The encoding of the results depends on the meaurement basis. Namely:

        - *ground-rydberg* : :math:`1 = |r\rangle;~ 0 = |g\rangle, |h\rangle`
        - *digital* : :math:`1 = |h\rangle;~ 0 = |g\rangle, |r\rangle`

        Note:
            The results are presented using a big-endian representation,
            according to the pre-established qubit ordering in the register.
            This means that, when sampling a register with qubits ('q0','q1',
            ...), in this order, the corresponding value, in binary, will be
            0Bb0b1..., where b0 is the outcome of measuring 'q0', 'b1' of
            measuring 'q1' and so on.

        Keyword Args:
            meas_basis (str, default=None): 'ground-rydberg' or 'digital'. If
                left as None, uses the measurement basis defined in the
                original sequence.
            N_samples (int, default=1000): Number of samples to take.

        Raises:
            ValueError: If trying to sample without a defined 'meas_basis' in
                the arguments when the original sequence is not measured.
        """
        if not meas_basis:
            meas_basis = self._meas_basis
        if meas_basis not in {'ground-rydberg', 'digital'}:
            raise ValueError(
                "`meas_basis` can only be 'ground-rydberg' or 'digital'."
                )

        N = self._size
        self.N_samples = N_samples
        final_state = self._states[t].unit()
        # Case of a density matrix
        if final_state.type != "ket":
            probs = np.abs(final_state.diag())
        else:
            probs = (np.abs(final_state.full())**2).flatten()

        if self._dim == 2:
            if meas_basis == self._basis_name:
                # State vector ordered with r first for 'ground_rydberg'
                # e.g. N=2: [rr, rg, gr, gg] -> [11, 10, 01, 00]
                # Invert the order ->  [00, 01, 10, 11] correspondence
                weights = probs if meas_basis == 'digital' else probs[::-1]
            else:
                return {'0' * N: int(N_samples)}

        elif self._dim == 3:
            if meas_basis == 'ground-rydberg':
                one_state = 0       # 1 = |r>
                ex_one = slice(1, 3)
            elif meas_basis == 'digital':
                one_state = 2       # 1 = |h>
                ex_one = slice(0, 2)
            probs = probs.reshape([3]*N)
            weights = np.zeros(2**N)
            for dec_val in range(2**N):
                ind: list[Union[int, slice]] = []
                for v in np.binary_repr(dec_val, width=N):
                    if v == '0':
                        ind.append(ex_one)
                    else:
                        ind.append(one_state)
                # Eg: 'digital' basis => |1> = index 2, |0> = index 0, 1 = 0:2
                # p_11010 = sum(probs[2, 2, 0:2, 2, 0:2])
                # We sum all probabilites that correspond to measuring 11010,
                # namely hhghg, hhrhg, hhghr, hhrhr
                weights[dec_val] = np.sum(probs[tuple(ind)])
        else:
            raise NotImplementedError(
                "Cannot sample system with single-atom state vectors of "
                "dimension > 3."
                )
        # Takes care of potential numerical artefacts in case sum(weights) != 1
        weights /= sum(weights)
        dist = np.random.multinomial(N_samples, weights)
        return Counter(
               {np.binary_repr(i, N): dist[i] for i in np.nonzero(dist)[0]})

    def sample_final_state(self, meas_basis=None, N_samples=1000):
        return self.sample_state(-1, meas_basis, N_samples)

    def detection_from_basis_state(self, N_d, shot, spam):
        """Returns the probability distribution of states really detected
            when the simulation detects bitstring shot.

        Args:
            shot (str): binary string of length the number of atoms of the
            simulation.
            N_samples (int): Number of times state has been detected.
            spam (dict): dictionnary gathering the SPAM error
            probabilities.
        """
        n_0 = shot.count('0')
        n_1 = shot.count('1')
        eps = spam['epsilon']
        eps_p = spam['epsilon_prime']
        # Verified
        prob_1_to_0 = eps_p * (1 - eps) ** n_0 * (1 - eps_p) ** (n_1 - 1)
        prob_0_to_1 = eps * (1 - eps) ** (n_0 - 1) * (1 - eps_p) ** n_1
        probs = [int(shot[i]) * prob_1_to_0 + (1 - int(shot[i]))
                 * prob_0_to_1 for i in range(len(shot))]
        probs += [1 - sum(probs)]
        shots = np.random.multinomial(N_d, probs)
        detected_dict = {shot: shots[-1]}

        for i in range(len(shot)):
            if shots[i]:
                detected_dict[shot[:i] + str(1 - int(shot[i])) + shot[i
                              + 1:]] = shots[i]
        return Counter(detected_dict)

    def sampling_with_detection_errors(self, spam, t=-1,
                                       meas_basis=None,
                                       N_samples=1000):
        """Returns the distribution of states really detected instead of
        sampled_state. Doesn't take state preparation errors into account.
        Part of the SPAM implementation.

        Args:
            sampled_state (dict): dictionnary of detected states as binary
            string with their detection number.
            spam (dict): dictionnary gathering the SPAM error
            probabilities.
        """
        sampled_state = self.sample_state(t=t, meas_basis=meas_basis,
                                          N_samples=N_samples)
        detected_sample_dict = Counter()
        for (shot, N_d) in sampled_state.items():
            dict_state = self.detection_from_basis_state(N_d, shot, spam)
            detected_sample_dict += dict_state

        return detected_sample_dict

    def plot(self, op, fmt='', label=''):
        plt.plot(self.sim_times, self.expect([op])[0], fmt, label=label)
        plt.xlabel('Time (µs)')
        plt.ylabel('Expectation value')<|MERGE_RESOLUTION|>--- conflicted
+++ resolved
@@ -12,18 +12,13 @@
 # See the License for the specific language governing permissions and
 # limitations under the License.
 
-<<<<<<< HEAD
+from __future__ import annotations
 from collections import Counter
 from abc import ABC, abstractmethod
-
-import matplotlib.pyplot as plt
-=======
-from __future__ import annotations
-
 from typing import Optional, Union
 from collections.abc import Sequence
 
->>>>>>> 4b86dd3f
+import matplotlib.pyplot as plt
 import qutip
 import numpy as np
 from numpy.typing import ArrayLike
@@ -38,13 +33,9 @@
     from them.
     """
 
-<<<<<<< HEAD
-    def __init__(self, run_output, dim, size, basis_name, meas_basis,
-                 sim_times):
-=======
-    def __init__(self, run_output: Sequence[qutip.Qobj], dim: int, size: int,
-                 basis_name: str, meas_basis: Optional[str] = None) -> None:
->>>>>>> 4b86dd3f
+    def __init__(self, run_output: Sequence[Union[Counter, qutip.Qobj]],
+                 dim: int, size: int, basis_name: str, meas_basis: str,
+                 sim_times: ArrayLike) -> None:
         """Initializes a new SimulationResults instance.
 
         Args:
@@ -405,12 +396,8 @@
 
         return [qutip.expect(qobj, self._states) for qobj in qobj_list]
 
-<<<<<<< HEAD
-    def sample_state(self, t=-1, meas_basis=None, N_samples=1000):
-=======
-    def sample_final_state(self, meas_basis: Optional[str] = None,
-                           N_samples: int = 1000) -> dict[str, int]:
->>>>>>> 4b86dd3f
+    def sample_state(self, t: int = -1, meas_basis: Optional[str] = None,
+                     N_samples: int = 1000) -> dict[str, int]:
         r"""Returns the result of multiple measurements in a given basis.
 
         The encoding of the results depends on the meaurement basis. Namely:
