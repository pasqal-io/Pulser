--- conflicted
+++ resolved
@@ -946,12 +946,6 @@
                     1, 2, i, projection="3d", azim=-60 * (-1) ** i, elev=15
                 )
 
-<<<<<<< HEAD
-        if savefig:
-            plt.savefig(*savefig_args, **savefig_kwargs)
-
-        plt.show()
-=======
                 ax.scatter(
                     pos[:, 0],
                     pos[:, 1],
@@ -960,7 +954,7 @@
                     alpha=0.7,
                     c="darkgreen",
                 )
->>>>>>> 743a2eed
+
 
                 if with_labels:
                     for q, coords in zip(self._ids, self._coords):
