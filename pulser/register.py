# Copyright 2020 Pulser Development Team
#
# Licensed under the Apache License, Version 2.0 (the "License");
# you may not use this file except in compliance with the License.
# You may obtain a copy of the License at
#
#    http://www.apache.org/licenses/LICENSE-2.0
#
# Unless required by applicable law or agreed to in writing, software
# distributed under the License is distributed on an "AS IS" BASIS,
# WITHOUT WARRANTIES OR CONDITIONS OF ANY KIND, either express or implied.
# See the License for the specific language governing permissions and
# limitations under the License.
"""Contains the Register class, defining an array of neutral atoms."""

from __future__ import annotations

from collections.abc import Mapping, Iterable
import matplotlib.pyplot as plt
from matplotlib import collections as mc
import numpy as np
from numpy.typing import ArrayLike
from scipy.spatial import KDTree
from typing import Any, cast, Optional, Union

import pulser
from pulser.json.utils import obj_to_dict

QubitId = Union[int, str]


class Register:
    """A quantum register containing a set of qubits.

    Args:
        qubits (dict): Dictionary with the qubit names as keys and their
            position coordinates (in μm) as values
            (e.g. {'q0':(2, -1, 0), 'q1':(-5, 10, 0), ...}).
    """
<<<<<<< HEAD

    def __init__(self, qubits: Mapping[Any, ArrayLike],
                     mag_field: ArrayLike = np.array([0., 0.])):
=======
    def __init__(self, qubits: Mapping[Any, ArrayLike]):
>>>>>>> f965ac3f
        """Initializes a custom Register."""
        if not isinstance(qubits, dict):
            raise TypeError("The qubits have to be stored in a dictionary "
                            "matching qubit ids to position coordinates.")
        if not qubits:
            raise ValueError("Cannot create a Register with an empty qubit "
                             "dictionary.")
        self._ids = list(qubits.keys())
        coords = [np.array(v, dtype=float) for v in qubits.values()]
        self._dim = coords[0].size
        if (any(c.shape != (self._dim,) for c in coords) or
           (self._dim != 2 and self._dim != 3)):
            raise ValueError("All coordinates must be specified as vectors of"
                             " size 2 or 3.")
        self._coords = coords
        self._mag_field = mag_field

    @property
    def qubits(self) -> dict[QubitId, np.ndarray]:
        """Dictionary of the qubit names and their position coordinates."""
        return dict(zip(self._ids, self._coords))

    @classmethod
    def from_coordinates(cls, coords: np.ndarray, center: bool = True,
                         prefix: Optional[str] = None) -> Register:
        """Creates the register from an array of coordinates.

        Args:
            coords (ndarray): The coordinates of each qubit to include in the
                register.

        Keyword args:
            center(defaut=True): Whether or not to center the entire array
                around the origin.
            prefix (str): The prefix for the qubit ids. If defined, each qubit
                id starts with the prefix, followed by an int from 0 to N-1
                (e.g. prefix='q' -> IDs: 'q0', 'q1', 'q2', ...).

        Returns:
            Register: A register with qubits placed on the given coordinates.
        """
        if center:
            coords = coords - np.mean(coords, axis=0)      # Centers the array
        if prefix is not None:
            pre = str(prefix)
            qubits = {pre+str(i): pos for i, pos in enumerate(coords)}
        else:
            qubits = dict(cast(Iterable, enumerate(coords)))
        return cls(qubits)

    @classmethod
    def rectangle(cls, rows: int, columns: int, spacing: float = 4.0,
                  prefix: Optional[str] = None) -> Register:
        """Initializes the register with the qubits in a rectangular array.

        Args:
            rows (int): Number of rows.
            columns (int): Number of columns.

        Keyword args:
            spacing(float): The distance between neighbouring qubits in μm.
            prefix (str): The prefix for the qubit ids. If defined, each qubit
                id starts with the prefix, followed by an int from 0 to N-1
                (e.g. prefix='q' -> IDs: 'q0', 'q1', 'q2', ...)

        Returns:
            Register: A register with qubits placed in a rectangular array.
        """
        # Check rows
        if rows < 1:
            raise ValueError(f"The number of rows (`rows` = {rows})"
                             " must be greater than or equal to 1.")

        # Check columns
        if columns < 1:
            raise ValueError(f"The number of columns (`columns` = {columns})"
                             " must be greater than or equal to 1.")

        # Check spacing
        if spacing <= 0.0:
            raise ValueError(f"Spacing between atoms (`spacing` = {spacing})"
                             " must be greater than 0.")

        coords = np.array([(x, y) for y in range(rows)
                           for x in range(columns)], dtype=float) * spacing

        return cls.from_coordinates(coords, center=True, prefix=prefix)

    @ classmethod
    def square(cls, side: int, spacing: float = 4.0,
               prefix: Optional[str] = None) -> Register:
        """Initializes the register with the qubits in a square array.

        Args:
            side (int): Side of the square in number of qubits.

        Keyword args:
            spacing(float): The distance between neighbouring qubits in μm.
            prefix (str): The prefix for the qubit ids. If defined, each qubit
                id starts with the prefix, followed by an int from 0 to N-1
                (e.g. prefix='q' -> IDs: 'q0', 'q1', 'q2', ...).

        Returns:
            Register: A register with qubits placed in a square array.
        """
        # Check side
        if side < 1:
            raise ValueError(f"The number of atoms per side (`side` = {side})"
                             " must be greater than or equal to 1.")

        return cls.rectangle(side, side, spacing=spacing, prefix=prefix)

    @ classmethod
    def triangular_lattice(cls, rows: int, atoms_per_row: int,
                           spacing: float = 4.0,
                           prefix: Optional[str] = None) -> Register:
        """Initializes the register with the qubits in a triangular lattice.

        Initializes the qubits in a triangular lattice pattern, more
        specifically a triangular lattice with horizontal rows, meaning the
        triangles are pointing up and down.

        Args:
            rows (int): Number of rows.
            atoms_per_row (int): Number of atoms per row.

        Keyword args:
            spacing(float): The distance between neighbouring qubits in μm.
            prefix (str): The prefix for the qubit ids. If defined, each qubit
                id starts with the prefix, followed by an int from 0 to N-1
                (e.g. prefix='q' -> IDs: 'q0', 'q1', 'q2', ...).

        Returns:
            Register: A register with qubits placed in a triangular lattice.
        """
        # Check rows
        if rows < 1:
            raise ValueError(f"The number of rows (`rows` = {rows})"
                             " must be greater than or equal to 1.")

        # Check atoms per row
        if atoms_per_row < 1:
            raise ValueError("The number of atoms per row"
                             f" (`atoms_per_row` = {atoms_per_row})"
                             " must be greater than or equal to 1.")

        # Check spacing
        if spacing <= 0.0:
            raise ValueError(f"Spacing between atoms (`spacing` = {spacing})"
                             " must be greater than 0.")

        coords = np.array([(x, y) for y in range(rows)
                           for x in range(atoms_per_row)], dtype=float)
        coords[:, 0] += 0.5 * np.mod(coords[:, 1], 2)
        coords[:, 1] *= np.sqrt(3) / 2
        coords *= spacing

        return cls.from_coordinates(coords, center=True, prefix=prefix)

    @ classmethod
    def _hexagon_helper(cls, layers: int, atoms_left: int, spacing: float,
                        prefix: Optional[str] = None) -> Register:
        """Helper function for building hexagonal arrays.

        Args:
            layers (int): Number of full layers around a central atom.
            atoms_left (int): Number of atoms on the external layer.

        Keyword args:
            spacing(float): The distance between neighbouring qubits in μm.
            prefix (str): The prefix for the qubit ids. If defined, each qubit
                id starts with the prefix, followed by an int from 0 to N-1
                (e.g. prefix='q' -> IDs: 'q0', 'q1', 'q2', ...).

        Returns:
            Register: A register with qubits placed in a hexagonal layout
                with extra atoms on the outermost layer if needed.
        """
        # y coordinates of the top vertex of a triangle
        crest_y = np.sqrt(3) / 2.0

        # Coordinates of vertices
        start_x = [-1.0, -0.5, 0.5, 1.0, 0.5, -0.5]
        start_y = [0.0, crest_y, crest_y, 0, -crest_y, -crest_y]

        # Steps to place atoms, starting from a vertex
        delta_x = [0.5, 1.0, 0.5, -0.5, -1.0, -0.5]
        delta_y = [crest_y, 0.0, -crest_y, -crest_y, 0.0, crest_y]

        coords = np.array([(start_x[side] * layer + atom * delta_x[side],
                          start_y[side] * layer + atom * delta_y[side])
                           for layer in range(1, layers + 1)
                           for side in range(6)
                           for atom in range(1, layer + 1)], dtype=float)

        if atoms_left > 0:
            layer = layers + 1
            min_atoms_per_side = atoms_left // 6
            # Extra atoms after balancing all sides
            atoms_left %= 6

            # Order for placing left atoms
            # Top-Left, Top-Right, Bottom (C3 symmetry)...
            # ...Top, Bottom-Right, Bottom-Left (C6 symmetry)
            sides_order = [0, 3, 1, 4, 2, 5]

            coords2 = np.array([(start_x[side] * layer + atom * delta_x[side],
                               start_y[side] * layer + atom * delta_y[side])
                                for side in range(6)
                                for atom in range(1, min_atoms_per_side + 2
                                                  if atoms_left >
                                                  sides_order[side]
                                                  else
                                                  min_atoms_per_side + 1)],
                               dtype=float)

            coords = np.concatenate((coords, coords2))

        coords *= spacing
        coords = np.concatenate(([(0.0, 0.0)], coords))

        return cls.from_coordinates(coords, center=False, prefix=prefix)

    @ classmethod
    def hexagon(cls, layers: int, spacing: float = 4.0,
                prefix: Optional[str] = None) -> Register:
        """Initializes the register with the qubits in a hexagonal layout.

        Args:
            layers (int): Number of layers around a central atom.

        Keyword args:
            spacing(float): The distance between neighbouring qubits in μm.
            prefix (str): The prefix for the qubit ids. If defined, each qubit
                id starts with the prefix, followed by an int from 0 to N-1
                (e.g. prefix='q' -> IDs: 'q0', 'q1', 'q2', ...).

        Returns:
            Register: A register with qubits placed in a hexagonal layout.
        """
        # Check layers
        if layers < 1:
            raise ValueError(f"The number of layers (`layers` = {layers})"
                             " must be greater than or equal to 1.")

        # Check spacing
        if spacing <= 0.0:
            raise ValueError(f"Spacing between atoms (`spacing` = {spacing})"
                             " must be greater than 0.")

        return cls._hexagon_helper(layers, 0, spacing, prefix)

    @ classmethod
    def max_connectivity(cls, n_qubits: int,
                         device: pulser.devices._device_datacls.Device,
                         spacing: float = None,
                         prefix: str = None) -> Register:
        """Initializes the register with maximum connectivity for a given device.

        In order to maximize connectivity, the basic pattern is the triangle.
        Atoms are first arranged as layers of hexagons around a central atom.
        Extra atoms are placed in such a manner that C3 and C6 rotational
        symmetries are enforced as often as possible.

        Args:
            n_qubits (int): Number of qubits.
            device (Device): The device whose constraints must be obeyed.

        Keyword args:
            spacing(float): The distance between neighbouring qubits in μm.
                If omitted, the minimal distance for the device is used.
            prefix (str): The prefix for the qubit ids. If defined, each qubit
                id starts with the prefix, followed by an int from 0 to N-1
                (e.g. prefix='q' -> IDs: 'q0', 'q1', 'q2', ...).

        Returns:
            Register: A register with qubits placed for maximum connectivity.
        """
        # Check device
        if not isinstance(device, pulser.devices._device_datacls.Device):
            raise TypeError("'device' must be of type 'Device'. Import a valid"
                            " device from 'pulser.devices'.")

        # Check number of qubits (1 or above)
        if n_qubits < 1:
            raise ValueError(f"The number of qubits (`n_qubits` = {n_qubits})"
                             " must be greater than or equal to 1.")

        # Check number of qubits (less than the max number of atoms)
        if n_qubits > device.max_atom_num:
            raise ValueError(f"The number of qubits (`n_qubits` = {n_qubits})"
                             " must be less than or equal to the maximum"
                             " number of atoms supported by this device"
                             f" ({device.max_atom_num}).")

        # Default spacing or check minimal distance
        if spacing is None:
            spacing = device.min_atom_distance
        elif spacing < device.min_atom_distance:
            raise ValueError(f"Spacing between atoms (`spacing = `{spacing})"
                             " must be greater than or equal to the minimal"
                             " distance supported by this device"
                             f" ({device.min_atom_distance}).")

        if n_qubits < 7:
            crest_y = np.sqrt(3) / 2.0
            hex_coords = np.array([(0.0, 0.0), (-0.5, crest_y), (0.5, crest_y),
                                   (1.0, 0.0), (0.5, -crest_y),
                                   (-0.5, -crest_y)])
            return cls.from_coordinates(spacing * hex_coords[:n_qubits],
                                        prefix=prefix, center=False)

        full_layers = int((-3.0 + np.sqrt(9 + 12 * (n_qubits - 1))) / 6.0)
        atoms_left = n_qubits - 1 - (full_layers**2 + full_layers) * 3

        return cls._hexagon_helper(full_layers, atoms_left, spacing, prefix)

    def rotate(self, degrees: float) -> None:
        """Rotates the array around the origin by the given angle.

        Args:
            degrees (float): The angle of rotation in degrees.
        """
        if self._dim != 2:
            raise NotImplementedError("Can only rotate arrays in 2D.")
        theta = np.deg2rad(degrees)
        rot = np.array([[np.cos(theta), -np.sin(theta)],
                        [np.sin(theta), np.cos(theta)]])
        self._coords = [rot @ v for v in self._coords]

    def draw(self, with_labels: bool = True,
             blockade_radius: Optional[float] = None,
             draw_graph: bool = True,
             draw_half_radius: bool = False) -> None:
        """Draws the entire register.

        Keyword Args:
            with_labels(bool, default=True): If True, writes the qubit ID's
                next to each qubit.
            blockade_radius(float, default=None): The distance (in μm) between
                atoms below the Rydberg blockade effect occurs.
            draw_half_radius(bool, default=False): Whether or not to draw the
                half the blockade radius surrounding each atoms. If `True`,
                requires `blockade_radius` to be defined.
            draw_graph(bool, default=True): Whether or not to draw the
                interaction between atoms as edges in a graph. Will only draw
                if the `blockade_radius` is defined.

        Note:
            When drawing half the blockade radius, we say there is a blockade
            effect between atoms whenever their respective circles overlap.
            This representation is preferred over drawing the full Rydberg
            radius because it helps in seeing the interactions between atoms.
        """
        # Check dimensions
        if self._dim != 2:
            raise NotImplementedError("Can only draw register layouts in 2D.")

        # Check spacing
        if blockade_radius is not None and blockade_radius <= 0.0:
            raise ValueError("Blockade radius (`blockade_radius` ="
                             f" {blockade_radius})"
                             " must be greater than 0.")

        pos = np.array(self._coords)
        diffs = np.max(pos, axis=0) - np.min(pos, axis=0)
        diffs[diffs < 9] *= 1.5
        diffs[diffs < 9] += 2
        if blockade_radius and draw_half_radius:
            diffs[diffs < blockade_radius] = blockade_radius
        big_side = max(diffs)
        proportions = diffs / big_side
        Ls = proportions * min(big_side/4, 10)  # Figsize is, at most, (10,10)

        fig, ax = plt.subplots(figsize=Ls)
        ax.scatter(pos[:, 0], pos[:, 1], s=30, alpha=0.7, c='darkgreen')

        ax.set_xlabel("µm")
        ax.set_ylabel("µm")
        ax.axis('equal')
        ax.spines['right'].set_color('none')
        ax.spines['top'].set_color('none')

        if with_labels:
            for q, coords in zip(self._ids, self._coords):
                ax.annotate(q, coords, fontsize=12, ha='left', va='bottom')

        if draw_half_radius:
            if blockade_radius is None:
                raise ValueError("Define 'blockade_radius' to draw.")
            if len(pos) == 1:
                raise NotImplementedError("Needs more than one atom to draw "
                                          "the blockade radius.")

            for p in pos:
                circle = plt.Circle(tuple(p), blockade_radius/2, alpha=0.1,
                                    color='darkgreen')
                ax.add_patch(circle)
        if draw_graph and blockade_radius is not None:
            epsilon = 1e-9      # Accounts for rounding errors
            edges = KDTree(pos).query_pairs(blockade_radius * (1 + epsilon))
            lines = pos[(tuple(edges),)]
            lc = mc.LineCollection(lines, linewidths=0.6, colors='grey')
            ax.add_collection(lc)

        else:
            # Only draw central axis lines when not drawing the graph
            ax.axvline(0, c='grey', alpha=0.5, linestyle=':')
            ax.axhline(0, c='grey', alpha=0.5, linestyle=':')

        plt.show()

    def _to_dict(self) -> dict[str, Any]:
        qs = dict(zip(self._ids, map(np.ndarray.tolist, self._coords)))
        return obj_to_dict(self, qs)

    def set_magnetic_field(self, mag_field: ArrayLike) -> None:
        self._mag_field = np.copy(mag_field)<|MERGE_RESOLUTION|>--- conflicted
+++ resolved
@@ -37,13 +37,10 @@
             position coordinates (in μm) as values
             (e.g. {'q0':(2, -1, 0), 'q1':(-5, 10, 0), ...}).
     """
-<<<<<<< HEAD
 
     def __init__(self, qubits: Mapping[Any, ArrayLike],
                      mag_field: ArrayLike = np.array([0., 0.])):
-=======
-    def __init__(self, qubits: Mapping[Any, ArrayLike]):
->>>>>>> f965ac3f
+
         """Initializes a custom Register."""
         if not isinstance(qubits, dict):
             raise TypeError("The qubits have to be stored in a dictionary "
