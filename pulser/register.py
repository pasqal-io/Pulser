# Copyright 2020 Pulser Development Team
#
# Licensed under the Apache License, Version 2.0 (the "License");
# you may not use this file except in compliance with the License.
# You may obtain a copy of the License at
#
#    http://www.apache.org/licenses/LICENSE-2.0
#
# Unless required by applicable law or agreed to in writing, software
# distributed under the License is distributed on an "AS IS" BASIS,
# WITHOUT WARRANTIES OR CONDITIONS OF ANY KIND, either express or implied.
# See the License for the specific language governing permissions and
# limitations under the License.
"""Defines the configuration of an array of neutral atoms."""

from __future__ import annotations

from abc import ABC, abstractmethod
from collections.abc import Mapping, Iterable
<<<<<<< HEAD
=======
from collections.abc import Sequence as abcSequence
import matplotlib.pyplot as plt
>>>>>>> ff6e2074
from matplotlib import collections as mc
import numpy as np
from numpy.typing import ArrayLike
from scipy.spatial import KDTree
import matplotlib.pyplot as plt
from typing import Any, cast, Optional, Union, TypeVar, Type
from itertools import combinations

import pulser
from pulser.json.utils import obj_to_dict

QubitId = Union[int, str]

T = TypeVar("T", bound="BaseRegister")


class BaseRegister(ABC):
    """The abstract class for a register."""

    @abstractmethod
    def __init__(self, qubits: Mapping[Any, ArrayLike]):
        """Initializes a custom Register."""
        if not isinstance(qubits, dict):
            raise TypeError(
                "The qubits have to be stored in a dictionary "
                "matching qubit ids to position coordinates."
            )
        if not qubits:
            raise ValueError(
                "Cannot create a Register with an empty qubit " "dictionary."
            )
        self._ids = list(qubits.keys())
        self._coords = [np.array(v, dtype=float) for v in qubits.values()]
        self._dim = 0

    @property
    def qubits(self) -> dict[QubitId, np.ndarray]:
        """Dictionary of the qubit names and their position coordinates."""
        return dict(zip(self._ids, self._coords))

    @classmethod
    def from_coordinates(
        cls: Type[T],
        coords: np.ndarray,
        center: bool = True,
        prefix: Optional[str] = None,
        labels: Optional[abcSequence[QubitId]] = None,
    ) -> T:
        """Creates the register from an array of coordinates.

        Args:
            coords (ndarray): The coordinates of each qubit to include in the
                register.

        Keyword args:
            center(defaut=True): Whether or not to center the entire array
                around the origin.
            prefix (str): The prefix for the qubit ids. If defined, each qubit
                id starts with the prefix, followed by an int from 0 to N-1
                (e.g. prefix='q' -> IDs: 'q0', 'q1', 'q2', ...).
            labels (ArrayLike): The list of qubit ids. If defined, each qubit
                id will be set to the corresponding value.

        Returns:
            Register: A register with qubits placed on the given coordinates.
        """
        if center:
            coords = coords - np.mean(coords, axis=0)  # Centers the array
        if prefix is not None:
            pre = str(prefix)
            qubits = {pre + str(i): pos for i, pos in enumerate(coords)}
            if labels is not None:
                raise NotImplementedError(
                    "It is impossible to specify a prefix and "
                    "a set of labels at the same time"
                )

        elif labels is not None:
            if len(coords) != len(labels):
                raise ValueError(
                    f"Label length ({len(labels)}) does not"
                    f"match number of coordinates ({len(coords)})"
                )
            qubits = dict(zip(cast(Iterable, labels), coords))
        else:
            qubits = dict(cast(Iterable, enumerate(coords)))
        return cls(qubits)

    @staticmethod
    def _draw_2D(
        ax: plt.axes._subplots.AxesSubplot,
        pos: np.ndarray,
        ids: list,
        plane: tuple = (0, 1),
        with_labels: bool = True,
        blockade_radius: Optional[float] = None,
        draw_graph: bool = True,
        draw_half_radius: bool = False,
    ) -> None:
        ix, iy = plane

        ax.scatter(pos[:, ix], pos[:, iy], s=30, alpha=0.7, c="darkgreen")

        axes = "xyz"

        ax.set_xlabel(axes[ix] + " (µm)")
        ax.set_ylabel(axes[iy] + " (µm)")
        ax.axis("equal")
        ax.spines["right"].set_color("none")
        ax.spines["top"].set_color("none")

        if with_labels:
            # Determine which labels would overlap and merge those
            plot_pos = list(pos[:, (ix, iy)])
            plot_ids = [f"{i}" for i in ids]
            # Threshold distance between points
            epsilon = 1.0e-2 * np.diff(ax.get_xlim())[0]

            i = 0
            bbs = {}
            while i < len(plot_ids):
                r = plot_pos[i]
                j = i + 1
                overlap = False
                while j < len(plot_ids):
                    r2 = plot_pos[j]
                    if np.max(np.abs(r - r2)) < epsilon:
                        plot_ids[i] += ", " + plot_ids.pop(j)
                        plot_pos.pop(j)
                        overlap = True
                    else:
                        j += 1
                bbs[plot_ids[i]] = overlap
                i += 1

            for q, coords in zip(plot_ids, plot_pos):
                bb = (
                    dict(boxstyle="square", fill=False, ec="gray", ls="--")
                    if bbs[q]
                    else None
                )
                v_al = "center" if bbs[q] else "bottom"
                txt = ax.text(
                    coords[0],
                    coords[1],
                    q,
                    ha="left",
                    va=v_al,
                    wrap=True,
                    bbox=bb,
                )
                txt._get_wrap_line_width = lambda: 50.0

        if draw_half_radius and blockade_radius is not None:
            for p in pos:
                circle = plt.Circle(
                    tuple(p[[ix, iy]]),
                    blockade_radius / 2,
                    alpha=0.1,
                    color="darkgreen",
                )
                ax.add_patch(circle)
                ax.autoscale()
        if draw_graph and blockade_radius is not None:
            epsilon = 1e-9  # Accounts for rounding errors
            edges = KDTree(pos).query_pairs(blockade_radius * (1 + epsilon))
            bonds = pos[(tuple(edges),)]
            if len(bonds) > 0:
                lines = bonds[:, :, (ix, iy)]
            else:
                lines = []
            lc = mc.LineCollection(lines, linewidths=0.6, colors="grey")
            ax.add_collection(lc)

        else:
            # Only draw central axis lines when not drawing the graph
            ax.axvline(0, c="grey", alpha=0.5, linestyle=":")
            ax.axhline(0, c="grey", alpha=0.5, linestyle=":")

    @staticmethod
    def _register_dims(
        pos: np.ndarray,
        blockade_radius: Optional[float] = None,
        draw_half_radius: bool = False,
    ) -> np.ndarray:
        """Returns the dimensions of the register to be drawn."""
        diffs = np.ptp(pos, axis=0)
        diffs[diffs < 9] *= 1.5
        diffs[diffs < 9] += 2
        if blockade_radius and draw_half_radius:
            diffs[diffs < blockade_radius] = blockade_radius

        return np.array(diffs)

    def draw(
        self,
        with_labels: bool = True,
        blockade_radius: Optional[float] = None,
        draw_graph: bool = True,
        draw_half_radius: bool = False,
    ) -> None:
        """Draws the entire register.

        Keyword Args:
            with_labels(bool, default=True): If True, writes the qubit ID's
                next to each qubit.
            blockade_radius(float, default=None): The distance (in μm) between
                atoms below the Rydberg blockade effect occurs.
            draw_half_radius(bool, default=False): Whether or not to draw the
                half the blockade radius surrounding each atoms. If `True`,
                requires `blockade_radius` to be defined.
            draw_graph(bool, default=True): Whether or not to draw the
                interaction between atoms as edges in a graph. Will only draw
                if the `blockade_radius` is defined.

        Note:
            When drawing half the blockade radius, we say there is a blockade
            effect between atoms whenever their respective circles overlap.
            This representation is preferred over drawing the full Rydberg
            radius because it helps in seeing the interactions between atoms.
        """
        # Check spacing
        if blockade_radius is not None and blockade_radius <= 0.0:
            raise ValueError(
                "Blockade radius (`blockade_radius` ="
                f" {blockade_radius})"
                " must be greater than 0."
            )

        if draw_half_radius:
            if blockade_radius is None:
                raise ValueError("Define 'blockade_radius' to draw.")
            if len(self._ids) == 1:
                raise NotImplementedError(
                    "Needs more than one atom to draw " "the blockade radius."
                )


class Register(BaseRegister):
    """A 2D quantum register containing a set of qubits.

    Args:
        qubits (dict): Dictionary with the qubit names as keys and their
            position coordinates (in μm) as values
            (e.g. {'q0':(2, -1, 0), 'q1':(-5, 10, 0), ...}).
    """

    def __init__(self, qubits: Mapping[Any, ArrayLike]):
        """Initializes a custom Register."""
        super().__init__(qubits)
        self._dim = self._coords[0].size
        if any(c.shape != (self._dim,) for c in self._coords) or (
            self._dim != 2
        ):
            raise ValueError(
                "All coordinates must be specified as vectors of size 2."
            )

    @classmethod
    def square(
        cls, side: int, spacing: float = 4.0, prefix: Optional[str] = None
    ) -> Register:
        """Initializes the register with the qubits in a square array.

        Args:
            side (int): Side of the square in number of qubits.

        Keyword args:
            spacing(float): The distance between neighbouring qubits in μm.
            prefix (str): The prefix for the qubit ids. If defined, each qubit
                id starts with the prefix, followed by an int from 0 to N-1
                (e.g. prefix='q' -> IDs: 'q0', 'q1', 'q2', ...).

        Returns:
            Register: A register with qubits placed in a square array.
        """
        # Check side
        if side < 1:
            raise ValueError(
                f"The number of atoms per side (`side` = {side})"
                " must be greater than or equal to 1."
            )

        return cls.rectangle(side, side, spacing=spacing, prefix=prefix)

    @classmethod
    def rectangle(
        cls,
        rows: int,
        columns: int,
        spacing: float = 4.0,
        prefix: Optional[str] = None,
    ) -> Register:
        """Initializes the register with the qubits in a rectangular array.

        Args:
            rows (int): Number of rows.
            columns (int): Number of columns.

        Keyword args:
            spacing(float): The distance between neighbouring qubits in μm.
            prefix (str): The prefix for the qubit ids. If defined, each qubit
                id starts with the prefix, followed by an int from 0 to N-1
                (e.g. prefix='q' -> IDs: 'q0', 'q1', 'q2', ...)

        Returns:
            Register: A register with qubits placed in a rectangular array.
        """
        # Check rows
        if rows < 1:
            raise ValueError(
                f"The number of rows (`rows` = {rows})"
                " must be greater than or equal to 1."
            )

        # Check columns
        if columns < 1:
            raise ValueError(
                f"The number of columns (`columns` = {columns})"
                " must be greater than or equal to 1."
            )

        # Check spacing
        if spacing <= 0.0:
            raise ValueError(
                f"Spacing between atoms (`spacing` = {spacing})"
                " must be greater than 0."
            )

        coords = (
            np.array(
                [(x, y) for y in range(rows) for x in range(columns)],
                dtype=float,
            )
            * spacing
        )

        return cls.from_coordinates(coords, center=True, prefix=prefix)

    @classmethod
    def triangular_lattice(
        cls,
        rows: int,
        atoms_per_row: int,
        spacing: float = 4.0,
        prefix: Optional[str] = None,
    ) -> Register:
        """Initializes the register with the qubits in a triangular lattice.

        Initializes the qubits in a triangular lattice pattern, more
        specifically a triangular lattice with horizontal rows, meaning the
        triangles are pointing up and down.

        Args:
            rows (int): Number of rows.
            atoms_per_row (int): Number of atoms per row.

        Keyword args:
            spacing(float): The distance between neighbouring qubits in μm.
            prefix (str): The prefix for the qubit ids. If defined, each qubit
                id starts with the prefix, followed by an int from 0 to N-1
                (e.g. prefix='q' -> IDs: 'q0', 'q1', 'q2', ...).

        Returns:
            Register: A register with qubits placed in a triangular lattice.
        """
        # Check rows
        if rows < 1:
            raise ValueError(
                f"The number of rows (`rows` = {rows})"
                " must be greater than or equal to 1."
            )

        # Check atoms per row
        if atoms_per_row < 1:
            raise ValueError(
                "The number of atoms per row"
                f" (`atoms_per_row` = {atoms_per_row})"
                " must be greater than or equal to 1."
            )

        # Check spacing
        if spacing <= 0.0:
            raise ValueError(
                f"Spacing between atoms (`spacing` = {spacing})"
                " must be greater than 0."
            )

        coords = np.array(
            [(x, y) for y in range(rows) for x in range(atoms_per_row)],
            dtype=float,
        )
        coords[:, 0] += 0.5 * np.mod(coords[:, 1], 2)
        coords[:, 1] *= np.sqrt(3) / 2
        coords *= spacing

        return cls.from_coordinates(coords, center=True, prefix=prefix)

    @classmethod
    def _hexagon_helper(
        cls,
        layers: int,
        atoms_left: int,
        spacing: float,
        prefix: Optional[str] = None,
    ) -> Register:
        """Helper function for building hexagonal arrays.

        Args:
            layers (int): Number of full layers around a central atom.
            atoms_left (int): Number of atoms on the external layer.

        Keyword args:
            spacing(float): The distance between neighbouring qubits in μm.
            prefix (str): The prefix for the qubit ids. If defined, each qubit
                id starts with the prefix, followed by an int from 0 to N-1
                (e.g. prefix='q' -> IDs: 'q0', 'q1', 'q2', ...).

        Returns:
            Register: A register with qubits placed in a hexagonal layout
                with extra atoms on the outermost layer if needed.
        """
        # y coordinates of the top vertex of a triangle
        crest_y = np.sqrt(3) / 2.0

        # Coordinates of vertices
        start_x = [-1.0, -0.5, 0.5, 1.0, 0.5, -0.5]
        start_y = [0.0, crest_y, crest_y, 0, -crest_y, -crest_y]

        # Steps to place atoms, starting from a vertex
        delta_x = [0.5, 1.0, 0.5, -0.5, -1.0, -0.5]
        delta_y = [crest_y, 0.0, -crest_y, -crest_y, 0.0, crest_y]

        coords = np.array(
            [
                (
                    start_x[side] * layer + atom * delta_x[side],
                    start_y[side] * layer + atom * delta_y[side],
                )
                for layer in range(1, layers + 1)
                for side in range(6)
                for atom in range(1, layer + 1)
            ],
            dtype=float,
        )

        if atoms_left > 0:
            layer = layers + 1
            min_atoms_per_side = atoms_left // 6
            # Extra atoms after balancing all sides
            atoms_left %= 6

            # Order for placing left atoms
            # Top-Left, Top-Right, Bottom (C3 symmetry)...
            # ...Top, Bottom-Right, Bottom-Left (C6 symmetry)
            sides_order = [0, 3, 1, 4, 2, 5]

            coords2 = np.array(
                [
                    (
                        start_x[side] * layer + atom * delta_x[side],
                        start_y[side] * layer + atom * delta_y[side],
                    )
                    for side in range(6)
                    for atom in range(
                        1,
                        min_atoms_per_side + 2
                        if atoms_left > sides_order[side]
                        else min_atoms_per_side + 1,
                    )
                ],
                dtype=float,
            )

            coords = np.concatenate((coords, coords2))

        coords *= spacing
        coords = np.concatenate(([(0.0, 0.0)], coords))

        return cls.from_coordinates(coords, center=False, prefix=prefix)

    @classmethod
    def hexagon(
        cls, layers: int, spacing: float = 4.0, prefix: Optional[str] = None
    ) -> Register:
        """Initializes the register with the qubits in a hexagonal layout.

        Args:
            layers (int): Number of layers around a central atom.

        Keyword args:
            spacing(float): The distance between neighbouring qubits in μm.
            prefix (str): The prefix for the qubit ids. If defined, each qubit
                id starts with the prefix, followed by an int from 0 to N-1
                (e.g. prefix='q' -> IDs: 'q0', 'q1', 'q2', ...).

        Returns:
            Register: A register with qubits placed in a hexagonal layout.
        """
        # Check layers
        if layers < 1:
            raise ValueError(
                f"The number of layers (`layers` = {layers})"
                " must be greater than or equal to 1."
            )

        # Check spacing
        if spacing <= 0.0:
            raise ValueError(
                f"Spacing between atoms (`spacing` = {spacing})"
                " must be greater than 0."
            )

        return cls._hexagon_helper(layers, 0, spacing, prefix)

    @classmethod
    def max_connectivity(
        cls,
        n_qubits: int,
        device: pulser.devices._device_datacls.Device,
        spacing: float = None,
        prefix: str = None,
    ) -> Register:
        """Initializes the register with maximum connectivity for a given device.

        In order to maximize connectivity, the basic pattern is the triangle.
        Atoms are first arranged as layers of hexagons around a central atom.
        Extra atoms are placed in such a manner that C3 and C6 rotational
        symmetries are enforced as often as possible.

        Args:
            n_qubits (int): Number of qubits.
            device (Device): The device whose constraints must be obeyed.

        Keyword args:
            spacing(float): The distance between neighbouring qubits in μm.
                If omitted, the minimal distance for the device is used.
            prefix (str): The prefix for the qubit ids. If defined, each qubit
                id starts with the prefix, followed by an int from 0 to N-1
                (e.g. prefix='q' -> IDs: 'q0', 'q1', 'q2', ...).

        Returns:
            Register: A register with qubits placed for maximum connectivity.
        """
        # Check device
        if not isinstance(device, pulser.devices._device_datacls.Device):
            raise TypeError(
                "'device' must be of type 'Device'. Import a valid"
                " device from 'pulser.devices'."
            )

        # Check number of qubits (1 or above)
        if n_qubits < 1:
            raise ValueError(
                f"The number of qubits (`n_qubits` = {n_qubits})"
                " must be greater than or equal to 1."
            )

        # Check number of qubits (less than the max number of atoms)
        if n_qubits > device.max_atom_num:
            raise ValueError(
                f"The number of qubits (`n_qubits` = {n_qubits})"
                " must be less than or equal to the maximum"
                " number of atoms supported by this device"
                f" ({device.max_atom_num})."
            )

        # Default spacing or check minimal distance
        if spacing is None:
            spacing = device.min_atom_distance
        elif spacing < device.min_atom_distance:
            raise ValueError(
                f"Spacing between atoms (`spacing = `{spacing})"
                " must be greater than or equal to the minimal"
                " distance supported by this device"
                f" ({device.min_atom_distance})."
            )

        if n_qubits < 7:
            crest_y = np.sqrt(3) / 2.0
            hex_coords = np.array(
                [
                    (0.0, 0.0),
                    (-0.5, crest_y),
                    (0.5, crest_y),
                    (1.0, 0.0),
                    (0.5, -crest_y),
                    (-0.5, -crest_y),
                ]
            )
            return cls.from_coordinates(
                spacing * hex_coords[:n_qubits], prefix=prefix, center=False
            )

        full_layers = int((-3.0 + np.sqrt(9 + 12 * (n_qubits - 1))) / 6.0)
        atoms_left = n_qubits - 1 - (full_layers ** 2 + full_layers) * 3

        return cls._hexagon_helper(full_layers, atoms_left, spacing, prefix)

    def rotate(self, degrees: float) -> None:
        """Rotates the array around the origin by the given angle.

        Args:
            degrees (float): The angle of rotation in degrees.
        """
        theta = np.deg2rad(degrees)
        rot = np.array(
            [[np.cos(theta), -np.sin(theta)], [np.sin(theta), np.cos(theta)]]
        )
        self._coords = [rot @ v for v in self._coords]

    def draw(
        self,
        with_labels: bool = True,
        blockade_radius: Optional[float] = None,
        draw_graph: bool = True,
        draw_half_radius: bool = False,
        fig_name: str = None,
        kwargs_savefig: dict = {},
    ) -> None:
        """Draws the entire register.

        Keyword Args:
            with_labels(bool, default=True): If True, writes the qubit ID's
                next to each qubit.
            blockade_radius(float, default=None): The distance (in μm) between
                atoms below the Rydberg blockade effect occurs.
            draw_half_radius(bool, default=False): Whether or not to draw the
                half the blockade radius surrounding each atoms. If `True`,
                requires `blockade_radius` to be defined.
            draw_graph(bool, default=True): Whether or not to draw the
                interaction between atoms as edges in a graph. Will only draw
                if the `blockade_radius` is defined.

        Note:
            When drawing half the blockade radius, we say there is a blockade
            effect between atoms whenever their respective circles overlap.
            This representation is preferred over drawing the full Rydberg
            radius because it helps in seeing the interactions between atoms.
        """
        super().draw(
            with_labels=with_labels,
            blockade_radius=blockade_radius,
            draw_graph=draw_graph,
            draw_half_radius=draw_half_radius,
        )
        pos = np.array(self._coords)
        diffs = super()._register_dims(
            pos,
            blockade_radius=blockade_radius,
            draw_half_radius=draw_half_radius,
        )
        big_side = max(diffs)
        proportions = diffs / big_side
        Ls = proportions * min(
            big_side / 4, 10
        )  # Figsize is, at most, (10,10)

        fig, ax = plt.subplots(figsize=Ls)
        super()._draw_2D(
            ax,
            pos,
            self._ids,
            with_labels=with_labels,
            blockade_radius=blockade_radius,
            draw_graph=draw_graph,
            draw_half_radius=draw_half_radius,
        )
        if fig_name is not None:
            plt.savefig(fig_name, **kwargs_savefig)
        plt.show()

    def _to_dict(self) -> dict[str, Any]:
        qs = dict(zip(self._ids, map(np.ndarray.tolist, self._coords)))
        return obj_to_dict(self, qs)


class Register3D(BaseRegister):
    """A 3D quantum register containing a set of qubits.

    Args:
        qubits (dict): Dictionary with the qubit names as keys and their
            position coordinates (in μm) as values
            (e.g. {'q0':(2, -1, 0), 'q1':(-5, 10, 0), ...}).
    """

    def __init__(self, qubits: Mapping[Any, ArrayLike]):
        """Initializes a custom Register."""
        super().__init__(qubits)
        coords = [np.array(v, dtype=float) for v in qubits.values()]
        self._dim = coords[0].size
        if any(c.shape != (self._dim,) for c in coords) or (self._dim != 3):
            raise ValueError(
                "All coordinates must be specified as vectors of size 3."
            )
        self._coords = coords

    @classmethod
    def cubic(
        cls, side: int, spacing: float = 4.0, prefix: Optional[str] = None
    ) -> Register3D:
        """Initializes the register with the qubits in a cubic array.

        Args:
            side (int): Side of the cube in number of qubits.

        Keyword args:
            spacing(float): The distance between neighbouring qubits in μm.
            prefix (str): The prefix for the qubit ids. If defined, each qubit
                id starts with the prefix, followed by an int from 0 to N-1
                (e.g. prefix='q' -> IDs: 'q0', 'q1', 'q2', ...).

        Returns:
            Register3D : A 3D register with qubits placed in
                a cubic array.
        """
        # Check side
        if side < 1:
            raise ValueError(
                f"The number of atoms per side (`side` = {side})"
                " must be greater than or equal to 1."
            )

        return cls.cuboid(side, side, side, spacing=spacing, prefix=prefix)

    @classmethod
    def cuboid(
        cls,
        rows: int,
        columns: int,
        layers: int,
        spacing: float = 4.0,
        prefix: Optional[str] = None,
    ) -> Register3D:
        """Initializes the register with the qubits in a cuboid array.

        Args:
            rows (int): Number of rows.
            columns (int): Number of columns.
            layers (int): Number of layers.

        Keyword args:
            spacing(float): The distance between neighbouring qubits in μm.
            prefix (str): The prefix for the qubit ids. If defined, each qubit
                id starts with the prefix, followed by an int from 0 to N-1
                (e.g. prefix='q' -> IDs: 'q0', 'q1', 'q2', ...)

        Returns:
            Register3D : A 3D register with qubits placed in
                an cuboid array.
        """
        # Check rows
        if rows < 1:
            raise ValueError(
                f"The number of rows (`rows` = {rows})"
                " must be greater than or equal to 1."
            )

        # Check columns
        if columns < 1:
            raise ValueError(
                f"The number of columns (`columns` = {columns})"
                " must be greater than or equal to 1."
            )

        # Check layers
        if layers < 1:
            raise ValueError(
                f"The number of layers (`layers` = {layers})"
                " must be greater than or equal to 1."
            )

        # Check spacing
        if spacing <= 0.0:
            raise ValueError(
                f"Spacing between atoms (`spacing` = {spacing})"
                " must be greater than 0."
            )

        coords = (
            np.array(
                [
                    (x, y, z)
                    for z in range(layers)
                    for y in range(rows)
                    for x in range(columns)
                ],
                dtype=float,
            )
            * spacing
        )

        return cls.from_coordinates(coords, center=True, prefix=prefix)

    def to_2D(self, tol_width: float = 0.0) -> Register:
        """Converts a Register3D into a Register (if possible).

        Args:
            tol_width (float): The allowed transverse width of
            the register to be projected.

        Returns:
            Register : Returns a 2D register with the coordinates
            of the atoms in a plane, if they are coplanar.

        Raises:
            If the atoms are not coplanar, raises an error.
        """
        coords = np.array(self._coords)

        barycenter = coords.sum(axis=0) / coords.shape[0]
        # run SVD
        u, s, vh = np.linalg.svd(coords - barycenter)
        e_z = vh[2, :]
        perp_extent = [e_z.dot(r) for r in coords]
        width = np.ptp(perp_extent)
        # A set of vector is coplanar if one of the Singular values is 0
        if width > tol_width:
            raise ValueError(
                f"Atoms are not coplanar (`width` = {width:#.2f} µm)"
            )
        else:
            e_x = vh[0, :]
            e_y = vh[1, :]
            coords_2D = np.array(
                [np.array([e_x.dot(r), e_y.dot(r)]) for r in coords]
            )
            return Register.from_coordinates(coords_2D, labels=self._ids)

    def draw(
        self,
        with_labels: bool = False,
        blockade_radius: Optional[float] = None,
        draw_graph: bool = True,
        draw_half_radius: bool = False,
        projection: bool = False,
        fig_name: str = None,
        kwargs_savefig: dict = {},
    ) -> None:
        """Draws the entire register.

        Keyword Args:
            with_labels(bool, default=True): If True, writes the qubit ID's
                next to each qubit.
            blockade_radius(float, default=None): The distance (in μm) between
                atoms below the Rydberg blockade effect occurs.
            draw_half_radius(bool, default=False): Whether or not to draw the
                half the blockade radius surrounding each atoms. If `True`,
                requires `blockade_radius` to be defined.
            draw_graph(bool, default=True): Whether or not to draw the
                interaction between atoms as edges in a graph. Will only draw
                if the `blockade_radius` is defined.
            projection(bool, default=False): Whether to draw a 2D projection
                instead of a perspective view.

        Note:
            When drawing half the blockade radius, we say there is a blockade
            effect between atoms whenever their respective circles overlap.
            This representation is preferred over drawing the full Rydberg
            radius because it helps in seeing the interactions between atoms.
        """
        super().draw(
            with_labels=with_labels,
            blockade_radius=blockade_radius,
            draw_graph=draw_graph,
            draw_half_radius=draw_half_radius,
        )

        pos = np.array(self._coords)

        if draw_graph and blockade_radius is not None:
            epsilon = 1e-9  # Accounts for rounding errors
            edges = KDTree(pos).query_pairs(blockade_radius * (1 + epsilon))

        if projection:
            diffs = super()._register_dims(
                pos,
                blockade_radius=blockade_radius,
                draw_half_radius=draw_half_radius,
            )

            proportions = []
            for (ix, iy) in combinations(np.arange(3), 2):
                big_side = max(diffs[[ix, iy]])
                Ls = diffs[[ix, iy]] / big_side
                Ls *= max(
                    min(big_side / 4, 10), 4
                )  # Figsize is, at most, (10,10), and, at least (4,*) or (*,4)
                proportions.append(Ls)

            fig_height = np.max([Ls[1] for Ls in proportions])

            max_width = 0
            for i, (width, height) in enumerate(proportions):
                proportions[i] = (width * fig_height / height, fig_height)
                max_width = max(max_width, proportions[i][0])
            widths = [max(Ls[0], max_width / 5) for Ls in proportions]
            fig_width = min(np.sum(widths), fig_height * 4)

            rescaling = 20 / max(max(fig_width, fig_height), 20)
            figsize = (rescaling * fig_width, rescaling * fig_height)

            labels = "xyz"

            fig, axes = plt.subplots(
                ncols=3,
                figsize=figsize,
                gridspec_kw=dict(width_ratios=widths),
            )

            for ax, (ix, iy) in zip(axes, combinations(np.arange(3), 2)):
                super()._draw_2D(
                    ax,
                    pos,
                    self._ids,
                    plane=(
                        ix,
                        iy,
                    ),
                    with_labels=with_labels,
                    blockade_radius=blockade_radius,
                    draw_graph=draw_graph,
                    draw_half_radius=draw_half_radius,
                )
                ax.set_title(
                    "Projection onto\n the "
                    + labels[ix]
                    + labels[iy]
                    + "-plane"
                )

        else:
            fig = plt.figure(figsize=2 * plt.figaspect(0.5))

            if draw_graph and blockade_radius is not None:
                bonds = {}
                for i, j in edges:
                    xi, yi, zi = pos[i]
                    xj, yj, zj = pos[j]
                    bonds[(i, j)] = [[xi, xj], [yi, yj], [zi, zj]]

            for i in range(1, 3):
                ax = fig.add_subplot(
                    1, 2, i, projection="3d", azim=-60 * (-1) ** i, elev=15
                )

                ax.scatter(
                    pos[:, 0],
                    pos[:, 1],
                    pos[:, 2],
                    s=30,
                    alpha=0.7,
                    c="darkgreen",
                )

                if with_labels:
                    for q, coords in zip(self._ids, self._coords):
                        ax.text(
                            coords[0],
                            coords[1],
                            coords[2],
                            q,
                            fontsize=12,
                            ha="left",
                            va="bottom",
                        )

                if draw_half_radius and blockade_radius is not None:
                    mesh_num = 20 if len(self._ids) > 10 else 40
                    for r in pos:
                        x0, y0, z0 = r
                        radius = blockade_radius / 2

                        # Strange behavior pf mypy using "imaginary slice step"
                        # u, v = np.pi * np.mgrid[0:2:50j, 0:1:50j]

                        v, u = np.meshgrid(
                            np.arccos(np.linspace(-1, 1, num=mesh_num)),
                            np.linspace(0, 2 * np.pi, num=mesh_num),
                        )
                        x = radius * np.cos(u) * np.sin(v) + x0
                        y = radius * np.sin(u) * np.sin(v) + y0
                        z = radius * np.cos(v) + z0
                        # alpha controls opacity
                        ax.plot_surface(x, y, z, color="darkgreen", alpha=0.1)

                if draw_graph and blockade_radius is not None:
                    for x, y, z in bonds.values():
                        ax.plot(x, y, z, linewidth=1.5, color="grey")

                ax.set_xlabel("x (µm)")
                ax.set_ylabel("y (µm)")
                ax.set_zlabel("z (µm)")

        if fig_name is not None:
            plt.savefig(fig_name, **kwargs_savefig)
        plt.show()<|MERGE_RESOLUTION|>--- conflicted
+++ resolved
@@ -17,11 +17,9 @@
 
 from abc import ABC, abstractmethod
 from collections.abc import Mapping, Iterable
-<<<<<<< HEAD
-=======
 from collections.abc import Sequence as abcSequence
 import matplotlib.pyplot as plt
->>>>>>> ff6e2074
+
 from matplotlib import collections as mc
 import numpy as np
 from numpy.typing import ArrayLike
