# Copyright 2020 Pulser Development Team
#
# Licensed under the Apache License, Version 2.0 (the "License");
# you may not use this file except in compliance with the License.
# You may obtain a copy of the License at
#
#    http://www.apache.org/licenses/LICENSE-2.0
#
# Unless required by applicable law or agreed to in writing, software
# distributed under the License is distributed on an "AS IS" BASIS,
# WITHOUT WARRANTIES OR CONDITIONS OF ANY KIND, either express or implied.
# See the License for the specific language governing permissions and
# limitations under the License.
"""All built-in types of waveforms and their Waveform parent class."""

from __future__ import annotations

import functools
import inspect
import itertools
import sys
import warnings
from abc import ABC, abstractmethod
from sys import version_info
from types import FunctionType
from typing import Any, Optional, Tuple, Union, cast

import matplotlib.pyplot as plt
import numpy as np
import scipy.interpolate as interpolate
from matplotlib.axes import Axes
from numpy.typing import ArrayLike

<<<<<<< HEAD
from pulser.json.utils import obj_to_dict
=======
from pulser.channels import Channel
>>>>>>> 7127a112
from pulser.parametrized import Parametrized, ParamObj
from pulser.parametrized.decorators import parametrize

if version_info[:2] >= (3, 8):  # pragma: no cover
    from functools import cached_property
else:  # pragma: no cover
    try:
        from backports.cached_property import cached_property  # type: ignore
    except ImportError:
        raise ImportError(
            "Using pulser with Python version 3.7 requires the"
            " `backports.cached-property` module. Install it by running"
            " `pip install backports.cached-property`."
        )


class Waveform(ABC):
    """The abstract class for a pulse's waveform."""

    def __new__(cls, *args, **kwargs):  # type: ignore
        """Creates a Waveform instance or a ParamObj depending on the input."""
        for x in itertools.chain(args, kwargs.values()):
            if isinstance(x, Parametrized):
                return ParamObj(cls, *args, **kwargs)
        else:
            return object.__new__(cls)

    def __init__(self, duration: Union[int, Parametrized]):
        """Initializes a waveform with a given duration.

        Args:
            duration (int): The waveforms duration (in ns).
        """
        duration = cast(int, duration)
        try:
            _duration = int(duration)
        except (TypeError, ValueError):
            raise TypeError(
                "duration needs to be castable to an int but "
                f"type {type(duration)} was provided."
            )
        if _duration <= 0:
            raise ValueError(
                "A waveform must have a positive duration, "
                + f"not {duration}."
            )
        elif duration - _duration != 0:
            warnings.warn(
                f"A waveform duration of {duration} ns is below the"
                " supported precision of 1 ns. It was rounded down "
                + f"to {_duration} ns.",
                stacklevel=3,
            )

        self._duration = _duration

    @property
    @abstractmethod
    def duration(self) -> int:
        """The duration of the pulse (in ns)."""
        pass

    @cached_property
    @abstractmethod
    def _samples(self) -> np.ndarray:
        pass

    @property
    def samples(self) -> np.ndarray:
        """The value at each time step that describes the waveform.

        Returns:
            np.ndarray: A numpy array with a value for each time step.
        """
        return self._samples.copy()

    @property
    def first_value(self) -> float:
        """The first value in the waveform."""
        return float(self[0])

    @property
    def last_value(self) -> float:
        """The last value in the waveform."""
        return float(self[-1])

    @property
    def integral(self) -> float:
        """Integral of the waveform (time in ns, value in rad/µs)."""
        return float(np.sum(self.samples)) * 1e-3  # ns * rad/µs = 1e-3

    def draw(self, output_channel: Optional[Channel] = None) -> None:
        """Draws the waveform.

        Args:
            output_channel: The output channel. If given, will draw the
                modulated waveform on top of the input one.
        """
        fig, ax = plt.subplots()
        if not output_channel:
            self._plot(ax, "rad/µs")
        else:
            self._plot(
                ax,
                "rad/µs",
                label="Input",
                start_t=self.modulation_buffers(output_channel)[0],
            )
            self._plot(
                ax,
                channel=output_channel,
                label="Output",
            )
        plt.show()

    def change_duration(self, new_duration: int) -> Waveform:
        """Returns a new waveform with modified duration.

        Args:
            new_duration(int): The duration of the new waveform.
        """
        raise NotImplementedError(
            f"{self.__class__.__name__} does not support"
            " modifications to its duration."
        )

    def modulated_samples(self, channel: Channel) -> np.ndarray:
        """The waveform samples as output of a given channel.

        This duration is adjusted according to the minimal buffer times.

        Args:
            channel (Channel): The channel modulating the waveform.

        Returns:
            numpy.ndarray: The array of samples after modulation.
        """
        start, end = self.modulation_buffers(channel)
        mod_samples = self._modulated_samples(channel)
        tr = channel.rise_time
        trim = slice(tr - start, len(mod_samples) - tr + end)
        return cast(np.ndarray, mod_samples[trim])

    @functools.lru_cache()
    def modulation_buffers(self, channel: Channel) -> tuple[int, int]:
        """The minimal buffers needed around a modulated waveform.

        Args:
            channel (Channel): The channel modulating the waveform.

        Returns:
            tuple[int, int]: The minimum buffer times at the start and end of
            the samples, in ns.
        """
        if not channel.mod_bandwidth:
            return 0, 0

        return channel.calc_modulation_buffer(
            self._samples, self._modulated_samples(channel)
        )

    @functools.lru_cache()
    def _modulated_samples(self, channel: Channel) -> np.ndarray:
        """The waveform samples as output of a given channel.

        This is not adjusted to the minimal buffer times. Use
        ``Waveform.modulated_samples()`` to get the output already truncated.

        Args:
            channel (Channel): The channel modulating the waveform.

        Returns:
            numpy.ndarray: The array of samples after modulation.
        """
        return channel.modulate(self._samples)

    @abstractmethod
    def _to_dict(self) -> dict[str, Any]:
        pass

    @abstractmethod
    def __str__(self) -> str:
        pass

    @abstractmethod
    def __repr__(self) -> str:
        pass

    def __getitem__(
        self, index_or_slice: Union[int, slice]
    ) -> Union[float, np.ndarray]:
        if isinstance(index_or_slice, slice):
            s: slice = self._check_slice(index_or_slice)
            return cast(np.ndarray, self._samples[s])
        else:
            index: int = self._check_index(index_or_slice)
            return cast(float, self._samples[index])

    def _check_index(self, i: int) -> int:
        if i < -self.duration or i >= self.duration:
            raise IndexError(
                "Index ('index_or_slice' = "
                f"{i}) must be in the range "
                f"0~{self.duration-1}, or "
                f"{-self.duration}~-1 from the end."
            )
        return i if i >= 0 else self.duration + i

    def _check_slice(self, s: slice) -> slice:
        if s.step is not None and s.step != 1:
            raise IndexError("The step of the slice must be None or 1.")

        # Transform start and stop indexes into positive or null values
        # since they can be omitted (None) or negative (end-indexing)
        start = (
            0
            if s.start is None
            else (s.start if s.start >= 0 else self.duration + s.start)
        )
        stop = (
            self.duration
            if s.stop is None
            else (s.stop if s.stop >= 0 else self.duration + s.stop)
        )

        # Correct out of bounds ranges
        if start < 0:
            start = 0
        if stop < 0:
            stop = 0
        if start > self.duration:
            start = self.duration
        if stop > self.duration:
            stop = self.duration
        if stop < start:
            stop = start

        return slice(start, stop)

    @abstractmethod
    def __mul__(self, other: float) -> Waveform:
        pass

    def __neg__(self) -> Waveform:
        return self.__mul__(-1.0)

    def __truediv__(self, other: float) -> Waveform:
        if other == 0:
            raise ZeroDivisionError("Can't divide a waveform by zero.")
        else:
            return self.__mul__(1 / other)

    def __eq__(self, other: object) -> bool:
        if not isinstance(other, Waveform):
            return False
        elif self.duration != other.duration:
            return False
        else:
            return bool(np.all(np.isclose(self.samples, other.samples)))

    def __hash__(self) -> int:
        return hash(tuple(self.samples))

    def _plot(
        self,
        ax: Axes,
        ylabel: Optional[str] = None,
        color: Optional[str] = None,
        channel: Optional[Channel] = None,
        label: str = "",
        start_t: int = 0,
    ) -> None:
        ax.set_xlabel("t (ns)")
        samples = (
            self.samples
            if channel is None
            else self.modulated_samples(channel)
        )
        ts = np.arange(len(samples)) + start_t
        if not channel and start_t:
            # Adds zero on both ends to show rise and fall
            samples = np.pad(samples, 1)
            # Repeats the times on the edges once
            ts = np.pad(ts, 1, mode="edge")

        if color:
            color_dict = {"color": color}
            hline_color = color
            ax.tick_params(axis="y", labelcolor=color)
        else:
            color_dict = {}
            hline_color = "black"

        if ylabel:
            ax.set_ylabel(ylabel, fontsize=14, **color_dict)
        ax.plot(ts, samples, label=label, **color_dict)
        ax.axhline(0, color=hline_color, linestyle=":", linewidth=0.5)

        if label:
            plt.legend()


class CompositeWaveform(Waveform):
    """A waveform combining multiple smaller waveforms.

    Args:
        waveforms(Waveform): Two or more waveforms to combine.
    """

    def __init__(self, *waveforms: Union[Parametrized, Waveform]):
        """Initializes a waveform from multiple waveforms."""
        if len(waveforms) < 2:
            raise ValueError(
                "Needs at least two waveforms to form a " "CompositeWaveform."
            )
        waveforms = cast(Tuple[Waveform], waveforms)
        for wf in waveforms:
            self._validate(wf)

        self._waveforms = list(waveforms)

    @property
    def duration(self) -> int:
        """The duration of the pulse (in ns)."""
        duration = 0
        for wf in self._waveforms:
            duration += wf.duration
        return duration

    @cached_property
    def _samples(self) -> np.ndarray:
        """The value at each time step that describes the waveform.

        Returns:
            numpy.ndarray: A numpy array with a value for each time step.
        """
        return cast(
            np.ndarray, np.concatenate([wf.samples for wf in self._waveforms])
        )

    @property
    def waveforms(self) -> list[Waveform]:
        """The waveforms encapsulated in the composite waveform."""
        return list(self._waveforms)

    def _validate(self, waveform: Waveform) -> None:
        if not isinstance(waveform, Waveform):
            raise TypeError(
                f"{waveform!r} is not a valid waveform. "
                "Please provide a valid Waveform."
            )

    def _to_dict(self) -> dict[str, Any]:
        return obj_to_dict(self, *self._waveforms)

    def __str__(self) -> str:
        contents_list = ["{!r}"] * len(self._waveforms)
        contents = ", ".join(contents_list)
        contents = contents.format(*self._waveforms)
        return f"Composite({contents})"

    def __repr__(self) -> str:
        return f"CompositeWaveform({self.duration} ns, {self._waveforms!r})"

    def __mul__(self, other: float) -> CompositeWaveform:
        return CompositeWaveform(*(wf * other for wf in self._waveforms))


class CustomWaveform(Waveform):
    """A custom waveform.

    Args:
        samples (array_like): The modulation values at each time step
            (in rad/µs). The number of samples dictates the duration, in ns.
    """

    def __init__(self, samples: ArrayLike):
        """Initializes a custom waveform."""
        samples_arr = np.array(samples, dtype=float)
        self._samples: np.ndarray = samples_arr
        super().__init__(len(samples_arr))

    @property
    def duration(self) -> int:
        """The duration of the pulse (in ns)."""
        return self._duration

    @cached_property
    def _samples(self) -> np.ndarray:
        """The value at each time step that describes the waveform.

        Returns:
            numpy.ndarray: A numpy array with a value for each time step.
        """
        # self._samples is already cached when initialized in __init__
        pass

    def _to_dict(self) -> dict[str, Any]:
        return obj_to_dict(self, self._samples)

    def __str__(self) -> str:
        return "Custom"

    def __repr__(self) -> str:
        return f"CustomWaveform({self.duration} ns, {self.samples!r})"

    def __mul__(self, other: float) -> CustomWaveform:
        return CustomWaveform(self._samples * float(other))


class ConstantWaveform(Waveform):
    """A waveform of constant value.

    Args:
        duration (int): The waveform duration (in ns).
        value (float): The modulation value (in rad/µs).
    """

    def __init__(
        self,
        duration: Union[int, Parametrized],
        value: Union[float, Parametrized],
    ):
        """Initializes a constant waveform."""
        super().__init__(duration)
        value = cast(float, value)
        self._value = float(value)

    @property
    def duration(self) -> int:
        """The duration of the pulse (in ns)."""
        return self._duration

    @cached_property
    def _samples(self) -> np.ndarray:
        """The value at each time step that describes the waveform.

        Returns:
            numpy.ndarray: A numpy array with a value for each time step.
        """
        return np.full(self.duration, self._value)

    def change_duration(self, new_duration: int) -> ConstantWaveform:
        """Returns a new waveform with modified duration.

        Args:
            new_duration(int): The duration of the new waveform.

        Returns:
            ConstantWaveform: The new waveform with the given duration.
        """
        return ConstantWaveform(new_duration, self._value)

    def _to_dict(self) -> dict[str, Any]:
        return obj_to_dict(self, self._duration, self._value)

    def __str__(self) -> str:
        return f"{self._value:.3g} rad/µs"

    def __repr__(self) -> str:
        return (
            f"ConstantWaveform({self._duration} ns, "
            + f"{self._value:.3g} rad/µs)"
        )

    def __mul__(self, other: float) -> ConstantWaveform:
        return ConstantWaveform(self._duration, self._value * float(other))


class RampWaveform(Waveform):
    """A linear ramp waveform.

    Args:
        duration (int): The waveform duration (in ns).
        start (float): The initial value (in rad/µs).
        stop (float): The final value (in rad/µs).
    """

    def __init__(
        self,
        duration: Union[int, Parametrized],
        start: Union[float, Parametrized],
        stop: Union[float, Parametrized],
    ):
        """Initializes a ramp waveform."""
        super().__init__(duration)
        start = cast(float, start)
        self._start: float = float(start)
        stop = cast(float, stop)
        self._stop: float = float(stop)

    @property
    def duration(self) -> int:
        """The duration of the pulse (in ns)."""
        return self._duration

    @cached_property
    def _samples(self) -> np.ndarray:
        """The value at each time step that describes the waveform.

        Returns:
            numpy.ndarray: A numpy array with a value for each time step.
        """
        return np.linspace(self._start, self._stop, num=self._duration)

    @property
    def slope(self) -> float:
        r"""Slope of the ramp, in :math:`s^{-15}`."""
        return (self._stop - self._start) / self._duration

    def change_duration(self, new_duration: int) -> RampWaveform:
        """Returns a new waveform with modified duration.

        Args:
            new_duration(int): The duration of the new waveform.

        Returns:
            RampWaveform: The new waveform with the given duration.
        """
        return RampWaveform(new_duration, self._start, self._stop)

    def _to_dict(self) -> dict[str, Any]:
        return obj_to_dict(self, self._duration, self._start, self._stop)

    def __str__(self) -> str:
        return f"Ramp({self._start:.3g}->{self._stop:.3g} rad/µs)"

    def __repr__(self) -> str:
        return (
            f"RampWaveform({self._duration} ns, "
            + f"{self._start:.3g}->{self._stop:.3g} rad/µs)"
        )

    def __mul__(self, other: float) -> RampWaveform:
        k = float(other)
        return RampWaveform(self._duration, self._start * k, self._stop * k)


class BlackmanWaveform(Waveform):
    """A Blackman window of a specified duration and area.

    Args:
        duration (int): The waveform duration (in ns).
        area (float): The integral of the waveform. Can be negative, in which
            case it takes the positive waveform and changes the sign of all its
            values.
    """

    def __init__(
        self,
        duration: Union[int, Parametrized],
        area: Union[float, Parametrized],
    ):
        """Initializes a Blackman waveform."""
        super().__init__(duration)
        try:
            self._area: float = float(cast(float, area))
        except (TypeError, ValueError):
            raise TypeError(
                "area needs to be castable to a float but "
                f"type {type(area)} was provided."
            )

        self._norm_samples: np.ndarray = np.clip(
            np.blackman(self._duration), 0, np.inf
        )
        self._scaling: float = (
            self._area / float(np.sum(self._norm_samples)) / 1e-3
        )

    @classmethod
    @parametrize
    def from_max_val(
        cls,
        max_val: Union[float, Parametrized],
        area: Union[float, Parametrized],
    ) -> BlackmanWaveform:
        """Creates a Blackman waveform with a threshold on the maximum value.

        Instead of defining a duration, the waveform is defined by its area and
        the maximum value. The duration is chosen so that the maximum value is
        not surpassed, but approached as closely as possible.

        Args:
            max_val (float): The maximum value threshold (in rad/µs). If
                negative, it is taken as the lower bound i.e. the minimum
                value that can be reached. The sign of `max_val` must match the
                sign of `area`.
            area (float): The area under the waveform.
        """
        max_val = cast(float, max_val)
        area = cast(float, area)
        area_sign = np.sign(area)
        if np.sign(max_val) != area_sign:
            raise ValueError(
                "The maximum value and the area must have " "matching signs."
            )

        # Deal only with positive areas
        area *= float(area_sign)
        max_val *= float(area_sign)

        # A normalized Blackman waveform has an area of 0.42 * duration
        duration = np.ceil(area / (0.42 * max_val) * 1e3)  # in ns
        wf = cls(duration, area)
        previous_wf = None

        # Adjust for rounding errors to make sure max_val is not surpassed
        while wf._scaling > max_val:
            duration += 1
            previous_wf = wf
            wf = cls(duration, area)

        # According to the documentation for numpy.blackman(), "the value one
        # appears only if the number of samples is odd". Hence, the previous
        # even duration can reach a maximal value closer to max_val.
        if (
            previous_wf is not None
            and duration % 2 == 1
            and np.max(wf.samples) < np.max(previous_wf.samples) <= max_val
        ):
            wf = previous_wf

        # Restore original sign to the waveform
        return wf if area_sign != -1 else cast(BlackmanWaveform, -wf)

    @property
    def duration(self) -> int:
        """The duration of the pulse (in ns)."""
        return self._duration

    @cached_property
    def _samples(self) -> np.ndarray:
        """The value at each time step that describes the waveform.

        Returns:
            numpy.ndarray: A numpy array with a value for each time step.
        """
        return cast(np.ndarray, self._norm_samples * self._scaling)

    def change_duration(self, new_duration: int) -> BlackmanWaveform:
        """Returns a new waveform with modified duration.

        Args:
            new_duration(int): The duration of the new waveform.

        Returns:
            BlackmanWaveform: The new waveform with the same area but a new
            duration.
        """
        return BlackmanWaveform(new_duration, self._area)

    def _to_dict(self) -> dict[str, Any]:
        return obj_to_dict(self, self._duration, self._area)

    def __str__(self) -> str:
        return f"Blackman(Area: {self._area:.3g})"

    def __repr__(self) -> str:
        return f"BlackmanWaveform({self._duration} ns, Area: {self._area:.3g})"

    def __mul__(self, other: float) -> BlackmanWaveform:
        return BlackmanWaveform(self._duration, self._area * float(other))


class InterpolatedWaveform(Waveform):
    """Creates a waveform from interpolation of a set of data points.

    Args:
        duration (int): The waveform duration (in ns).
        values (ArrayLike): Values of the interpolation points (in rad/µs).
        times (Optional[ArrayLike]): Fractions of the total duration (between 0
            and 1), indicating where to place each value on the time axis. If
            not given, the values are spread evenly throughout the full
            duration of the waveform.
        interpolator (str = "PchipInterpolator"): The SciPy interpolation class
            to use. Supports "PchipInterpolator" and "interp1d".
        **interpolator_kwargs: Extra parameters to give to the chosen
            interpolator class.
    """

    def __init__(
        self,
        duration: Union[int, Parametrized],
        values: Union[ArrayLike, Parametrized],
        times: Optional[Union[ArrayLike, Parametrized]] = None,
        interpolator: str = "PchipInterpolator",
        **interpolator_kwargs: Any,
    ):
        """Initializes a new InterpolatedWaveform."""
        super().__init__(duration)
        self._values = np.array(values, dtype=float)
        if times is not None:
            times_ = np.array(times, dtype=float)
            if len(times_) != len(self._values):
                raise ValueError(
                    "When specified, the number of time coordinates in `times`"
                    f" ({len(times_)}) must match the number of `values` "
                    f"({len(self._values)})."
                )
            if np.any(times_ < 0):
                raise ValueError(
                    "All values in `times` must be greater than or equal to 0."
                )
            if np.any(times_ > 1):
                raise ValueError(
                    "All values in `times` must be less than or equal to 1."
                )
            unique_times = np.unique(times)  # Sorted array of unique values
            if len(times_) != len(unique_times):
                raise ValueError(
                    "`times` must be an array of non-repeating values."
                )
            self._times = times_
        else:
            self._times = np.linspace(0, 1, num=len(self._values))

        valid_interpolators = ("PchipInterpolator", "interp1d")
        if interpolator not in valid_interpolators:
            raise ValueError(
                f"Invalid interpolator '{interpolator}', only "
                "accepts: " + ", ".join(valid_interpolators)
            )
        interp_cls = getattr(interpolate, interpolator)
        self._data_pts = np.array(
            [
                (round(t), v)
                for t, v in zip(
                    self._times * (self._duration - 1), self._values
                )
            ]
        )
        self._interp_func = interp_cls(
            self._data_pts[:, 0], self._data_pts[:, 1], **interpolator_kwargs
        )
        self._kwargs: dict[str, Any] = {
            "times": times,
            "interpolator": interpolator,
            **interpolator_kwargs,
        }

    @property
    def duration(self) -> int:
        """The duration of the pulse (in ns)."""
        return self._duration

    @cached_property
    def _samples(self) -> np.ndarray:
        """The value at each time step that describes the waveform."""
        return cast(
            np.ndarray,
            np.round(
                self._interp_func(np.arange(self._duration)), decimals=9
            ),  # Rounds to the order of Hz
        )

    @property
    def interp_function(
        self,
    ) -> Union[interpolate.PchipInterpolator, interpolate.interp1d]:
        """The interpolating function."""
        return self._interp_func

    @property
    def data_points(self) -> np.ndarray:
        """Points (t[ns], value[rad/µs]) that define the interpolation."""
        return self._data_pts.copy()

    def change_duration(self, new_duration: int) -> InterpolatedWaveform:
        """Returns a new waveform with modified duration.

        Args:
            new_duration(int): The duration of the new waveform.

        Returns:
            InterpolatedWaveform: The new waveform with the same coordinates
            for interpolation but a new duration.
        """
        return InterpolatedWaveform(new_duration, self._values, **self._kwargs)

    def _plot(
        self,
        ax: Axes,
        ylabel: Optional[str] = None,
        color: Optional[str] = None,
        channel: Optional[Channel] = None,
        label: str = "",
        start_t: int = 0,
    ) -> None:
        super()._plot(
            ax,
            ylabel,
            color=color,
            channel=channel,
            label=label,
            start_t=start_t,
        )
        if not channel:
            ax.scatter(
                self._data_pts[:, 0] + start_t, self._data_pts[:, 1], c=color
            )

    def _to_dict(self) -> dict[str, Any]:
        return obj_to_dict(self, self._duration, self._values, **self._kwargs)

    def __str__(self) -> str:
        coords = [f"({int(x)}, {y:.4g})" for x, y in self.data_points]
        return f"InterpolatedWaveform(Points: {', '.join(coords)})"

    def __repr__(self) -> str:
        interp_str = f", Interpolator={self._kwargs['interpolator']})"
        return self.__str__()[:-1] + interp_str

    def __mul__(self, other: float) -> InterpolatedWaveform:
        return InterpolatedWaveform(
            self._duration, self._values * other, **self._kwargs
        )


class KaiserWaveform(Waveform):
    """A Kaiser window of a specified duration and beta parameter.

    For more information on the Kaiser window and the beta parameter,
    check the numpy documentation for the kaiser(M, beta) function:
    https://numpy.org/doc/stable/reference/generated/numpy.kaiser.html

    Args:
        duration (int): The waveform duration (in ns).
        area (float): The integral of the waveform. Can be negative,
            in which case it takes the positive waveform and changes the sign
            of all its values.
        beta (Optional[float]): The beta parameter of the Kaiser window.
            The default value is 14.
    """

    def __init__(
        self,
        duration: Union[int, Parametrized],
        area: Union[float, Parametrized],
        beta: Optional[Union[float, Parametrized]] = 14.0,
    ):
        """Initializes a Kaiser waveform."""
        super().__init__(duration)

        try:
            self._area: float = float(cast(float, area))
        except (TypeError, ValueError):
            raise TypeError(
                "area needs to be castable to a float but "
                f"type {type(area)} was provided."
            )

        try:
            self._beta: float = float(cast(float, beta))
        except (TypeError, ValueError):
            raise TypeError(
                "beta needs to be castable to a float but "
                f"type {type(beta)} was provided."
            )

        if self._beta < 0.0:
            raise ValueError(
                f"The beta parameter (`beta` = {self._beta})"
                " must be greater than 0."
            )

        self._norm_samples: np.ndarray = np.clip(
            np.kaiser(self._duration, self._beta), 0, np.inf
        )

        self._scaling: float = (
            self._area / float(np.sum(self._norm_samples)) / 1e-3
        )

    @classmethod
    @parametrize
    def from_max_val(
        cls,
        max_val: Union[float, Parametrized],
        area: Union[float, Parametrized],
        beta: Optional[Union[float, Parametrized]] = 14.0,
    ) -> KaiserWaveform:
        """Creates a Kaiser waveform with a threshold on the maximum value.

        Instead of defining a duration, the waveform is defined by its area and
        the maximum value. The duration is chosen so that the maximum value is
        not surpassed, but approached as closely as possible.

        Args:
            max_val (float): The maximum value threshold (in rad/µs). If
                negative, it is taken as the lower bound i.e. the minimum
                value that can be reached. The sign of `max_val` must match the
                sign of `area`.
            area (float): The area under the waveform.
            beta (Optional[float]): The beta parameter of the Kaiser window.
                The default value is 14.
        """
        max_val = cast(float, max_val)
        area = cast(float, area)

        if np.sign(max_val) != np.sign(area):
            raise ValueError(
                "The maximum value and the area must have matching signs."
            )

        # All computations will be done on a positive area

        is_negative: bool = area < 0
        if is_negative:
            area = -area
            max_val = -max_val

        # Compute the ratio area / duration for a long duration
        # and use this value for a first guess of the best duration

        ratio: float = max_val * np.sum(np.kaiser(100, beta)) / 100
        duration_guess: int = int(area * 1000.0 / ratio)

        duration_best: int = 0

        if duration_guess < 11:
            # Because of the seesawing effect on short durations,
            # all solutions must be tested to find the best one

            max_val_best: float = 0
            for duration in range(1, 16):
                kaiser_temp = np.kaiser(duration, beta)
                scaling_temp = 1000 * area / np.sum(kaiser_temp)
                max_val_temp = np.max(kaiser_temp) * scaling_temp
                if max_val_best < max_val_temp <= max_val:
                    max_val_best = max_val_temp
                    duration_best = duration

        else:

            # Start with a waveform based on the duration guess

            kaiser_guess = np.kaiser(duration_guess, beta)
            scaling_guess = 1000 * area / np.sum(kaiser_guess)
            max_val_temp = np.max(kaiser_guess) * scaling_guess

            # Increase or decrease duration depending on
            # the max value for the guessed duration

            step = 1 if np.max(kaiser_guess) * scaling_guess >= max_val else -1
            duration = duration_guess

            while np.sign(max_val_temp - max_val) == step:
                duration += step
                kaiser_temp = np.kaiser(duration, beta)
                scaling = 1000 * area / np.sum(kaiser_temp)
                max_val_temp = np.max(kaiser_temp) * scaling

            duration_best = duration if step == 1 else duration + 1

        # Restore the original area if it was negative

        if is_negative:
            area = -area

        return cls(duration_best, area, beta)

    @property
    def duration(self) -> int:
        """The duration of the pulse (in ns)."""
        return self._duration

    @cached_property
    def _samples(self) -> np.ndarray:
        """The value at each time step that describes the waveform.

        Returns:
            numpy.ndarray: A numpy array with a value for each time step.
        """
        return cast(np.ndarray, self._norm_samples * self._scaling)

    def change_duration(self, new_duration: int) -> KaiserWaveform:
        """Returns a new waveform with modified duration.

        Args:
            new_duration(int): The duration of the new waveform.

        Returns:
            KaiserWaveform: The new waveform with the same area and beta
            but a new duration.
        """
        return KaiserWaveform(new_duration, self._area, self._beta)

    def _to_dict(self) -> dict[str, Any]:
        return obj_to_dict(self, self._duration, self._area, self._beta)

    def __str__(self) -> str:
        return (
            f"Kaiser({self._duration} ns, "
            f"Area: {self._area:.3g}, Beta: {self._beta:.3g})"
        )

    def __repr__(self) -> str:
        return (
            f"KaiserWaveform(duration: {self._duration}, "
            f"area: {self._area:.3g}, beta: {self._beta:.3g})"
        )

    def __mul__(self, other: float) -> KaiserWaveform:
        return KaiserWaveform(
            self._duration, self._area * float(other), self._beta
        )


# To replicate __init__'s signature in __new__ for every Waveform subclass
def _copy_func(f: FunctionType) -> FunctionType:
    return FunctionType(
        f.__code__,
        f.__globals__,
        name=f.__name__,
        argdefs=f.__defaults__,
        closure=f.__closure__,
    )


for m in inspect.getmembers(sys.modules[__name__], inspect.isclass):
    if m[1].__module__ == __name__:
        _new = _copy_func(m[1].__new__)
        m[1].__new__ = functools.update_wrapper(_new, m[1].__init__)<|MERGE_RESOLUTION|>--- conflicted
+++ resolved
@@ -15,29 +15,26 @@
 
 from __future__ import annotations
 
+from abc import ABC, abstractmethod
 import functools
 import inspect
 import itertools
 import sys
-import warnings
-from abc import ABC, abstractmethod
 from sys import version_info
 from types import FunctionType
-from typing import Any, Optional, Tuple, Union, cast
-
+from typing import Any, cast, Optional, Tuple, Union
+import warnings
+
+from matplotlib.axes import Axes
 import matplotlib.pyplot as plt
 import numpy as np
+from numpy.typing import ArrayLike
 import scipy.interpolate as interpolate
-from matplotlib.axes import Axes
-from numpy.typing import ArrayLike
-
-<<<<<<< HEAD
-from pulser.json.utils import obj_to_dict
-=======
+
 from pulser.channels import Channel
->>>>>>> 7127a112
 from pulser.parametrized import Parametrized, ParamObj
 from pulser.parametrized.decorators import parametrize
+from pulser.json.utils import obj_to_dict
 
 if version_info[:2] >= (3, 8):  # pragma: no cover
     from functools import cached_property
