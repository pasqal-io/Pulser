# Copyright 2020 Pulser Development Team
#
# Licensed under the Apache License, Version 2.0 (the "License");
# you may not use this file except in compliance with the License.
# You may obtain a copy of the License at
#
#    http://www.apache.org/licenses/LICENSE-2.0
#
# Unless required by applicable law or agreed to in writing, software
# distributed under the License is distributed on an "AS IS" BASIS,
# WITHOUT WARRANTIES OR CONDITIONS OF ANY KIND, either express or implied.
# See the License for the specific language governing permissions and
# limitations under the License.
"""Contains the Pulse class, the building block of a pulse sequence."""

from __future__ import annotations

import functools
import itertools
from dataclasses import dataclass, field
from typing import Any, Union, cast

import matplotlib.pyplot as plt
import numpy as np

<<<<<<< HEAD
from pulser.json.utils import obj_to_dict
=======
from pulser.channels import Channel
>>>>>>> 7127a112
from pulser.parametrized import Parametrized, ParamObj
from pulser.parametrized.decorators import parametrize
from pulser.waveforms import ConstantWaveform, Waveform


@dataclass(init=False, repr=False, frozen=True)
class Pulse:
    r"""A generic pulse.

    In Pulser, a Pulse is a modulation of a frequency signal in amplitude
    and/or frequency, with a specific phase, over a given duration. Amplitude
    and frequency modulations are defined by :class:`Waveform` child classes.
    Frequency modulation is determined by a detuning waveform, which describes
    the shift in frequency from the channel's central frequency over time.
    If either quantity is constant throughout the entire pulse, use the
    ``ConstantDetuning``, ``ConstantAmplitude`` or ``ConstantPulse`` class
    method to create it.

    Note:
        We define the ``amplitude`` of a pulse to be its Rabi frequency,
        :math:`\Omega`, in rad/µs. Equivalently, the ``detuning`` is
        :math:`\delta`, also in rad/µs.

    Args:
        amplitude (Waveform): The pulse amplitude waveform.
        detuning (Waveform): The pulse detuning waveform.
        phase (float): The pulse phase (in radians).
        post_phase_shift (float, default=0.): Optionally lets you add a phase
            shift(in rads) immediately after the end of the pulse. This allows
            for enconding of arbitrary single-qubit gates into a single pulse
            (see ``Sequence.phase_shift()`` for more information).
    """

    amplitude: Waveform = field(init=False)
    detuning: Waveform = field(init=False)
    phase: float = field(init=False)
    post_phase_shift: float = field(default=0.0, init=False)

    def __new__(cls, *args, **kwargs):  # type: ignore
        """Creates a Pulse instance or a ParamObj depending on the input."""
        for x in itertools.chain(args, kwargs.values()):
            if isinstance(x, Parametrized):
                return ParamObj(cls, *args, **kwargs)
        else:
            return object.__new__(cls)

    def __init__(
        self,
        amplitude: Union[Waveform, Parametrized],
        detuning: Union[Waveform, Parametrized],
        phase: Union[float, Parametrized],
        post_phase_shift: Union[float, Parametrized] = 0.0,
    ):
        """Initializes a new Pulse."""
        if not (
            isinstance(amplitude, Waveform) and isinstance(detuning, Waveform)
        ):
            raise TypeError("'amplitude' and 'detuning' have to be waveforms.")

        if detuning.duration != amplitude.duration:
            raise ValueError(
                "The duration of detuning and amplitude waveforms must match."
            )
        if np.any(amplitude.samples < 0):
            raise ValueError(
                "All samples of an amplitude waveform must be "
                "greater than or equal to zero."
            )
        object.__setattr__(self, "amplitude", amplitude)
        object.__setattr__(self, "detuning", detuning)
        phase = cast(float, phase)
        object.__setattr__(self, "phase", float(phase) % (2 * np.pi))
        post_phase_shift = cast(float, post_phase_shift)
        object.__setattr__(
            self, "post_phase_shift", float(post_phase_shift) % (2 * np.pi)
        )

    @property
    def duration(self) -> int:
        """The duration of the pulse (in ns)."""
        return self.amplitude.duration

    @classmethod
    @parametrize
    def ConstantDetuning(
        cls,
        amplitude: Union[Waveform, Parametrized],
        detuning: Union[float, Parametrized],
        phase: Union[float, Parametrized],
        post_phase_shift: Union[float, Parametrized] = 0.0,
    ) -> Pulse:
        """Creates a Pulse with an amplitude waveform and a constant detuning.

        Args:
            amplitude (Waveform): The pulse amplitude waveform.
            detuning (float): The detuning value (in rad/µs).
            phase (float): The pulse phase (in radians).
            post_phase_shift (float, default=0.): Optionally lets you add a
                phase shift (in rads) immediately after the end of the pulse.
        """
        detuning_wf = ConstantWaveform(
            cast(Waveform, amplitude).duration, detuning
        )
        return cls(amplitude, detuning_wf, phase, post_phase_shift)

    @classmethod
    @parametrize
    def ConstantAmplitude(
        cls,
        amplitude: Union[float, Parametrized],
        detuning: Union[Waveform, Parametrized],
        phase: Union[float, Parametrized],
        post_phase_shift: Union[float, Parametrized] = 0.0,
    ) -> Pulse:
        """Pulse with a constant amplitude and a detuning waveform.

        Args:
            amplitude (float): The pulse amplitude value (in rad/µs).
            detuning (Waveform): The pulse detuning waveform.
            phase (float): The pulse phase (in radians).
            post_phase_shift (float, default=0.): Optionally lets you add a
                phase shift (in rads) immediately after the end of the pulse.
        """
        amplitude_wf = ConstantWaveform(
            cast(Waveform, detuning).duration, amplitude
        )
        return cls(amplitude_wf, detuning, phase, post_phase_shift)

    @classmethod
    @parametrize
    def ConstantPulse(
        cls,
        duration: Union[int, Parametrized],
        amplitude: Union[float, Parametrized],
        detuning: Union[float, Parametrized],
        phase: Union[float, Parametrized],
        post_phase_shift: Union[float, Parametrized] = 0.0,
    ) -> Pulse:
        """Pulse with a constant amplitude and a constant detuning.

        Args:
            duration (int): The pulse duration (in multiples of 4 ns).
            amplitude (float): The pulse amplitude value (in rad/µs).
            detuning (float): The detuning value (in rad/µs).
            phase (float): The pulse phase (in radians).
            post_phase_shift (float, default=0.): Optionally lets you add a
                phase shift (in rads) immediately after the end of the pulse.
        """
        amplitude_wf = ConstantWaveform(duration, amplitude)
        detuning_wf = ConstantWaveform(duration, detuning)
        return cls(amplitude_wf, detuning_wf, phase, post_phase_shift)

    def draw(self) -> None:
        """Draws the pulse's amplitude and frequency waveforms."""
        fig, ax1 = plt.subplots()
        ax2 = ax1.twinx()

        self.amplitude._plot(ax1, r"$\Omega$ (rad/µs)", color="darkgreen")
        self.detuning._plot(ax2, r"$\delta$ (rad/µs)", color="indigo")

        fig.tight_layout()
        plt.show()

    def fall_time(self, channel: Channel) -> int:
        """Calculates the extra time needed to ramp down to zero."""
        aligned_start_extra_time = channel.rise_time
        end_extra_time = max(
            self.amplitude.modulation_buffers(channel)[1],
            self.detuning.modulation_buffers(channel)[1],
        )
        return aligned_start_extra_time + end_extra_time

    def _to_dict(self) -> dict[str, Any]:
        return obj_to_dict(
            self,
            self.amplitude,
            self.detuning,
            self.phase,
            post_phase_shift=self.post_phase_shift,
        )

    def __str__(self) -> str:
        return (
            f"Pulse(Amp={self.amplitude!s}, Detuning={self.detuning!s}, "
            f"Phase={self.phase:.3g})"
        )

    def __repr__(self) -> str:
        return (
            f"Pulse(amp={self.amplitude!r}, detuning={self.detuning!r}, "
            + f"phase={self.phase:.3g}, "
            + f"post_phase_shift={self.post_phase_shift:.3g})"
        )


# Replicate __init__'s signature in __new__
functools.update_wrapper(Pulse.__new__, Pulse.__init__)<|MERGE_RESOLUTION|>--- conflicted
+++ resolved
@@ -15,22 +15,19 @@
 
 from __future__ import annotations
 
+from dataclasses import dataclass, field
 import functools
 import itertools
-from dataclasses import dataclass, field
-from typing import Any, Union, cast
+from typing import Any, cast, Union
 
 import matplotlib.pyplot as plt
 import numpy as np
 
-<<<<<<< HEAD
-from pulser.json.utils import obj_to_dict
-=======
 from pulser.channels import Channel
->>>>>>> 7127a112
 from pulser.parametrized import Parametrized, ParamObj
 from pulser.parametrized.decorators import parametrize
-from pulser.waveforms import ConstantWaveform, Waveform
+from pulser.waveforms import Waveform, ConstantWaveform
+from pulser.json.utils import obj_to_dict
 
 
 @dataclass(init=False, repr=False, frozen=True)
