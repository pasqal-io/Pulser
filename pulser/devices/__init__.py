# Copyright 2020 Pulser Development Team
#
# Licensed under the Apache License, Version 2.0 (the "License");
# you may not use this file except in compliance with the License.
# You may obtain a copy of the License at
#
#    http://www.apache.org/licenses/LICENSE-2.0
#
# Unless required by applicable law or agreed to in writing, software
# distributed under the License is distributed on an "AS IS" BASIS,
# WITHOUT WARRANTIES OR CONDITIONS OF ANY KIND, either express or implied.
# See the License for the specific language governing permissions and
# limitations under the License.
"""Valid devices for Pulser Sequence execution."""

from __future__ import annotations

from typing import TYPE_CHECKING

from pulser.devices._devices import (
    Chadoq2,
)

from pulser.devices._mock_device import MockDevice

if TYPE_CHECKING:  # pragma: no cover
    from pulser.devices._device_datacls import Device

# Registers which devices can be used to avoid definition of custom devices
<<<<<<< HEAD
_valid_devices: tuple[Device, ...] = (Chadoq2,)
=======
_mock_devices = (MockDevice,)
_valid_devices = (Chadoq2,)
>>>>>>> 4416b853
<|MERGE_RESOLUTION|>--- conflicted
+++ resolved
@@ -27,9 +27,5 @@
     from pulser.devices._device_datacls import Device
 
 # Registers which devices can be used to avoid definition of custom devices
-<<<<<<< HEAD
-_valid_devices: tuple[Device, ...] = (Chadoq2,)
-=======
-_mock_devices = (MockDevice,)
-_valid_devices = (Chadoq2,)
->>>>>>> 4416b853
+_mock_devices: tuple[Device, ...] = (MockDevice,)
+_valid_devices: tuple[Device, ...] = (Chadoq2,)