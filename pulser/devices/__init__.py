# Copyright 2020 Pulser Development Team
#
# Licensed under the Apache License, Version 2.0 (the "License");
# you may not use this file except in compliance with the License.
# You may obtain a copy of the License at
#
#    http://www.apache.org/licenses/LICENSE-2.0
#
# Unless required by applicable law or agreed to in writing, software
# distributed under the License is distributed on an "AS IS" BASIS,
# WITHOUT WARRANTIES OR CONDITIONS OF ANY KIND, either express or implied.
# See the License for the specific language governing permissions and
# limitations under the License.
"""Valid devices for Pulser Sequence execution."""

from __future__ import annotations

from typing import TYPE_CHECKING

from pulser.devices._device_datacls import Device
from pulser.devices._devices import Chadoq2, IroiseMVP
from pulser.devices._mock_device import MockDevice

# Registers which devices can be used to avoid definition of custom devices
<<<<<<< HEAD
_mock_devices = (MockDevice,)
_valid_devices = (Chadoq2, IroiseMVP)
=======
_mock_devices: tuple[Device, ...] = (MockDevice,)
_valid_devices: tuple[Device, ...] = (Chadoq2,)
>>>>>>> acc4c7cf
<|MERGE_RESOLUTION|>--- conflicted
+++ resolved
@@ -22,10 +22,5 @@
 from pulser.devices._mock_device import MockDevice
 
 # Registers which devices can be used to avoid definition of custom devices
-<<<<<<< HEAD
-_mock_devices = (MockDevice,)
-_valid_devices = (Chadoq2, IroiseMVP)
-=======
 _mock_devices: tuple[Device, ...] = (MockDevice,)
-_valid_devices: tuple[Device, ...] = (Chadoq2,)
->>>>>>> acc4c7cf
+_valid_devices: tuple[Device, ...] = (Chadoq2, IroiseMVP)