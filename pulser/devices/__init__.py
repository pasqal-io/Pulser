# Copyright 2020 Pulser Development Team
#
# Licensed under the Apache License, Version 2.0 (the "License");
# you may not use this file except in compliance with the License.
# You may obtain a copy of the License at
#
#    http://www.apache.org/licenses/LICENSE-2.0
#
# Unless required by applicable law or agreed to in writing, software
# distributed under the License is distributed on an "AS IS" BASIS,
# WITHOUT WARRANTIES OR CONDITIONS OF ANY KIND, either express or implied.
# See the License for the specific language governing permissions and
# limitations under the License.
"""Valid devices for Pulser Sequence execution."""

<<<<<<< HEAD
from pulser.devices._devices import Chadoq2, IroiseMVP

=======
from pulser.devices._device_datacls import Device
from pulser.devices._devices import Chadoq2
>>>>>>> 5f451680
from pulser.devices._mock_device import MockDevice

# Registers which devices can be used to avoid definition of custom devices
_mock_devices = (MockDevice,)
_valid_devices = (Chadoq2, IroiseMVP)<|MERGE_RESOLUTION|>--- conflicted
+++ resolved
@@ -13,13 +13,8 @@
 # limitations under the License.
 """Valid devices for Pulser Sequence execution."""
 
-<<<<<<< HEAD
+from pulser.devices._device_datacls import Device
 from pulser.devices._devices import Chadoq2, IroiseMVP
-
-=======
-from pulser.devices._device_datacls import Device
-from pulser.devices._devices import Chadoq2
->>>>>>> 5f451680
 from pulser.devices._mock_device import MockDevice
 
 # Registers which devices can be used to avoid definition of custom devices
