--- conflicted
+++ resolved
@@ -18,24 +18,19 @@
 
 import numpy as np
 import pytest
-from scipy.interpolate import PchipInterpolator, interp1d
-
-<<<<<<< HEAD
-from pulser.json.coders import PulserDecoder, PulserEncoder
-from pulser.parametrized import ParamObj, Variable
-=======
+from scipy.interpolate import interp1d, PchipInterpolator
+
 from pulser.json.coders import PulserEncoder, PulserDecoder
 from pulser.channels import Rydberg
 from pulser.parametrized import Variable, ParamObj
->>>>>>> 7127a112
 from pulser.waveforms import (
-    BlackmanWaveform,
-    CompositeWaveform,
     ConstantWaveform,
-    CustomWaveform,
-    InterpolatedWaveform,
     KaiserWaveform,
     RampWaveform,
+    BlackmanWaveform,
+    CustomWaveform,
+    CompositeWaveform,
+    InterpolatedWaveform,
 )
 
 np.random.seed(20201105)
