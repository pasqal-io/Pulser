# Copyright 2020 Pulser Development Team
#
# Licensed under the Apache License, Version 2.0 (the "License");
# you may not use this file except in compliance with the License.
# You may obtain a copy of the License at
#
#    http://www.apache.org/licenses/LICENSE-2.0
#
# Unless required by applicable law or agreed to in writing, software
# distributed under the License is distributed on an "AS IS" BASIS,
# WITHOUT WARRANTIES OR CONDITIONS OF ANY KIND, either express or implied.
# See the License for the specific language governing permissions and
# limitations under the License.

from unittest.mock import patch

from collections import Counter

import numpy as np
import pytest
import qutip

from pulser import Sequence, Pulse, Register
from pulser.devices import Chadoq2, MockDevice
from pulser.waveforms import BlackmanWaveform, RampWaveform, ConstantWaveform
from pulser.simulation import SimConfig, Simulation

q_dict = {
    "control1": np.array([-4.0, 0.0]),
    "target": np.array([0.0, 4.0]),
    "control2": np.array([4.0, 0.0]),
}
reg = Register(q_dict)

duration = 1000
pi = Pulse.ConstantDetuning(BlackmanWaveform(duration, np.pi), 0.0, 0)
twopi = Pulse.ConstantDetuning(BlackmanWaveform(duration, 2 * np.pi), 0.0, 0)
pi_Y = Pulse.ConstantDetuning(
    BlackmanWaveform(duration, np.pi), 0.0, -np.pi / 2
)

seq = Sequence(reg, Chadoq2)

# Declare Channels
seq.declare_channel("ryd", "rydberg_local", "control1")
seq.declare_channel("raman", "raman_local", "control1")

d = 0  # Pulse Duration

# Prepare state 'hhh':
seq.add(pi_Y, "raman")
seq.target("target", "raman")
seq.add(pi_Y, "raman")
seq.target("control2", "raman")
seq.add(pi_Y, "raman")
d += 3

prep_state = qutip.tensor([qutip.basis(3, 2) for _ in range(3)])

# Write CCZ sequence:
seq.add(pi, "ryd", protocol="wait-for-all")
seq.target("control2", "ryd")
seq.add(pi, "ryd")
seq.target("target", "ryd")
seq.add(twopi, "ryd")
seq.target("control2", "ryd")
seq.add(pi, "ryd")
seq.target("control1", "ryd")
seq.add(pi, "ryd")
d += 5

# Add a ConstantWaveform part to testout the drawing procedure
seq.add(Pulse.ConstantPulse(duration, 1, 0, 0), "ryd")
d += 1


def test_initialization_and_construction_of_hamiltonian():
    fake_sequence = {"pulse1": "fake", "pulse2": "fake"}
    with pytest.raises(TypeError, match="sequence has to be a valid"):
        Simulation(fake_sequence)
    sim = Simulation(seq, sampling_rate=0.011)
    assert sim._seq == seq
    assert sim._qdict == seq.qubit_info
    assert sim._size == len(seq.qubit_info)
    assert sim._tot_duration == duration * d
    assert sim._qid_index == {"control1": 0, "target": 1, "control2": 2}

    with pytest.raises(ValueError, match="too small, less than"):
        Simulation(seq, sampling_rate=0.0001)
    with pytest.raises(ValueError, match="`sampling_rate`"):
        Simulation(seq, sampling_rate=5)
    with pytest.raises(ValueError, match="`sampling_rate`"):
        Simulation(seq, sampling_rate=-1)

    assert sim._sampling_rate == 0.011
    assert len(sim._times) == int(sim._sampling_rate * sim._tot_duration)

    assert isinstance(sim._hamiltonian, qutip.QobjEvo)
    # Checks adapt() method:
    assert bool(set(sim._hamiltonian.tlist).intersection(sim._times))
    for qobjevo in sim._hamiltonian.ops:
        for sh in qobjevo.qobj.shape:
            assert sh == sim.dim ** sim._size


def test_extraction_of_sequences():
    sim = Simulation(seq)
    for channel in seq.declared_channels:
        addr = seq.declared_channels[channel].addressing
        basis = seq.declared_channels[channel].basis

        if addr == "Global":
            for slot in seq._schedule[channel]:
                if isinstance(slot.type, Pulse):
                    samples = sim.samples[addr][basis]
                    assert (
                        samples["amp"][slot.ti : slot.tf]
                        == slot.type.amplitude.samples
                    ).all()
                    assert (
                        samples["det"][slot.ti : slot.tf]
                        == slot.type.detuning.samples
                    ).all()
                    assert (
                        samples["phase"][slot.ti : slot.tf] == slot.type.phase
                    ).all()

        elif addr == "Local":
            for slot in seq._schedule[channel]:
                if isinstance(slot.type, Pulse):
                    for qubit in slot.targets:  # TO DO: multiaddressing??
                        samples = sim.samples[addr][basis][qubit]
                        assert (
                            samples["amp"][slot.ti : slot.tf]
                            == slot.type.amplitude.samples
                        ).all()
                        assert (
                            samples["det"][slot.ti : slot.tf]
                            == slot.type.detuning.samples
                        ).all()
                        assert (
                            samples["phase"][slot.ti : slot.tf]
                            == slot.type.phase
                        ).all()


def test_building_basis_and_projection_operators():
    # All three levels:
    sim = Simulation(seq, sampling_rate=0.01)
    assert sim.basis_name == "all"
    assert sim.dim == 3
    assert sim.basis == {
        "r": qutip.basis(3, 0),
        "g": qutip.basis(3, 1),
        "h": qutip.basis(3, 2),
    }
    assert (
        sim.op_matrix["sigma_rr"]
        == qutip.basis(3, 0) * qutip.basis(3, 0).dag()
    )
    assert (
        sim.op_matrix["sigma_gr"]
        == qutip.basis(3, 1) * qutip.basis(3, 0).dag()
    )
    assert (
        sim.op_matrix["sigma_hg"]
        == qutip.basis(3, 2) * qutip.basis(3, 1).dag()
    )

    # Check local operator building method:
    with pytest.raises(ValueError, match="Duplicate atom"):
        sim.build_operator([("sigma_gg", ["target", "target"])])
    with pytest.raises(ValueError, match="not a valid operator"):
        sim.build_operator([("wrong", ["target"])])
    with pytest.raises(ValueError, match="not a valid qubit"):
        sim.build_operator([("sigma_gg", ["wrong"])])

    # Check building operator with one operator
    op_standard = sim.build_operator([("sigma_gg", ["target"])])
    op_one = sim.build_operator(("sigma_gg", ["target"]))
    assert np.linalg.norm(op_standard - op_one) < 1e-10

    # Global ground-rydberg
    seq2 = Sequence(reg, Chadoq2)
    seq2.declare_channel("global", "rydberg_global")
    seq2.add(pi, "global")
    sim2 = Simulation(seq2, sampling_rate=0.01)
    assert sim2.basis_name == "ground-rydberg"
    assert sim2.dim == 2
    assert sim2.basis == {"r": qutip.basis(2, 0), "g": qutip.basis(2, 1)}
    assert (
        sim2.op_matrix["sigma_rr"]
        == qutip.basis(2, 0) * qutip.basis(2, 0).dag()
    )
    assert (
        sim2.op_matrix["sigma_gr"]
        == qutip.basis(2, 1) * qutip.basis(2, 0).dag()
    )

    # Digital
    seq2b = Sequence(reg, Chadoq2)
    seq2b.declare_channel("local", "raman_local", "target")
    seq2b.add(pi, "local")
    sim2b = Simulation(seq2b, sampling_rate=0.01)
    assert sim2b.basis_name == "digital"
    assert sim2b.dim == 2
    assert sim2b.basis == {"g": qutip.basis(2, 0), "h": qutip.basis(2, 1)}
    assert (
        sim2b.op_matrix["sigma_gg"]
        == qutip.basis(2, 0) * qutip.basis(2, 0).dag()
    )
    assert (
        sim2b.op_matrix["sigma_hg"]
        == qutip.basis(2, 1) * qutip.basis(2, 0).dag()
    )

    # Local ground-rydberg
    seq2c = Sequence(reg, Chadoq2)
    seq2c.declare_channel("local_ryd", "rydberg_local", "target")
    seq2c.add(pi, "local_ryd")
    sim2c = Simulation(seq2c, sampling_rate=0.01)
    assert sim2c.basis_name == "ground-rydberg"
    assert sim2c.dim == 2
    assert sim2c.basis == {"r": qutip.basis(2, 0), "g": qutip.basis(2, 1)}
    assert (
        sim2c.op_matrix["sigma_rr"]
        == qutip.basis(2, 0) * qutip.basis(2, 0).dag()
    )
    assert (
        sim2c.op_matrix["sigma_gr"]
        == qutip.basis(2, 1) * qutip.basis(2, 0).dag()
    )

    # Global XY
    seq2 = Sequence(reg, MockDevice)
    seq2.declare_channel("global", "mw_global")
    seq2.add(pi, "global")
    sim2 = Simulation(seq2, sampling_rate=0.01)
    assert sim2.basis_name == "XY"
    assert sim2.dim == 2
    assert sim2.basis == {"u": qutip.basis(2, 0), "d": qutip.basis(2, 1)}
    assert (
        sim2.op_matrix["sigma_uu"]
        == qutip.basis(2, 0) * qutip.basis(2, 0).dag()
    )
    assert (
        sim2.op_matrix["sigma_du"]
        == qutip.basis(2, 1) * qutip.basis(2, 0).dag()
    )
    assert (
        sim2.op_matrix["sigma_ud"]
        == qutip.basis(2, 0) * qutip.basis(2, 1).dag()
    )


def test_empty_sequences():
    seq = Sequence(reg, MockDevice)
    with pytest.raises(ValueError, match="no declared channels"):
        Simulation(seq)
    seq.declare_channel("ch0", "mw_global")
    with pytest.raises(ValueError, match="No instructions given"):
        Simulation(seq)

    seq = Sequence(reg, MockDevice)
    seq.declare_channel("test", "rydberg_local", "target")
    seq.declare_channel("test2", "rydberg_global")
    with pytest.raises(ValueError, match="No instructions given"):
        Simulation(seq)


def test_get_hamiltonian():
    simple_reg = Register.from_coordinates([[10, 0], [0, 0]], prefix="atom")
    detun = 1.0
    rise = Pulse.ConstantDetuning(RampWaveform(1500, 0.0, 2.0), detun, 0.0)
    simple_seq = Sequence(simple_reg, Chadoq2)
    simple_seq.declare_channel("ising", "rydberg_global")
    simple_seq.add(rise, "ising")

    simple_sim = Simulation(simple_seq, sampling_rate=0.01)
    with pytest.raises(ValueError, match="less than or equal to"):
        simple_sim.get_hamiltonian(1650)
    with pytest.raises(ValueError, match="greater than or equal to"):
        simple_sim.get_hamiltonian(-10)
    # Constant detuning, so |rr><rr| term is C_6/r^6 - 2*detuning for any time
    simple_ham = simple_sim.get_hamiltonian(143)
    assert simple_ham[0, 0] == Chadoq2.interaction_coeff / 10 ** 6 - 2 * detun

    np.random.seed(123)
    simple_sim_noise = Simulation(
        simple_seq, config=SimConfig(noise="doppler", temperature=20000)
    )
    simple_ham_noise = simple_sim_noise.get_hamiltonian(144)
    assert np.isclose(
        simple_ham_noise.full(),
        np.array(
            [
                [
                    4.0683997 + 0.0j,
                    0.09606404 + 0.0j,
                    0.09606404 + 0.0j,
                    0.0 + 0.0j,
                ],
                [
                    0.09606404 + 0.0j,
                    12.03082372 + 0.0j,
                    0.0 + 0.0j,
                    0.09606404 + 0.0j,
                ],
                [
                    0.09606404 + 0.0j,
                    0.0 + 0.0j,
                    -12.97113702 + 0.0j,
                    0.09606404 + 0.0j,
                ],
                [0.0 + 0.0j, 0.09606404 + 0.0j, 0.09606404 + 0.0j, 0.0 + 0.0j],
            ]
        ),
    ).all()


def test_single_atom_simulation():
    one_reg = Register.from_coordinates([(0, 0)], "atom")
    one_seq = Sequence(one_reg, Chadoq2)
    one_seq.declare_channel("ch0", "rydberg_global")
    one_seq.add(
        Pulse.ConstantDetuning(ConstantWaveform(16, 1.0), 1.0, 0), "ch0"
    )
    one_sim = Simulation(one_seq)
    one_res = one_sim.run()
    assert one_res._size == one_sim._size
    one_sim = Simulation(one_seq, evaluation_times="Minimal")
    one_resb = one_sim.run()
    assert one_resb._size == one_sim._size


def test_add_max_step_and_delays():
    reg = Register.from_coordinates([(0, 0)])
    seq = Sequence(reg, Chadoq2)
    seq.declare_channel("ch", "rydberg_global")
    seq.delay(1500, "ch")
    seq.add(Pulse.ConstantDetuning(BlackmanWaveform(600, np.pi), 0, 0), "ch")
    seq.delay(2000, "ch")
    seq.add(
        Pulse.ConstantDetuning(BlackmanWaveform(600, np.pi / 2), 0, 0), "ch"
    )
    sim = Simulation(seq)
    res_large_max_step = sim.run(max_step=1)
    res_auto_max_step = sim.run()
    r = qutip.basis(2, 0)
    occ_large = res_large_max_step.expect([r.proj()])[0]
    occ_auto = res_auto_max_step.expect([r.proj()])[0]
    assert np.isclose(occ_large[-1], 0, 1e-4)
    assert np.isclose(occ_auto[-1], 0.5, 1e-4)


def test_run():
    sim = Simulation(seq, sampling_rate=0.01)
    sim.set_config(SimConfig("SPAM", eta=0.0))
    with patch("matplotlib.pyplot.show"):
        sim.draw(draw_phase_area=True)
    bad_initial = np.array([1.0])
    good_initial_array = np.r_[1, np.zeros(sim.dim ** sim._size - 1)]
    good_initial_qobj = qutip.tensor(
        [qutip.basis(sim.dim, 0) for _ in range(sim._size)]
    )
    good_initial_qobj_no_dims = qutip.basis(sim.dim ** sim._size, 2)

    with pytest.raises(
        ValueError, match="Incompatible shape of initial state"
    ):
        sim.initial_state = bad_initial

    with pytest.raises(
        ValueError, match="Incompatible shape of initial state"
    ):
        sim.initial_state = qutip.Qobj(bad_initial)

    sim.initial_state = good_initial_array
    sim.run()
    sim.initial_state = good_initial_qobj
    sim.run()
    sim.initial_state = good_initial_qobj_no_dims
    sim.run()
    seq.measure("ground-rydberg")
    sim.run()
    assert sim._seq._measurement == "ground-rydberg"

    sim.run(progress_bar=True)
    sim.run(progress_bar=False)
    sim.run(progress_bar=None)
    with pytest.raises(
        ValueError,
        match="`progress_bar` must be a bool.",
    ):
        sim.run(progress_bar=1)

    sim.set_config(SimConfig("SPAM", eta=0.1))
    with pytest.raises(
        NotImplementedError,
        match="Can't combine state preparation errors with an initial state "
        "different from the ground.",
    ):
        sim.run()


def test_eval_times():
    with pytest.raises(
        ValueError, match="evaluation_times float must be between 0 " "and 1."
    ):
        sim = Simulation(seq, sampling_rate=1.0)
        sim.evaluation_times = 3.0
    with pytest.raises(ValueError, match="Wrong evaluation time label."):

        sim = Simulation(seq, sampling_rate=1.0)
        sim.evaluation_times = 123
    with pytest.raises(ValueError, match="Wrong evaluation time label."):
        sim = Simulation(seq, sampling_rate=1.0)
        sim.evaluation_times = "Best"

    with pytest.raises(
        ValueError,
        match="Provided evaluation-time list contains " "negative values.",
    ):
        sim = Simulation(seq, sampling_rate=1.0)
        sim.evaluation_times = [-1, 0, sim._times[-2]]

    with pytest.raises(
        ValueError,
        match="Provided evaluation-time list extends "
        "further than sequence duration.",
    ):
        sim = Simulation(seq, sampling_rate=1.0)
        sim.evaluation_times = [0, sim._times[-1] + 10]

    sim = Simulation(seq, sampling_rate=1.0)
    sim.evaluation_times = "Full"
    assert sim.evaluation_times == "Full"
    np.testing.assert_almost_equal(sim._eval_times_array, sim._times)

    sim = Simulation(seq, sampling_rate=1.0)
    sim.evaluation_times = "Minimal"
    np.testing.assert_almost_equal(
        sim._eval_times_array, np.array([sim._times[0], sim._times[-1]])
    )

    sim = Simulation(seq, sampling_rate=1.0)
    sim.evaluation_times = [0, sim._times[-3], sim._times[-1]]
    np.testing.assert_almost_equal(
        sim._eval_times_array, np.array([0, sim._times[-3], sim._times[-1]])
    )

    sim = Simulation(seq, sampling_rate=1.0)
    sim.evaluation_times = [sim._times[-10], sim._times[-3]]
    np.testing.assert_almost_equal(
        sim._eval_times_array,
        np.array([0, sim._times[-10], sim._times[-3], sim._times[-1]]),
    )

    sim = Simulation(seq, sampling_rate=1.0)
    sim.evaluation_times = 0.4
    np.testing.assert_almost_equal(
        sim._times[
            np.linspace(
                0, len(sim._times) - 1, int(0.4 * len(sim._times)), dtype=int
            )
        ],
        sim._eval_times_array,
    )


def test_config():
    np.random.seed(123)
    reg = Register.from_coordinates([(0, 0), (0, 5)], prefix="q")
    seq = Sequence(reg, Chadoq2)
    seq.declare_channel("ch0", "rydberg_global")
    duration = 2500
    pulse = Pulse.ConstantPulse(duration, np.pi, 0.0 * 2 * np.pi, 0)
    seq.add(pulse, "ch0")
    sim = Simulation(seq, config=SimConfig(noise="SPAM"))
    sim.reset_config()
    assert sim.config == SimConfig()
    sim.show_config()
    with pytest.raises(ValueError, match="not a valid"):
        sim.set_config("bad_config")
    clean_ham = sim.get_hamiltonian(123)
    new_cfg = SimConfig(noise="doppler", temperature=10000)
    sim.set_config(new_cfg)
    assert sim.config == new_cfg
    noisy_ham = sim.get_hamiltonian(123)
    assert (
        noisy_ham[0, 0] != clean_ham[0, 0]
        and noisy_ham[3, 3] == clean_ham[3, 3]
    )
    sim.set_config(SimConfig(noise="amplitude"))
    noisy_amp_ham = sim.get_hamiltonian(123)
    assert (
        noisy_amp_ham[0, 0] == clean_ham[0, 0]
        and noisy_amp_ham[0, 1] != clean_ham[0, 1]
    )


def test_noise():
    sim2 = Simulation(
        seq, sampling_rate=0.01, config=SimConfig(noise=("SPAM"), eta=0.4)
    )
    sim2.run()
    with pytest.raises(NotImplementedError, match="Cannot include"):
        sim2.set_config(SimConfig(noise="dephasing"))
        sim2.run()
    assert sim2.config.spam_dict == {
        "eta": 0.005,
        "epsilon": 0.01,
        "epsilon_prime": 0.05,
    }


def test_dephasing():
    np.random.seed(123)
    reg = Register.from_coordinates([(0, 0)], prefix="q")
    seq = Sequence(reg, Chadoq2)
    seq.declare_channel("ch0", "rydberg_global")
    duration = 2500
    pulse = Pulse.ConstantPulse(duration, np.pi, 0.0 * 2 * np.pi, 0)
    seq.add(pulse, "ch0")
    sim = Simulation(
        seq, sampling_rate=0.01, config=SimConfig(noise="dephasing")
    )
    assert sim.run().sample_final_state() == Counter({"0": 482, "1": 518})
    assert len(sim._collapse_ops) != 0
    with pytest.warns(UserWarning, match="first-order"):
        reg = Register.from_coordinates([(0, 0), (0, 10)], prefix="q")
        seq2 = Sequence(reg, Chadoq2)
        seq2.declare_channel("ch0", "rydberg_global")
        duration = 2500
        pulse = Pulse.ConstantPulse(duration, np.pi, 0.0 * 2 * np.pi, 0)
        seq2.add(pulse, "ch0")
        sim = Simulation(
            seq2,
            sampling_rate=0.01,
            config=SimConfig(noise="dephasing", dephasing_prob=0.5),
        )


def test_add_config():
    reg = Register.from_coordinates([(0, 0)], prefix="q")
    seq = Sequence(reg, Chadoq2)
    seq.declare_channel("ch0", "rydberg_global")
    duration = 2500
    pulse = Pulse.ConstantPulse(duration, np.pi, 0.0 * 2 * np.pi, 0)
    seq.add(pulse, "ch0")
    sim = Simulation(
        seq, sampling_rate=0.01, config=SimConfig(noise="SPAM", eta=0.5)
    )
    with pytest.raises(ValueError, match="is not a valid"):
        sim.add_config("bad_cfg")
    sim.add_config(
        SimConfig(noise=("dephasing", "SPAM", "doppler"), temperature=20000)
    )
    assert "dephasing" in sim.config.noise and "SPAM" in sim.config.noise
    assert sim.config.eta == 0.5
    assert sim.config.temperature == 20000.0e-6
    sim.set_config(SimConfig(noise="dephasing", laser_waist=175.0))
    sim.add_config(SimConfig(noise=("SPAM", "amplitude"), laser_waist=172.0))
    assert "amplitude" in sim.config.noise and "SPAM" in sim.config.noise
    assert sim.config.laser_waist == 172.0


<<<<<<< HEAD
def test_get_xy_hamiltonian():
    simple_reg = Register.from_coordinates(
        [[0, 10], [10, 0], [0, 0]], prefix="atom"
    )
    detun = 1.0
    amp = 3.0
    rise = Pulse.ConstantPulse(1500, amp, detun, 0.0)
    simple_seq = Sequence(simple_reg, MockDevice)
    simple_seq.declare_channel("ch0", "mw_global")
    simple_seq.set_magnetic_field(0, 1.0, 0.0)
    simple_seq.add(rise, "ch0")

    assert np.isclose(np.linalg.norm(simple_seq.magnetic_field[0:2]), 1)

    simple_sim = Simulation(simple_seq, sampling_rate=0.01)
    with pytest.raises(
        ValueError, match="less than or equal to the sequence duration"
    ):
        simple_sim.get_hamiltonian(1650)
    with pytest.raises(ValueError, match="greater than or equal to 0"):
        simple_sim.get_hamiltonian(-10)
    # Constant detuning, so |ud><du| term is C_3/r^3 - 2*detuning for any time
    simple_ham = simple_sim.get_hamiltonian(143)
    assert simple_ham[1, 2] == 0.5 * MockDevice.interaction_coeff_xy / 10 ** 3
    assert (
        np.abs(
            simple_ham[1, 4]
            - (-2 * 0.5 * MockDevice.interaction_coeff_xy / 10 ** 3)
        )
        < 1e-10
    )
    assert simple_ham[0, 1] == 0.5 * amp
    assert simple_ham[3, 3] == -2 * detun


def test_run_xy():
    simple_reg = Register.from_coordinates([[10, 0], [0, 0]], prefix="atom")
    detun = 1.0
    amp = 3.0
    rise = Pulse.ConstantPulse(1500, amp, detun, 0.0)
    simple_seq = Sequence(simple_reg, MockDevice)
    simple_seq.declare_channel("ch0", "mw_global")
    simple_seq.add(rise, "ch0")

    sim = Simulation(simple_seq, sampling_rate=0.01)

    good_initial_array = np.r_[1, np.zeros(sim.dim ** sim._size - 1)]
    good_initial_qobj = qutip.tensor(
        [qutip.basis(sim.dim, 0) for _ in range(sim._size)]
    )

    sim.initial_state = good_initial_array
    sim.run()
    sim.initial_state = good_initial_qobj
    sim.run()

    assert not hasattr(sim._seq, "_measurement")
    simple_seq.measure(basis="XY")
    sim.run()
    assert sim._seq._measurement == "XY"


def test_noisy_xy():
    simple_reg = Register.from_coordinates(
        [[0, 10], [10, 0], [0, 0]], prefix="atom"
    )
    detun = 1.0
    amp = 3.0
    rise = Pulse.ConstantPulse(1500, amp, detun, 0.0)
    simple_seq = Sequence(simple_reg, MockDevice)
    simple_seq.declare_channel("ch0", "mw_global")
    simple_seq.add(rise, "ch0")

    sim = Simulation(simple_seq, sampling_rate=0.01)
    with pytest.raises(
        NotImplementedError, match="mode 'XY' does not support simulation of"
    ):
        sim.set_config(SimConfig(("SPAM", "doppler")))

    sim.set_config(SimConfig("SPAM", eta=0.4))
    with pytest.raises(
        NotImplementedError, match="simulation of noise types: amplitude"
    ):
        sim.add_config(SimConfig("amplitude"))
=======
def test_cuncurrent_pulses():
    reg = Register({"q0": (0, 0)})
    seq = Sequence(reg, Chadoq2)

    seq.declare_channel("ch_local", "rydberg_local", initial_target="q0")
    seq.declare_channel("ch_global", "rydberg_global")

    pulse = Pulse.ConstantPulse(20, 10, 0, 0)

    seq.add(pulse, "ch_local")
    seq.add(pulse, "ch_global", protocol="no-delay")

    # Clean simulation
    sim_no_noise = Simulation(seq)

    # Noisy simulation
    sim_with_noise = Simulation(seq)
    config_doppler = SimConfig(noise=("doppler"))
    sim_with_noise.set_config(config_doppler)

    for t in sim_no_noise._times:
        ham_no_noise = sim_no_noise.get_hamiltonian(t)
        ham_with_noise = sim_with_noise.get_hamiltonian(t)
        assert ham_no_noise[0, 1] == ham_with_noise[0, 1]
>>>>>>> a2d8fa15
<|MERGE_RESOLUTION|>--- conflicted
+++ resolved
@@ -565,7 +565,32 @@
     assert sim.config.laser_waist == 172.0
 
 
-<<<<<<< HEAD
+def test_cuncurrent_pulses():
+    reg = Register({"q0": (0, 0)})
+    seq = Sequence(reg, Chadoq2)
+
+    seq.declare_channel("ch_local", "rydberg_local", initial_target="q0")
+    seq.declare_channel("ch_global", "rydberg_global")
+
+    pulse = Pulse.ConstantPulse(20, 10, 0, 0)
+
+    seq.add(pulse, "ch_local")
+    seq.add(pulse, "ch_global", protocol="no-delay")
+
+    # Clean simulation
+    sim_no_noise = Simulation(seq)
+
+    # Noisy simulation
+    sim_with_noise = Simulation(seq)
+    config_doppler = SimConfig(noise=("doppler"))
+    sim_with_noise.set_config(config_doppler)
+
+    for t in sim_no_noise._times:
+        ham_no_noise = sim_no_noise.get_hamiltonian(t)
+        ham_with_noise = sim_with_noise.get_hamiltonian(t)
+        assert ham_no_noise[0, 1] == ham_with_noise[0, 1]
+
+
 def test_get_xy_hamiltonian():
     simple_reg = Register.from_coordinates(
         [[0, 10], [10, 0], [0, 0]], prefix="atom"
@@ -649,30 +674,4 @@
     with pytest.raises(
         NotImplementedError, match="simulation of noise types: amplitude"
     ):
-        sim.add_config(SimConfig("amplitude"))
-=======
-def test_cuncurrent_pulses():
-    reg = Register({"q0": (0, 0)})
-    seq = Sequence(reg, Chadoq2)
-
-    seq.declare_channel("ch_local", "rydberg_local", initial_target="q0")
-    seq.declare_channel("ch_global", "rydberg_global")
-
-    pulse = Pulse.ConstantPulse(20, 10, 0, 0)
-
-    seq.add(pulse, "ch_local")
-    seq.add(pulse, "ch_global", protocol="no-delay")
-
-    # Clean simulation
-    sim_no_noise = Simulation(seq)
-
-    # Noisy simulation
-    sim_with_noise = Simulation(seq)
-    config_doppler = SimConfig(noise=("doppler"))
-    sim_with_noise.set_config(config_doppler)
-
-    for t in sim_no_noise._times:
-        ham_no_noise = sim_no_noise.get_hamiltonian(t)
-        ham_with_noise = sim_with_noise.get_hamiltonian(t)
-        assert ham_no_noise[0, 1] == ham_with_noise[0, 1]
->>>>>>> a2d8fa15
+        sim.add_config(SimConfig("amplitude"))