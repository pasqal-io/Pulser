--- conflicted
+++ resolved
@@ -620,70 +620,6 @@
 
     seq_gr.add(pulse, "ch_gr")
 
-<<<<<<< HEAD
-    # Try to set masked initial state without configuring mask
-    with pytest.raises(ValueError, match="SLM mask was not configured"):
-        sim_gr = Simulation(seq_gr)
-        sim_gr.initial_state = "slm-mask"
-
-    seq_gr.config_slm_mask(masked_qubits)
-    sim_gr = Simulation(seq_gr)
-
-    # Try to set invalid initial state
-    with pytest.raises(ValueError, match="is not a valid initial state"):
-        sim_gr.initial_state = "foo"
-
-    sim_gr.initial_state = "slm-mask"
-
-    assert sim_gr.initial_state == qutip.tensor(
-        sim_gr.basis["g"], sim_gr.basis["g"], sim_gr.basis["r"]
-    )
-    assert sim_gr.initial_state.shape == (2 ** 3, 1)
-
-    # XY
-    seq_xy = Sequence(reg, MockDevice)
-    seq_xy.declare_channel("ch_xy", "mw_global")
-    seq_xy.add(pulse, "ch_xy")
-    seq_xy.config_slm_mask(masked_qubits)
-
-    sim_xy = Simulation(seq_xy)
-    sim_xy.initial_state = "slm-mask"
-
-    assert sim_xy.initial_state == qutip.tensor(
-        sim_xy.basis["d"], sim_xy.basis["d"], sim_xy.basis["u"]
-    )
-    assert sim_xy.initial_state.shape == (2 ** 3, 1)
-
-    # digital
-    seq_dig = Sequence(reg, Chadoq2)
-    seq_dig.declare_channel("ch_dig", "raman_local", initial_target="q0")
-    seq_dig.add(pulse, "ch_dig")
-    seq_dig.config_slm_mask(masked_qubits)
-
-    sim_dig = Simulation(seq_dig)
-    sim_dig.initial_state = "slm-mask"
-
-    assert sim_dig.initial_state == qutip.tensor(
-        sim_dig.basis["g"], sim_dig.basis["g"], sim_dig.basis["h"]
-    )
-    assert sim_dig.initial_state.shape == (2 ** 3, 1)
-
-    # all
-    seq_all = Sequence(reg, Chadoq2)
-    seq_all.declare_channel("ch_all1", "raman_local", initial_target="q0")
-    seq_all.declare_channel("ch_all2", "rydberg_local", initial_target="q0")
-    seq_all.add(pulse, "ch_all1")
-    seq_all.add(pulse, "ch_all2")
-    seq_all.config_slm_mask(masked_qubits)
-
-    sim_all = Simulation(seq_all)
-    sim_all.initial_state = "slm-mask"
-
-    assert sim_all.initial_state == qutip.tensor(
-        sim_all.basis["g"], sim_all.basis["g"], sim_all.basis["h"]
-    )
-    assert sim_all.initial_state.shape == (3 ** 3, 1)
-=======
     seq.add(pulse, "ch_local")
     seq.add(pulse, "ch_global", protocol="no-delay")
 
@@ -795,5 +731,4 @@
         if ti <= t <= tf:
             assert ham_masked == qutip.tensor(ham_two, qutip.qeye(2))
         else:
-            assert ham_masked == ham_three
->>>>>>> 14520d8a
+            assert ham_masked == ham_three