--- conflicted
+++ resolved
@@ -652,31 +652,33 @@
     assert sim._seq._measurement == "XY"
 
 
-<<<<<<< HEAD
-def test_cuncurrent_pulses():
-    reg = Register({"q0": (0, 0)})
-    seq = Sequence(reg, Chadoq2)
-
-    seq.declare_channel("ch_local", "rydberg_local", initial_target="q0")
-    seq.declare_channel("ch_global", "rydberg_global")
-
-    pulse = Pulse.ConstantPulse(20, 10, 0, 0)
-
-    seq.add(pulse, "ch_local")
-    seq.add(pulse, "ch_global", protocol="no-delay")
-
-    # Clean simulation
-    sim_no_noise = Simulation(seq)
-
-    # Noisy simulation
-    sim_with_noise = Simulation(seq)
-    config_doppler = SimConfig(noise=("doppler"))
-    sim_with_noise.set_config(config_doppler)
-
-    for t in sim_no_noise._times:
-        ham_no_noise = sim_no_noise.get_hamiltonian(t)
-        ham_with_noise = sim_with_noise.get_hamiltonian(t)
-        assert ham_no_noise[0, 1] == ham_with_noise[0, 1]
+def test_noisy_xy():
+    np.random.seed(15092021)
+    simple_reg = Register.square(2, prefix="atom")
+    detun = 1.0
+    amp = 3.0
+    rise = Pulse.ConstantPulse(1500, amp, detun, 0.0)
+    simple_seq = Sequence(simple_reg, MockDevice)
+    simple_seq.declare_channel("ch0", "mw_global")
+    simple_seq.add(rise, "ch0")
+
+    sim = Simulation(simple_seq, sampling_rate=0.01)
+    with pytest.raises(
+        NotImplementedError, match="mode 'XY' does not support simulation of"
+    ):
+        sim.set_config(SimConfig(("SPAM", "doppler")))
+
+    sim.set_config(SimConfig("SPAM", eta=0.4))
+    assert sim._bad_atoms == {
+        "atom0": True,
+        "atom1": False,
+        "atom2": True,
+        "atom3": False,
+    }
+    with pytest.raises(
+        NotImplementedError, match="simulation of noise types: amplitude"
+    ):
+        sim.add_config(SimConfig("amplitude"))
 
 
 def test_mask_nopulses():
@@ -773,33 +775,4 @@
         if ti <= t <= tf:
             assert ham_masked == qutip.tensor(ham_two, qutip.qeye(2))
         else:
-            assert ham_masked == ham_three
-=======
-def test_noisy_xy():
-    np.random.seed(15092021)
-    simple_reg = Register.square(2, prefix="atom")
-    detun = 1.0
-    amp = 3.0
-    rise = Pulse.ConstantPulse(1500, amp, detun, 0.0)
-    simple_seq = Sequence(simple_reg, MockDevice)
-    simple_seq.declare_channel("ch0", "mw_global")
-    simple_seq.add(rise, "ch0")
-
-    sim = Simulation(simple_seq, sampling_rate=0.01)
-    with pytest.raises(
-        NotImplementedError, match="mode 'XY' does not support simulation of"
-    ):
-        sim.set_config(SimConfig(("SPAM", "doppler")))
-
-    sim.set_config(SimConfig("SPAM", eta=0.4))
-    assert sim._bad_atoms == {
-        "atom0": True,
-        "atom1": False,
-        "atom2": True,
-        "atom3": False,
-    }
-    with pytest.raises(
-        NotImplementedError, match="simulation of noise types: amplitude"
-    ):
-        sim.add_config(SimConfig("amplitude"))
->>>>>>> 0e9f67ac
+            assert ham_masked == ham_three