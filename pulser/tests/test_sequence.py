# Copyright 2020 Pulser Development Team
#
# Licensed under the Apache License, Version 2.0 (the "License");
# you may not use this file except in compliance with the License.
# You may obtain a copy of the License at
#
#    http://www.apache.org/licenses/LICENSE-2.0
#
# Unless required by applicable law or agreed to in writing, software
# distributed under the License is distributed on an "AS IS" BASIS,
# WITHOUT WARRANTIES OR CONDITIONS OF ANY KIND, either express or implied.
# See the License for the specific language governing permissions and
# limitations under the License.
import json
from unittest.mock import patch

import numpy as np
import pytest

import pulser
from pulser import Sequence, Pulse, Register
from pulser.devices import Chadoq2, MockDevice
from pulser.devices._device_datacls import Device
from pulser.sequence import _TimeSlot
from pulser.waveforms import (
    BlackmanWaveform,
    CompositeWaveform,
    RampWaveform,
    InterpolatedWaveform,
)

reg = Register.triangular_lattice(4, 7, spacing=5, prefix="q")
device = Chadoq2


def test_init():
    with pytest.raises(TypeError, match="must be of type 'Device'"):
        Sequence(reg, Device)

    fake_device = Device("fake", 2, 100, 100, 1, Chadoq2._channels)
    with pytest.warns(UserWarning, match="imported from 'pulser.devices'"):
        Sequence(reg, fake_device)

    seq = Sequence(reg, device)
    assert seq.qubit_info == reg.qubits
    assert seq.declared_channels == {}
    assert seq.available_channels.keys() == device.channels.keys()


def test_channel_declaration():
    seq = Sequence(reg, device)
    available_channels = set(seq.available_channels)
    seq.declare_channel("ch0", "rydberg_global")
    seq.declare_channel("ch1", "raman_local")
    with pytest.raises(ValueError, match="No channel"):
        seq.declare_channel("ch2", "raman")
    with pytest.raises(ValueError, match="not available"):
        seq.declare_channel("ch2", "rydberg_global")
    with pytest.raises(ValueError, match="name is already in use"):
        seq.declare_channel("ch0", "raman_local")

    chs = {"rydberg_global", "raman_local"}
    assert seq._schedule["ch0"][-1] == _TimeSlot(
        "target", -1, 0, set(seq.qubit_info.keys())
    )
    assert set(seq.available_channels) == available_channels - chs

    seq2 = Sequence(reg, MockDevice)
    available_channels = set(seq2.available_channels)
    seq2.declare_channel("ch0", "raman_local", initial_target="q1")
    seq2.declare_channel("ch1", "rydberg_global")
    seq2.declare_channel("ch2", "rydberg_global")
    assert set(seq2.available_channels) == (
        available_channels - {"mw_global", "mw_local"}
    )
    assert seq2._taken_channels == {
        "ch0": "raman_local",
        "ch1": "rydberg_global",
        "ch2": "rydberg_global",
    }
    assert seq2._taken_channels.keys() == seq2._channels.keys()
    with pytest.raises(ValueError, match="type 'Microwave' cannot work "):
        seq2.declare_channel("ch3", "mw_global")

    seq2 = Sequence(reg, MockDevice)
    seq2.declare_channel("ch0", "mw_global")
    assert set(seq2.available_channels) == {"mw_global", "mw_local"}
    with pytest.raises(
        ValueError,
        match="cannot work simultaneously with the declared 'Microwave'",
    ):
        seq2.declare_channel("ch3", "rydberg_global")


def test_magnetic_field():
    seq = Sequence(reg, MockDevice)
    with pytest.raises(
        AttributeError,
        match="only defined when the sequence " "is in 'XY Mode'.",
    ):
        seq.magnetic_field
    seq.declare_channel("ch0", "mw_global")  # seq in XY mode
    # mag field is the default
    assert np.all(seq.magnetic_field == np.array((0.0, 0.0, 30.0)))
    seq.set_magnetic_field(bx=1.0, by=-1.0, bz=0.5)
    assert np.all(seq.magnetic_field == np.array((1.0, -1.0, 0.5)))
    with pytest.raises(ValueError, match="magnitude greater than 0"):
        seq.set_magnetic_field(bz=0.0)
    assert seq._empty_sequence
    seq.add(Pulse.ConstantPulse(100, 1, 1, 0), "ch0")
    assert not seq._empty_sequence
    with pytest.raises(ValueError, match="can only be set on an empty seq"):
        seq.set_magnetic_field(1.0, 0.0, 0.0)

    seq2 = Sequence(reg, MockDevice)
    seq2.declare_channel("ch0", "rydberg_global")  # not in XY mode
    with pytest.raises(ValueError, match="can only be set in 'XY Mode'."):
        seq2.set_magnetic_field(1.0, 0.0, 0.0)

    seq3 = Sequence(reg, MockDevice)
    seq3.set_magnetic_field(1.0, 0.0, 0.0)  # sets seq to XY mode
    assert set(seq3.available_channels) == {"mw_global", "mw_local"}
    seq3.declare_channel("ch0", "mw_global")
    # Does not change to default
    assert np.all(seq3.magnetic_field == np.array((1.0, 0.0, 0.0)))
    var = seq3.declare_variable("var")
    # Sequence is marked as non-empty when parametrized too
    seq3.add(Pulse.ConstantPulse(100, var, 1, 0), "ch0")
    assert seq3.is_parametrized()
    with pytest.raises(ValueError, match="can only be set on an empty seq"):
        seq3.set_magnetic_field()

    seq3_str = seq3.serialize()
    seq3_ = Sequence.deserialize(seq3_str)
    assert seq3_._in_xy
    assert str(seq3) == str(seq3_)
    assert np.all(seq3_.magnetic_field == np.array((1.0, 0.0, 0.0)))


def test_target():
    seq = Sequence(reg, device)
    seq.declare_channel("ch0", "raman_local", initial_target="q1")
    seq.declare_channel("ch1", "rydberg_global")

    with pytest.raises(ValueError, match="name of a declared channel"):
        seq.target("q0", "ch2")
    with pytest.raises(ValueError, match="qubits must belong"):
        seq.target(0, "ch0")
        seq.target("0", "ch1")
    with pytest.raises(ValueError, match="Can only choose target of 'Local'"):
        seq.target("q3", "ch1")
    with pytest.raises(ValueError, match="can target at most 1 qubits"):
        seq.target(["q1", "q5"], "ch0")

    assert seq._schedule["ch0"][-1] == _TimeSlot("target", -1, 0, {"q1"})
    seq.target("q4", "ch0")
    retarget_t = seq.declared_channels["ch0"].retarget_time
    assert seq._schedule["ch0"][-1] == _TimeSlot(
        "target", 0, retarget_t, {"q4"}
    )
    seq.target("q4", "ch0")  # targets the same qubit
    seq.target("q20", "ch0")
    assert seq._schedule["ch0"][-1] == _TimeSlot(
        "target", retarget_t, 2 * retarget_t, {"q20"}
    )
    seq.delay(216, "ch0")
    seq.target("q2", "ch0")
    ti = 2 * retarget_t + 216
    tf = ti + 16
    assert seq._schedule["ch0"][-1] == _TimeSlot("target", ti, tf, {"q2"})

    seq.delay(220, "ch0")
    seq.target("q1", "ch0")
    ti = tf + 220
    tf = ti
    assert seq._schedule["ch0"][-1] == _TimeSlot("target", ti, tf, {"q1"})

    seq.delay(100, "ch0")
    seq.target("q10", "ch0")
    ti = tf + 100
    tf = ti + 120
    assert seq._schedule["ch0"][-1] == _TimeSlot("target", ti, tf, {"q10"})

    seq2 = Sequence(reg, MockDevice)
    seq2.declare_channel("ch0", "raman_local", initial_target={"q1", "q10"})
    seq2.phase_shift(1, "q2")
    with pytest.raises(ValueError, match="qubits with different phase"):
        seq2.target({"q3", "q1", "q2"}, "ch0")


def test_delay():
    seq = Sequence(reg, device)
    seq.declare_channel("ch0", "raman_local")
    with pytest.raises(ValueError, match="Use the name of a declared channel"):
        seq.delay(1e3, "ch01")
    with pytest.raises(ValueError, match="channel has no target"):
        seq.delay(100, "ch0")
    seq.target("q19", "ch0")
    seq.delay(388, "ch0")
    assert seq._last("ch0") == _TimeSlot("delay", 0, 388, {"q19"})


def test_delay_min_duration():
    # Check that a delay shorter than a channel's minimal duration
    # is automatically extended to that minimal duration
    seq = Sequence(reg, device)
    seq.declare_channel("ch0", "rydberg_global")
    seq.declare_channel("ch1", "rydberg_local")
    seq.target("q0", "ch1")
    pulse0 = Pulse.ConstantPulse(52, 1, 1, 0)
    pulse1 = Pulse.ConstantPulse(180, 1, 1, 0)
    seq.add(pulse1, "ch1")
    seq.add(pulse0, "ch0")
    seq.target("q1", "ch1")
    seq.add(pulse1, "ch1")
    min_duration = seq._channels["ch1"].min_duration
    assert seq._schedule["ch1"][3] == _TimeSlot(
        "delay", 220, 220 + min_duration, {"q1"}
    )


def test_min_pulse_duration():
    seq = Sequence(reg, device)
    seq.declare_channel("ch0", "rydberg_global")
    seq.declare_channel("ch1", "rydberg_local")
    seq.target("q0", "ch1")
    pulse0 = Pulse.ConstantPulse(60, 1, 1, 0)
    pulse1 = Pulse.ConstantPulse(80, 1, 1, 0)
    seq.add(pulse1, "ch1")
    assert seq._min_pulse_duration() == 80
    seq.add(pulse0, "ch0")
    seq.delay(52, "ch0")
    seq.target("q1", "ch1")
    seq.add(pulse1, "ch1")
    assert seq._min_pulse_duration() == 60


def test_phase():
    seq = Sequence(reg, device)
    seq.declare_channel("ch0", "raman_local", initial_target="q0")
    seq.phase_shift(-1, "q0", "q1")
    with pytest.raises(ValueError, match="id of a qubit declared"):
        seq.current_phase_ref(0, "digital")
    with pytest.raises(ValueError, match="targets the given 'basis'"):
        seq.current_phase_ref("q1", "ground-rydberg")
    with pytest.raises(ValueError, match="No declared channel targets"):
        seq.phase_shift(1, "q3", basis="hyperfine")
    assert seq.current_phase_ref("q0", "digital") == 2 * np.pi - 1

    # Phase shifts of 0
    seq.phase_shift(0, "q0")
    seq.phase_shift(-8 * np.pi, "q1")
    assert seq.current_phase_ref("q0", "digital") == 2 * np.pi - 1
    assert seq.current_phase_ref("q1", "digital") == 2 * np.pi - 1

    with pytest.raises(ValueError, match="targets have to be qubit ids"):
        seq.phase_shift(np.pi, "q1", "q4", "q100")

    seq.declare_channel("ch1", "rydberg_global")
    seq.phase_shift(1, *seq._qids, basis="ground-rydberg")
    for q in seq.qubit_info:
        assert seq.current_phase_ref(q, "ground-rydberg") == 1
    seq.phase_shift(1, *seq._qids)
    assert seq.current_phase_ref("q1", "digital") == 0
    assert seq.current_phase_ref("q10", "digital") == 1


def test_align():
    seq = Sequence(reg, device)
    seq.declare_channel("ch0", "raman_local", initial_target="q0")
    seq.declare_channel("ch1", "rydberg_global")
    with pytest.raises(ValueError, match="names must correspond to declared"):
        seq.align("ch0", "ch1", "ch2")
    with pytest.raises(ValueError, match="more than once"):
        seq.align("ch0", "ch1", "ch0")
    with pytest.raises(ValueError, match="at least two channels"):
        seq.align()
        seq.align("ch1")


def test_measure():
    pulse = Pulse.ConstantPulse(500, 2, -10, 0, post_phase_shift=np.pi)
    seq = Sequence(reg, MockDevice)
    seq.declare_channel("ch0", "rydberg_global")
    assert "XY" in MockDevice.supported_bases
    with pytest.raises(ValueError, match="not supported"):
        seq.measure(basis="XY")
    seq.measure()
    with pytest.raises(RuntimeError, match="already been measured"):
        seq.measure(basis="digital")
    with pytest.raises(RuntimeError, match="Nothing more can be added."):
        seq.add(pulse, "ch0")

    seq = Sequence(reg, MockDevice)
    seq.declare_channel("ch0", "mw_global")
    assert "digital" in MockDevice.supported_bases
    with pytest.raises(ValueError, match="not supported"):
        seq.measure(basis="digital")
    seq.measure(basis="XY")


def test_str():
    seq = Sequence(reg, device)
    seq.declare_channel("ch0", "raman_local", initial_target="q0")
    pulse = Pulse.ConstantPulse(500, 2, -10, 0, post_phase_shift=np.pi)
    seq.add(pulse, "ch0")
    seq.delay(200, "ch0")
    seq.target("q7", "ch0")
    seq.measure("digital")
    msg = (
        "Channel: ch0\nt: 0 | Initial targets: q0 | Phase Reference: 0.0 "
        + "\nt: 0->500 | Pulse(Amp=2 rad/µs, Detuning=-10 rad/µs, Phase=0) "
        + "| Targets: q0\nt: 500->700 | Delay \nt: 700->700 | Target: q7 | "
        + "Phase Reference: 0.0\n\nMeasured in basis: digital"
    )
    assert seq.__str__() == msg


def test_sequence():
    seq = Sequence(reg, device)
    assert seq.get_duration() == 0
    with pytest.raises(RuntimeError, match="empty sequence"):
        seq.draw()
    seq.declare_channel("ch0", "raman_local", initial_target="q0")
    seq.declare_channel("ch1", "rydberg_local", initial_target="q0")
    seq.declare_channel("ch2", "rydberg_global")
    assert seq.get_duration("ch0") == 0
    assert seq.get_duration("ch2") == 0
    seq.phase_shift(np.pi, "q0", basis="ground-rydberg")

    with patch("matplotlib.pyplot.show"):
        seq.draw()

    pulse1 = Pulse(
        InterpolatedWaveform(500, [0, 1, 0]),
        InterpolatedWaveform(500, [-1, 1, 0]),
        phase=0,
        post_phase_shift=np.pi,
    )
    pulse2 = Pulse.ConstantDetuning(
        BlackmanWaveform(1e3, np.pi / 4), 25, np.pi, post_phase_shift=1
    )
    with pytest.raises(TypeError):
        seq.add([1, 5, 3], "ch0")
    with pytest.raises(ValueError, match="amplitude goes over the maximum"):
        seq.add(
            Pulse.ConstantPulse(20, 2 * np.pi * 10, -2 * np.pi * 100, 0), "ch2"
        )
    with pytest.raises(
        ValueError, match="detuning values go out of the range"
    ):
        seq.add(
            Pulse.ConstantPulse(500, 2 * np.pi, -2 * np.pi * 100, 0), "ch0"
        )
    with pytest.raises(ValueError, match="qubits with different phase ref"):
        seq.add(pulse2, "ch2")
    with pytest.raises(ValueError, match="Invalid protocol"):
        seq.add(pulse1, "ch0", protocol="now")

    wf_ = CompositeWaveform(BlackmanWaveform(30, 1), RampWaveform(15, 0, 2))
    with pytest.raises(TypeError, match="Failed to automatically adjust"):
        with pytest.warns(UserWarning, match="rounded up to 48 ns"):
            seq.add(Pulse.ConstantAmplitude(1, wf_, 0), "ch0")

    pulse1_ = Pulse.ConstantPulse(499, 2, -10, 0, post_phase_shift=np.pi)
    with pytest.warns(UserWarning, match="rounded up to 500 ns"):
        seq.add(pulse1_, "ch0")
    seq.add(pulse1, "ch1")
    seq.add(pulse2, "ch2")

    assert seq._last("ch0").ti == 0
    assert seq._last("ch0").tf == seq._last("ch1").ti
    assert seq._last("ch2").tf == seq._last("ch2").ti + 1000
    assert seq.current_phase_ref("q0", "digital") == np.pi

    seq.add(pulse1, "ch2")
    assert seq.get_duration("ch2") == 2500
    seq.add(pulse2, "ch1", protocol="no-delay")
    assert seq.get_duration("ch1") == 3500
    seq.add(pulse1, "ch0", protocol="no-delay")
    assert seq._last("ch0").ti == 500
    assert seq.get_duration("ch0") == 1000
    assert seq.current_phase_ref("q0", "digital") == 0
    seq.phase_shift(np.pi / 2, "q1")
    seq.target("q1", "ch0")
    assert seq._last_used["digital"]["q1"] == 0
    assert seq._last_target["ch0"] == 1000
    assert seq._last("ch0").ti == 1000
    assert seq.get_duration("ch0") == 1000
    seq.add(pulse1, "ch0")
    assert seq._last("ch0").ti == 2500
    assert seq.get_duration("ch0") == 3000
    seq.add(pulse1, "ch0", protocol="wait-for-all")
    assert seq._last("ch0").ti == 3500
    assert seq.get_duration("ch2") != seq.get_duration("ch0")
    seq.align("ch0", "ch2")
    assert seq.get_duration("ch2") == seq.get_duration("ch0")

    with patch("matplotlib.pyplot.show"):
        seq.draw(draw_phase_shifts=True)

    assert seq.get_duration() == 4000

    seq.measure(basis="digital")

    with patch("matplotlib.pyplot.show"):
        seq.draw(draw_phase_area=True)

    s = seq.serialize()
    assert json.loads(s)["__version__"] == pulser.__version__
    seq_ = Sequence.deserialize(s)
    assert str(seq) == str(seq_)


def test_config_slm_mask():
    reg_s = Register({"q0": (0, 0), "q1": (10, 10), "q2": (-10, -10)})
    seq_s = Sequence(reg_s, device)

    with pytest.raises(TypeError, match="should be castable to set"):
        seq_s.config_slm_mask(0)
    with pytest.raises(TypeError, match="should be castable to set"):
        seq_s.config_slm_mask((0))
    with pytest.raises(ValueError, match="exist in the register"):
        seq_s.config_slm_mask("q0")
    with pytest.raises(ValueError, match="exist in the register"):
        seq_s.config_slm_mask(["q3"])
    with pytest.raises(ValueError, match="exist in the register"):
        seq_s.config_slm_mask(("q3",))
    with pytest.raises(ValueError, match="exist in the register"):
        seq_s.config_slm_mask({"q3"})
    with pytest.raises(ValueError, match="exist in the register"):
        seq_s.config_slm_mask([0])
    with pytest.raises(ValueError, match="exist in the register"):
        seq_s.config_slm_mask((0,))
    with pytest.raises(ValueError, match="exist in the register"):
        seq_s.config_slm_mask({0})

    targets_s = ["q0", "q2"]
    seq_s.config_slm_mask(targets_s)
    assert seq_s._slm_mask_targets == {"q0", "q2"}

    with pytest.raises(ValueError, match="configured only once"):
        seq_s.config_slm_mask(targets_s)

    reg_i = Register({0: (0, 0), 1: (10, 10), 2: (-10, -10)})
    seq_i = Sequence(reg_i, device)

    with pytest.raises(TypeError, match="should be castable to set"):
        seq_i.config_slm_mask(0)
    with pytest.raises(TypeError, match="should be castable to set"):
        seq_i.config_slm_mask((0))
    with pytest.raises(ValueError, match="exist in the register"):
        seq_i.config_slm_mask("q0")
    with pytest.raises(ValueError, match="exist in the register"):
        seq_i.config_slm_mask([3])
    with pytest.raises(ValueError, match="exist in the register"):
        seq_i.config_slm_mask((3,))
    with pytest.raises(ValueError, match="exist in the register"):
        seq_i.config_slm_mask({3})
    with pytest.raises(ValueError, match="exist in the register"):
        seq_i.config_slm_mask(["0"])
    with pytest.raises(ValueError, match="exist in the register"):
        seq_i.config_slm_mask(("0",))
    with pytest.raises(ValueError, match="exist in the register"):
        seq_i.config_slm_mask({"0"})

    targets_i = [0, 2]
    seq_i.config_slm_mask(targets_i)
    assert seq_i._slm_mask_targets == {0, 2}

    with pytest.raises(ValueError, match="configured only once"):
<<<<<<< HEAD
        seq_i.config_slm_mask(targets_i)
=======
        seq_i.config_slm_mask(targets_i)


def test_slm_mask():
    reg = Register({"q0": (0, 0), "q1": (10, 10), "q2": (-10, -10)})
    targets = ["q0", "q2"]
    pulse1 = Pulse.ConstantPulse(100, 10, 0, 0)
    pulse2 = Pulse.ConstantPulse(200, 10, 0, 0)

    # Try to set mask when Ising was already declared
    seq_ising1 = Sequence(reg, MockDevice)
    seq_ising1.declare_channel("ch_rg", "rydberg_global")
    with pytest.raises(
        NotImplementedError, match="SLM mask can only be added in XY mode"
    ):
        seq_ising1.config_slm_mask(targets)

    # Try to set mask and then declare Ising
    seq_ising2 = Sequence(reg, MockDevice)
    seq_ising2.config_slm_mask(targets)
    with pytest.raises(
        NotImplementedError, match="SLM mask is not yet available in Ising"
    ):
        seq_ising2.declare_channel("ch_rg", "rydberg_global")

    # Set mask when an XY pulse is already in the schedule
    seq_xy1 = Sequence(reg, MockDevice)
    seq_xy1.declare_channel("ch_xy", "mw_global")
    seq_xy1.add(pulse1, "ch_xy")
    seq_xy1.config_slm_mask(targets)
    assert seq_xy1._slm_mask_time == [0, 100]

    # Set mask and then add an XY pulse to the schedule
    seq_xy2 = Sequence(reg, MockDevice)
    seq_xy2.config_slm_mask(targets)
    seq_xy2.declare_channel("ch_xy", "mw_global")
    seq_xy2.add(pulse1, "ch_xy")
    assert seq_xy2._slm_mask_time == [0, 100]

    # Check that adding extra pulses does not change SLM mask time
    seq_xy2.add(pulse2, "ch_xy")
    assert seq_xy2._slm_mask_time == [0, 100]

    # Check that SLM mask time is updated accordingly if a new pulse with
    # earlier start is added
    seq_xy3 = Sequence(reg, MockDevice)
    seq_xy3.declare_channel("ch_xy1", "mw_global")
    seq_xy3.config_slm_mask(targets)
    seq_xy3.delay(duration=100, channel="ch_xy1")
    seq_xy3.add(pulse1, "ch_xy1")
    assert seq_xy3._slm_mask_time == [100, 200]
    seq_xy3.declare_channel("ch_xy2", "mw_global")
    seq_xy3.add(pulse1, "ch_xy2", "no-delay")
    assert seq_xy3._slm_mask_time == [0, 100]

    # Same as previous check, but mask is added afterwards
    seq_xy4 = Sequence(reg, MockDevice)
    seq_xy4.declare_channel("ch_xy1", "mw_global")
    seq_xy4.delay(duration=100, channel="ch_xy1")
    seq_xy4.add(pulse1, "ch_xy1")
    seq_xy4.declare_channel("ch_xy2", "mw_global")
    seq_xy4.add(pulse1, "ch_xy2", "no-delay")
    seq_xy4.config_slm_mask(targets)
    assert seq_xy4._slm_mask_time == [0, 100]

    # Check drawing method
    with patch("matplotlib.pyplot.show"):
        seq_xy2.draw()
>>>>>>> 14520d8a
<|MERGE_RESOLUTION|>--- conflicted
+++ resolved
@@ -469,9 +469,6 @@
     assert seq_i._slm_mask_targets == {0, 2}
 
     with pytest.raises(ValueError, match="configured only once"):
-<<<<<<< HEAD
-        seq_i.config_slm_mask(targets_i)
-=======
         seq_i.config_slm_mask(targets_i)
 
 
@@ -539,5 +536,4 @@
 
     # Check drawing method
     with patch("matplotlib.pyplot.show"):
-        seq_xy2.draw()
->>>>>>> 14520d8a
+        seq_xy2.draw()