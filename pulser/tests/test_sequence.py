--- conflicted
+++ resolved
@@ -178,11 +178,7 @@
     with pytest.raises(TypeError):
         seq.add([1, 5, 3], 'ch0')
     with pytest.raises(ValueError, match='amplitude goes over the maximum'):
-<<<<<<< HEAD
-        seq.add(Pulse.ConstantPulse(20, 10, -100, 0), 'ch2')
-=======
-        seq.add(Pulse.ConstantPulse(10, 2*np.pi*10, -2*np.pi*100, 0), 'ch2')
->>>>>>> 8a6ed1ef
+        seq.add(Pulse.ConstantPulse(20, 2*np.pi*10, -2*np.pi*100, 0), 'ch2')
     with pytest.raises(ValueError,
                        match='detuning values go out of the range'):
         seq.add(Pulse.ConstantPulse(500, 2*np.pi, -2*np.pi*100, 0), 'ch0')
