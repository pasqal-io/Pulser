--- conflicted
+++ resolved
@@ -110,12 +110,8 @@
     draw_phase_area: bool = False,
     draw_interp_pts: bool = True,
     draw_phase_shifts: bool = False,
-<<<<<<< HEAD
     draw_register: bool = False,
-) -> None:
-=======
 ) -> Figure:
->>>>>>> 997bd05d
     """Draws the entire sequence.
 
     Args:
