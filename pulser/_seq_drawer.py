# Copyright 2020 Pulser Development Team
#
# Licensed under the Apache License, Version 2.0 (the "License");
# you may not use this file except in compliance with the License.
# You may obtain a copy of the License at
#
#    http://www.apache.org/licenses/LICENSE-2.0
#
# Unless required by applicable law or agreed to in writing, software
# distributed under the License is distributed on an "AS IS" BASIS,
# WITHOUT WARRANTIES OR CONDITIONS OF ANY KIND, either express or implied.
# See the License for the specific language governing permissions and
# limitations under the License.

from __future__ import annotations

from collections import defaultdict
from typing import Any, cast, Optional, Union

import matplotlib.pyplot as plt
import numpy as np
from scipy.interpolate import CubicSpline

import pulser
from pulser.waveforms import ConstantWaveform, InterpolatedWaveform
from pulser.pulse import Pulse


def gather_data(seq: pulser.sequence.Sequence) -> dict:
    """Collects the whole sequence data for plotting.

    Args:
        seq (pulser.Sequence): The input sequence of operations on a device.

    Returns:
        dict: The data to plot.
    """
    # The minimum time axis length is 100 ns
    seq._total_duration = max([seq._last(ch).tf for ch in seq._schedule
                               if seq._schedule[ch]] + [100])
    data = {}
    for ch, sch in seq._schedule.items():
        time = [-1]     # To not break the "time[-1]" later on
        amp = []
        detuning = []
        # List of interpolation points
        interp_pts: defaultdict[str, list[list[float]]] = defaultdict(list)
        target: dict[Union[str, tuple[int, int]], Any] = {}
        # phase_shift = {}
        for slot in sch:
            if slot.ti == -1:
                target['initial'] = slot.targets
                time += [0]
                amp += [0.]
                detuning += [0.]
                continue
            if slot.type in ['delay', 'target']:
                time += [slot.ti, slot.tf-1 if slot.tf > slot.ti else slot.ti]
                amp += [0., 0.]
                detuning += [0., 0.]
                if slot.type == 'target':
                    target[(slot.ti, slot.tf-1)] = slot.targets
                continue
            pulse = cast(Pulse, slot.type)
            if (isinstance(pulse.amplitude, ConstantWaveform) and
                    isinstance(pulse.detuning, ConstantWaveform)):
                time += [slot.ti, slot.tf-1]
                amp += [float(pulse.amplitude._value)] * 2
                detuning += [float(pulse.detuning._value)] * 2
            else:
                time += list(range(slot.ti, slot.tf))
                amp += pulse.amplitude.samples.tolist()
                detuning += pulse.detuning.samples.tolist()
                for wf_type in ["amplitude", "detuning"]:
                    wf = getattr(pulse, wf_type)
                    if isinstance(wf, InterpolatedWaveform):
                        pts = wf.data_points
                        pts[:, 0] += slot.ti
                        interp_pts[wf_type] += pts.tolist()

        if time[-1] < seq._total_duration - 1:
            time += [time[-1]+1, seq._total_duration-1]
            amp += [0, 0]
            detuning += [0, 0]
        # Store everything
        time.pop(0)     # Removes the -1 in the beginning
        data[ch] = {'time': time, 'amp': amp, 'detuning': detuning,
                    'target': target}
        if hasattr(seq, "_measurement"):
            data[ch]['measurement'] = seq._measurement
        if interp_pts:
            data[ch]['interp_pts'] = interp_pts
    return data


def draw_sequence(seq: pulser.sequence.Sequence,
                  sampling_rate: Optional[float] = None,
                  draw_phase_area: bool = False,
<<<<<<< HEAD
                  draw_phase_shifts: bool = False) -> None:
    """Draws the entire sequence.
=======
                  draw_interp_pts: bool = True) -> None:
    """Draw the entire sequence.
>>>>>>> b26b5d56

    Args:
        seq (pulser.Sequence): The input sequence of operations on a device.
        sampling_rate (float): Sampling rate of the effective pulse used by
            the solver. If present, plots the effective pulse alongside the
            input pulse.
        draw_phase_area (bool): Whether phase and area values need to be shown
            as text on the plot, defaults to False.
<<<<<<< HEAD
        draw_phase_shifts (bool): Whether phase shift and reference information
            should be added to the plot, defaults to False.
=======
        draw_interp_pts (bool): When the sequence has pulses with waveforms of
            type InterpolatedWaveform, draws the points of interpolation on
            top of the respective waveforms.
>>>>>>> b26b5d56
    """

    def phase_str(phi: float) -> str:
        """Formats a phase value for printing."""
        value = (((phi + np.pi) % (2*np.pi)) - np.pi) / np.pi
        if value == -1:
            return r"$\pi$"
        elif value == 0:
            return "0"      # pragma: no cover - just for safety
        else:
            return fr"{value:.2g}$\pi$"

    n_channels = len(seq._channels)
    if not n_channels:
        raise SystemError("Can't draw an empty sequence.")
    data = gather_data(seq)
    time_scale = 1e3 if seq._total_duration > 1e4 else 1

    # Boxes for qubit and phase text
    q_box = dict(boxstyle="round", facecolor='orange')
    ph_box = dict(boxstyle="round", facecolor='ghostwhite')
    area_ph_box = dict(boxstyle='round', facecolor='ghostwhite', alpha=0.7)

    fig = plt.figure(constrained_layout=False, figsize=(20, 4.5*n_channels))
    gs = fig.add_gridspec(n_channels, 1, hspace=0.075)

    ch_axes = {}
    for i, (ch, gs_) in enumerate(zip(seq._channels, gs)):
        ax = fig.add_subplot(gs_)
        ax.spines['top'].set_color('none')
        ax.spines['bottom'].set_color('none')
        ax.spines['left'].set_color('none')
        ax.spines['right'].set_color('none')
        ax.tick_params(labelcolor='w', top=False, bottom=False, left=False,
                       right=False)
        ax.set_ylabel(ch, labelpad=40, fontsize=18)
        subgs = gs_.subgridspec(2, 1, hspace=0.)
        ax1 = fig.add_subplot(subgs[0, :])
        ax2 = fig.add_subplot(subgs[1, :])
        ch_axes[ch] = (ax1, ax2)
        for j, ax in enumerate(ch_axes[ch]):
            ax.axvline(0, linestyle='--', linewidth=0.5, color='grey')
            if j == 0:
                ax.spines['bottom'].set_visible(False)
            else:
                ax.spines['top'].set_visible(False)

            if i < n_channels - 1 or j == 0:
                ax.tick_params(axis='x', which='both', bottom=True,
                               top=False, labelbottom=False, direction='in')
            else:
                unit = 'ns' if time_scale == 1 else r'$\mu s$'
                ax.set_xlabel(f't ({unit})', fontsize=12)

    if sampling_rate:
        indexes = np.linspace(0, seq._total_duration-1,
                              int(sampling_rate*seq._total_duration),
                              dtype=int)
        times = np.arange(seq._total_duration, dtype=np.double)/time_scale
        solver_time = times[indexes]
        delta_t = np.diff(solver_time)[0]
        # Compare pulse with an interpolated pulse with 100 times more samples
        teff = np.arange(0, max(solver_time), delta_t/100)

    for ch, (a, b) in ch_axes.items():
        basis = seq._channels[ch].basis
        t = np.array(data[ch]['time']) / time_scale
        ya = data[ch]['amp']
        yb = data[ch]['detuning']
        if sampling_rate:
            t2 = 1
            ya2 = []
            yb2 = []
            for t_solv in solver_time:
                # Find the interval [t[t2],t[t2+1]] containing t_solv
                while t_solv > t[t2]:
                    t2 += 1
                ya2.append(ya[t2])
                yb2.append(yb[t2])
            cs_amp = CubicSpline(solver_time, ya2)
            cs_detuning = CubicSpline(solver_time, yb2)
            yaeff = cs_amp(teff)
            ybeff = cs_detuning(teff)

        t_min = -t[-1]*0.03
        t_max = t[-1]*1.05
        a.set_xlim(t_min, t_max)
        b.set_xlim(t_min, t_max)

        max_amp = np.max(ya)
        max_amp = 1 if max_amp == 0 else max_amp
        amp_top = max_amp * 1.2
        a.set_ylim(-0.02, amp_top)
        det_max = np.max(yb)
        det_min = np.min(yb)
        det_range = det_max - det_min
        if det_range == 0:
            det_min, det_max, det_range = -1, 1, 2
        det_top = det_max + det_range * 0.15
        det_bottom = det_min - det_range * 0.05
        b.set_ylim(det_bottom, det_top)

        a.plot(t, ya, color="darkgreen", linewidth=0.8)
        b.plot(t, yb, color='indigo', linewidth=0.8)
        if sampling_rate:
            a.plot(teff, yaeff, color="darkgreen", linewidth=0.8)
            b.plot(teff, ybeff, color="indigo", linewidth=0.8, ls='-')
            a.fill_between(teff, 0, yaeff, color="darkgreen", alpha=0.3)
            b.fill_between(teff, 0, ybeff, color="indigo", alpha=0.3)
        else:
            a.fill_between(t, 0, ya, color="darkgreen", alpha=0.3)
            b.fill_between(t, 0, yb, color="indigo", alpha=0.3)
        a.set_ylabel(r'$\Omega$ (rad/µs)', fontsize=14, labelpad=10)
        b.set_ylabel(r'$\delta$ (rad/µs)', fontsize=14)

        if draw_phase_area:
            top = False  # Variable to track position of box, top or center.
            draw_phase = any(
                seq_.type.phase != 0 for seq_ in seq._schedule[ch]
                if isinstance(seq_.type, Pulse)
            )
            for pulse_num, seq_ in enumerate(seq._schedule[ch]):
                # Select only `Pulse` objects
                if isinstance(seq_.type, Pulse):
                    if sampling_rate:
                        area_val = (
                            np.sum(
                                cs_amp(np.arange(seq_.ti, seq_.tf)/time_scale)
                            ) * 1e-3 / np.pi
                        )
                    else:
                        area_val = seq_.type.amplitude.integral / np.pi
                    phase_val = seq_.type.phase
                    x_plot = (seq_.ti + seq_.tf) / 2 / time_scale
                    if (
                        seq._schedule[ch][pulse_num-1].type == "target"
                        or not top
                    ):
                        y_plot = np.max(seq_.type.amplitude.samples) / 2
                        top = True  # Next box at the top.
                    elif top:
                        y_plot = np.max(seq_.type.amplitude.samples)
                        top = False  # Next box at the center.
                    area_fmt = (r"A: $\pi$" if round(area_val, 2) == 1
                                else fr"A: {area_val:.2g}$\pi$")
                    if not draw_phase:
                        txt = area_fmt
                    else:
                        phase_fmt = fr"$\phi$: {phase_str(phase_val)}"
                        txt = "\n".join([phase_fmt, area_fmt])
                    a.text(
                        x_plot, y_plot, txt, fontsize=10,
                        ha="center", va="center", bbox=area_ph_box,
                    )

        target_regions = []     # [[start1, [targets1], end1],...]
        for coords in data[ch]['target']:
            targets = list(data[ch]['target'][coords])
            tgt_strs = [str(q) for q in targets]
            tgt_txt_y = max_amp*1.1-0.25*(len(targets)-1)
            tgt_str = "\n".join(tgt_strs)
            if coords == 'initial':
                x = t_min + t[-1]*0.005
                target_regions.append([0, targets])
                if seq._channels[ch].addressing == 'Global':
                    a.text(x, amp_top*0.98, "GLOBAL", fontsize=13,
                           rotation=90, ha='left', va='top', bbox=q_box)
                else:
                    a.text(x, tgt_txt_y, tgt_str, fontsize=12, ha='left',
                           bbox=q_box)
                    phase = seq._phase_ref[basis][targets[0]][0]
                    if phase and draw_phase_shifts:
                        msg = r"$\phi=$" + phase_str(phase)
                        a.text(0, max_amp*1.1, msg, ha='left', fontsize=12,
                               bbox=ph_box)
            else:
                ti, tf = np.array(coords) / time_scale
                target_regions[-1].append(ti)   # Closing previous regions
                target_regions.append([tf + 1/time_scale, targets])  # New one
                phase = seq._phase_ref[basis][targets[0]][tf * time_scale + 1]
                a.axvspan(ti, tf, alpha=0.4, color='grey', hatch='//')
                b.axvspan(ti, tf, alpha=0.4, color='grey', hatch='//')
                a.text(tf + t[-1]*5e-3, tgt_txt_y, tgt_str, ha='left',
                       fontsize=12, bbox=q_box)
                if phase and draw_phase_shifts:
                    msg = r"$\phi=$" + phase_str(phase)
                    wrd_len = len(max(tgt_strs, key=len))
                    x = tf + t[-1]*0.01*(wrd_len+1)
                    a.text(x, max_amp*1.1, msg, ha='left',
                           fontsize=12, bbox=ph_box)
        # Terminate the last open regions
        if target_regions:
            target_regions[-1].append(t[-1])
        for start, targets_, end in (
                target_regions if draw_phase_shifts else []):
            start = cast(float, start)
            targets_ = cast(list, targets_)
            end = cast(float, end)
            # All targets have the same ref, so we pick
            q = targets_[0]
            ref = seq._phase_ref[basis][q]
            if end != seq._total_duration - 1 or 'measurement' not in data[ch]:
                end += 1 / time_scale
            for t_, delta in ref.changes(start,
                                         end,
                                         time_scale=time_scale):
                conf = dict(linestyle='--', linewidth=1.5, color='black')
                a.axvline(t_, **conf)
                b.axvline(t_, **conf)
                msg = u"\u27F2 " + phase_str(delta)
                a.text(t_-t[-1]*8e-3, max_amp*1.1, msg, ha='right',
                       fontsize=14, bbox=ph_box)

        if 'measurement' in data[ch]:
            msg = f"Basis: {data[ch]['measurement']}"
            b.text(t[-1]*1.025, det_top, msg, ha='center', va='center',
                   fontsize=14, color='white', rotation=90)
            a.axvspan(t[-1], t_max, color='midnightblue', alpha=1)
            b.axvspan(t[-1], t_max, color='midnightblue', alpha=1)
            a.axhline(0, xmax=0.95, linestyle='-', linewidth=0.5,
                      color='grey')
            b.axhline(0, xmax=0.95, linestyle=':', linewidth=0.5,
                      color='grey')
        else:
            a.axhline(0, linestyle='-', linewidth=0.5, color='grey')
            b.axhline(0, linestyle=':', linewidth=0.5, color='grey')

        if 'interp_pts' in data[ch] and draw_interp_pts:
            all_points = data[ch]['interp_pts']
            if 'amplitude' in all_points:
                pts = np.array(all_points['amplitude'])
                a.scatter(pts[:, 0], pts[:, 1], color="darkgreen")
            if 'detuning' in all_points:
                pts = np.array(all_points['detuning'])
                b.scatter(pts[:, 0], pts[:, 1], color="indigo")

    plt.show()<|MERGE_RESOLUTION|>--- conflicted
+++ resolved
@@ -96,13 +96,9 @@
 def draw_sequence(seq: pulser.sequence.Sequence,
                   sampling_rate: Optional[float] = None,
                   draw_phase_area: bool = False,
-<<<<<<< HEAD
+                  draw_interp_pts: bool = True,
                   draw_phase_shifts: bool = False) -> None:
     """Draws the entire sequence.
-=======
-                  draw_interp_pts: bool = True) -> None:
-    """Draw the entire sequence.
->>>>>>> b26b5d56
 
     Args:
         seq (pulser.Sequence): The input sequence of operations on a device.
@@ -111,14 +107,11 @@
             input pulse.
         draw_phase_area (bool): Whether phase and area values need to be shown
             as text on the plot, defaults to False.
-<<<<<<< HEAD
+        draw_interp_pts (bool): When the sequence has pulses with waveforms of
+            type InterpolatedWaveform, draws the points of interpolation on
+            top of the respective waveforms (defaults to True).
         draw_phase_shifts (bool): Whether phase shift and reference information
             should be added to the plot, defaults to False.
-=======
-        draw_interp_pts (bool): When the sequence has pulses with waveforms of
-            type InterpolatedWaveform, draws the points of interpolation on
-            top of the respective waveforms.
->>>>>>> b26b5d56
     """
 
     def phase_str(phi: float) -> str:
