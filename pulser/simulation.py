--- conflicted
+++ resolved
@@ -151,12 +151,8 @@
                 dist = np.linalg.norm(
                         self._reg.qubits[qubit1] - self._reg.qubits[qubit2])
                 U = 0.5 * 5.008e6 / dist**6  # = U/hbar
-<<<<<<< HEAD
                 if dist < min_dist:
                     min_dist = dist
-=======
-                self._U = 2*U
->>>>>>> 1649d190
                 vdw += U * self._build_operator('sigma_rr', qubit1, qubit2)
             self._U = 5.008e6 / min_dist**6
             return vdw
@@ -245,7 +241,7 @@
                                    obs_list,
                                    progress_bar=progress_bar,
                                    options=qutip.Options(max_step=5,
-                                                         nsteps=20000)
+                                                         nsteps=2000)
                                    )
         else:
             print('No observable provided. Calculating state evolution...')
@@ -254,6 +250,6 @@
                                    self._times/1000,
                                    progress_bar=progress_bar,
                                    options=qutip.Options(max_step=5,
-                                                         nsteps=20000)
+                                                         nsteps=2000)
                                    )
         self.output = result