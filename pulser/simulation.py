--- conflicted
+++ resolved
@@ -203,13 +203,8 @@
                         # Build once global operators as they are needed
                         if op_id not in operators:
                             operators[op_id] =\
-<<<<<<< HEAD
                                 self._build_operator(op_id, global_op=True)
-                        terms.append([operators[op_id], coeff[::self.skip]])
-=======
-                                    self._build_operator(op_id, global_op=True)
                         terms.append([operators[op_id], adapt(coeff)])
->>>>>>> 81a44542
             elif addr == 'Local':
                 for q_id, samples_q in samples.items():
                     if q_id not in operators:
