--- conflicted
+++ resolved
@@ -252,10 +252,6 @@
                                options=qutip.Options(max_step=5,
                                                      nsteps=2000)
                                )
-<<<<<<< HEAD
-        self.output = result.states
-        return SimulationResults(self.output, self.dim, self._size,
-                                 self.basis_name)
-=======
-        return SimulationResults(result.states, self.dim, self._size)
->>>>>>> e56cfa4b
+
+        return SimulationResults(self.states, self.dim, self._size,
+                                 self.basis_name)