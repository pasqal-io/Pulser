--- conflicted
+++ resolved
@@ -85,7 +85,6 @@
         with a parameter denoting qubits.
 
         Example:
-<<<<<<< HEAD
             Let ``reg`` be a mappable register with Qubit Ids "a", "b", "c"
             and "d".
 
@@ -104,18 +103,6 @@
 
             ``qubit_map`` should be provided when building the sequence,
             to tell how to instanciate the register from the mappable register.
-=======
-            ``
-            mapp_reg = TriangularLatticeLayout(50, 5).make_mappable_register(5)
-            seq = Sequence(mapp_reg, Chadoq2)
-            qubit_map = {"q0": 1, "q2": 4, "q4": 2, "q1": 3}
-            indices = mapp_reg.find_indices(
-                qubit_map.keys(),
-                ["q4", "q2", "q1", "q2"])
-            print(indices) # [3, 2, 1, 2]
-            seq.build(qubits=qubit_map, qubit_indices=indices)
-            ``
->>>>>>> 4f684f37
 
         Args:
             chosen_ids (set[QubitId]): IDs of the qubits that are chosen to
