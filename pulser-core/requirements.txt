jsonschema >= 4.17.3, < 5
referencing
matplotlib < 4
packaging   # This is already required by matplotlib but we use it too
# Numpy 1.20 introduces type hints, 1.24.0 breaks matplotlib < 3.6.1
<<<<<<< HEAD
numpy >= 1.20, != 1.24.0, < 2
numpy >= 2; python_version >= '3.13' and platform_system=='Windows'
=======
numpy >= 1.20, != 1.24.0
>>>>>>> d75ca50c
scipy < 2<|MERGE_RESOLUTION|>--- conflicted
+++ resolved
@@ -3,10 +3,6 @@
 matplotlib < 4
 packaging   # This is already required by matplotlib but we use it too
 # Numpy 1.20 introduces type hints, 1.24.0 breaks matplotlib < 3.6.1
-<<<<<<< HEAD
-numpy >= 1.20, != 1.24.0, < 2
+numpy >= 1.20, != 1.24.0
 numpy >= 2; python_version >= '3.13' and platform_system=='Windows'
-=======
-numpy >= 1.20, != 1.24.0
->>>>>>> d75ca50c
 scipy < 2