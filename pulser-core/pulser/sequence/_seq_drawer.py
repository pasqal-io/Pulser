# Copyright 2020 Pulser Development Team
#
# Licensed under the Apache License, Version 2.0 (the "License");
# you may not use this file except in compliance with the License.
# You may obtain a copy of the License at
#
#    http://www.apache.org/licenses/LICENSE-2.0
#
# Unless required by applicable law or agreed to in writing, software
# distributed under the License is distributed on an "AS IS" BASIS,
# WITHOUT WARRANTIES OR CONDITIONS OF ANY KIND, either express or implied.
# See the License for the specific language governing permissions and
# limitations under the License.

from __future__ import annotations

import warnings
from collections import defaultdict
from dataclasses import dataclass, field
from itertools import chain, combinations
from typing import Any, Optional, Union, cast

import matplotlib.pyplot as plt
import numpy as np
from matplotlib.axes import Axes
from matplotlib.colors import LinearSegmentedColormap
from matplotlib.figure import Figure
from scipy.interpolate import CubicSpline

import pulser
import pulser.math as pm
from pulser import Register, Register3D
from pulser.channels.base_channel import Channel
from pulser.channels.dmm import DMM
from pulser.pulse import Pulse
from pulser.register.base_register import BaseRegister
from pulser.register.weight_maps import DetuningMap
from pulser.sampler.sampler import sample
from pulser.sampler.samples import ChannelSamples, DMMSamples, SequenceSamples
from pulser.waveforms import InterpolatedWaveform

# Color scheme
COLORS = ["darkgreen", "indigo", "#c75000"]

CURVES_ORDER = ("amplitude", "detuning", "phase")

SIZE_PER_WIDTH = {1: 3, 2: 4, 3: 5}
LABELS = [
    r"$\Omega$ (rad/µs)",
    r"$\delta$ (rad/µs)",
    r"$\varphi$ / 2π",
]


class EOMSegment:
    """The class to mark an EOM slot."""

    def __init__(self, ti: int | None = None, tf: int | None = None) -> None:
        """Class is defined from its start and end value."""
        self.ti = ti
        self.tf = tf
        self.color = "steelblue"
        self.alpha = 0.3

    @property
    def isempty(self) -> bool:
        """Defines if the class is empty."""
        return self.ti is None or self.tf is None

    @property
    def nvspan(self) -> int:
        """Defines the number of points in the slot."""
        return cast(int, self.tf) - cast(int, self.ti)

    def draw(self, ax: Axes) -> None:
        """Draws a rectangle between the start and end value."""
        if not self.isempty:
            ax.axvspan(
                self.ti,
                self.tf,
                color=self.color,
                alpha=self.alpha,
                zorder=-100,
            )

    def smooth_draw(self, ax: Axes, decreasing: bool = False) -> None:
        """Draws a rectangle with an increasing/decreasing opacity."""
        if not self.isempty:
            for i in range(self.nvspan):
                ax.axvspan(
                    cast(int, self.ti) + i,
                    cast(int, self.ti) + i + 1,
                    facecolor=self.color,
                    alpha=self.alpha
                    * (
                        decreasing + (-1) ** decreasing * (i + 1) / self.nvspan
                    ),
                    zorder=-100,
                )
            ax.axvline(
                self.tf if decreasing else self.ti,
                ax.get_ylim()[0],
                ax.get_ylim()[1],
                color=self.color,
                alpha=self.alpha / 2.0,
            )


@dataclass
class ChannelDrawContent:
    """The contents for drawing a single channel."""

    samples: ChannelSamples
    target: dict[Union[str, tuple[int, int]], Any]
    eom_intervals: list[EOMSegment]
    eom_start_buffers: list[EOMSegment]
    eom_end_buffers: list[EOMSegment]
    interp_pts: dict[str, list[list[float]]] = field(default_factory=dict)
    phase_modulated: bool = False

    def __post_init__(self) -> None:
<<<<<<< HEAD
        # Make sure there are no tensors in the channel samples
        self.samples.amp = pm.AbstractArray(
            self.samples.amp.as_array(detach=True)
        )
        self.samples.det = pm.AbstractArray(
            self.samples.det.as_array(detach=True)
        )
        self.samples.phase = pm.AbstractArray(
            self.samples.phase.as_array(detach=True)
        )
        if self.samples._centered_phase is not None:
            self.samples._centered_phase = pm.AbstractArray(
                self.samples._centered_phase.as_array(detach=True)
            )
        self.curves_on = {"amplitude": True, "detuning": False, "phase": False}
=======
        is_dmm = isinstance(self.samples, DMMSamples)
        self.curves_on = {
            "amplitude": not is_dmm,
            "detuning": is_dmm,
            "phase": False,
        }
>>>>>>> c9f79570

    @property
    def _samples_from_curves(self) -> dict[str, str]:
        return {
            "amplitude": "amp",
            "detuning": "det",
            "phase": ("phase_modulation" if self.phase_modulated else "phase"),
        }

    @property
    def n_axes_on(self) -> int:
        """The number of axes to draw for this channel."""
        return sum(self.curves_on.values())

    def get_input_curves(self) -> list[np.ndarray]:
        """The samples for the curves, as programmed."""
        return self._give_curves_from_samples(self.samples)

    def get_output_curves(self, ch_obj: Channel) -> list[np.ndarray]:
        """The modulated samples for the curves."""
        mod_samples = self.samples.modulate(ch_obj)
        return self._give_curves_from_samples(mod_samples)

    def interpolate_curves(
        self, curves: list[np.ndarray], sampling_rate: float
    ) -> list[np.ndarray]:
        """The curves with a fractional sampling rate."""
        indices = np.linspace(
            0,
            self.samples.duration,
            num=int(sampling_rate * self.samples.duration),
            endpoint=False,
            dtype=int,
        )
        sampled_curves = [curve[indices] for curve in curves]
        t = np.arange(self.samples.duration)
        return [CubicSpline(indices, sc)(t) for sc in sampled_curves]

    def curves_on_indices(self) -> list[int]:
        """The indices of the curves to draw."""
        return [i for i, qty in enumerate(CURVES_ORDER) if self.curves_on[qty]]

    def _give_curves_from_samples(
        self, samples: ChannelSamples
    ) -> list[np.ndarray]:
        curves = []
        for qty in CURVES_ORDER:
            qty_arr = cast(
                pm.AbstractArray,
                getattr(samples, self._samples_from_curves[qty]),
            ).as_array(detach=True)
            if "phase" in qty:
                qty_arr = qty_arr / (2 * np.pi)
            curves.append(qty_arr)
        return curves


def gather_data(
    sampled_seq: SequenceSamples,
    shown_duration: Optional[int] = None,
) -> dict:
    """Collects the whole sequence data for plotting.

    Args:
        sampled_seq: The samples of a sequence of operations on a device.
        shown_duration: If present, is the total duration to be shown in
            the X axis.

    Returns:
        The data to plot.
    """
    # The minimum time axis length is 100 ns
    total_duration = max(sampled_seq.max_duration, 100, shown_duration or 100)
    data: dict[str, Any] = {}
    for ch, ch_samples in sampled_seq.channel_samples.items():
        target: dict[Union[str, tuple[int, int]], Any] = {}
        # Extracting the EOM Buffers
        eom_intervals = [
            EOMSegment(eom_interval[0], eom_interval[1])
            for eom_interval in ch_samples.get_eom_mode_intervals()
        ]
        # Last eom interval is extended if eom mode not disabled at the end
        if (
            len(eom_intervals) > 0
            and ch_samples.duration == eom_intervals[-1].tf
        ):
            eom_intervals[-1].tf = total_duration
        # sampling the channel schedule
        extended_samples = ch_samples.extend_duration(total_duration)

        eom_start_buffers = [
            EOMSegment(eom_interval[0], eom_interval[1])
            for eom_interval in ch_samples.eom_start_buffers
        ]
        eom_end_buffers = [
            EOMSegment(eom_interval[0], eom_interval[1])
            for eom_interval in ch_samples.eom_end_buffers
        ]

        for time_slot in ch_samples.target_time_slots:
            if time_slot.ti == -1:
                target["initial"] = time_slot.targets
                continue
            target[(time_slot.ti, time_slot.tf - 1)] = time_slot.targets

        # Store everything
        data[ch] = ChannelDrawContent(
            extended_samples,
            target,
            eom_intervals,
            eom_start_buffers,
            eom_end_buffers,
        )

    if sampled_seq._measurement is not None:
        data["measurement"] = sampled_seq._measurement
    data["total_duration"] = total_duration
    return data


def gather_qubit_data(
    sampled_seq: SequenceSamples,
    data: dict,
    register: Optional[BaseRegister] = None,
    modulate: bool = False,
) -> list[dict[tuple, np.ndarray]]:
    """Collects all the data per qubit for plotting.

    Args:
        sampled_seq: The sampled sequence whose amplitude/detuning should
            be displayed per qubit.
        data: A dictionary associating ChannelDrawContents to channels.
        register: The register associated with the sampled sequence.
        modulate: Whether to gather the modulated amplitude/
            detuning using the modulation bandwidth of the channels.

    Returns:
        A list of two dictionaries, associating an array of amplitude
        (1st dict)/detuning (2nd dict) to tuple of qubits sharing same
        amplitude/detuning.
    """
    # Gathers all the targeted qubits
    all_targets = (
        set().union(
            *[
                set(target)
                for ch, ch_data in data.items()
                if ch not in ["measurement", "total_duration"]
                for target in list(ch_data.target.values())
            ]
        )
        if register is None
        else set(register.qubit_ids)
    )
    total_duration = data["total_duration"]
    # Init: All the qubits are targeted by a pulse of zero amp/det
    qubit_data: list[dict[tuple, np.ndarray]] = [
        {
            tuple(all_targets): np.zeros(total_duration),
        }
        for _ in range(2)
    ]
    for ch, ch_data in data.items():
        # for each channel
        if ch in ["measurement", "total_duration"]:
            continue
        # Associate a set of targets to a weight for each new target slot
        for times, target in ch_data.target.items():
            y = (
                ch_data.get_input_curves()
                if not modulate
                else ch_data.get_output_curves(sampled_seq._ch_objs[ch])
            )
            weight_target_map: list[dict[float, set]] = [{} for _ in range(2)]
            if isinstance(ch_data.samples, DMMSamples):
                assert len(ch_data.target) == 1
                # DMM channel
                # Defining targeted qubits
                det_map = cast(DetuningMap, ch_data.samples.detuning_map)
                det_weight_map = defaultdict(
                    int,
                    det_map.get_qubit_weight_map(
                        ch_data.samples.qubits
                        if not register
                        else register.qubits
                    ),
                )
                # 0 amplitude on all qubits:
                weight_target_map[0][0] = all_targets
                # If zero detuning, equivalent to having zero weight
                if np.all(0.0 == ch_data.samples.det):
                    weight_target_map[1][0] = all_targets
                else:
                    # Regroup the qubits targeted by the same weight
                    for t, w in det_weight_map.items():
                        if w not in weight_target_map[1]:
                            weight_target_map[1][w] = set()
                        weight_target_map[1][w].add(t)
            else:
                for i, samples in enumerate(y[:2]):
                    if np.all(samples == 0.0):
                        weight_target_map[i][0] = all_targets
                        continue
                    weight_target_map[i][1] = set(target)
                    weight_target_map[i][0] = all_targets - set(target)

            # Update qubit data
            old_qubit_data = qubit_data.copy()
            qubit_data = [{} for _ in range(2)]
            for i, ch_samples in enumerate(y[:2]):  # not interested in phase
                for q, q_data in old_qubit_data[i].items():
                    for w, set_t in weight_target_map[i].items():
                        sub_target = set_t.intersection(set(q))
                        if sub_target != set():
                            pad_times = (
                                0 if times == "initial" else target[0],
                                (
                                    0
                                    if times == "initial"
                                    else total_duration - target[1]
                                ),
                            )
                            qubit_data[i][tuple(sub_target)] = (
                                w
                                * np.pad(
                                    ch_samples[:total_duration], pad_times
                                )
                                + q_data
                            )
    return qubit_data


def _draw_register_det_maps(
    sampled_seq: SequenceSamples,
    register: Optional[BaseRegister] = None,
    draw_detuning_maps: bool = False,
) -> Figure | None:
    fig_reg: Figure | None = None
    det_maps = {
        ch: cast(DetuningMap, cast(DMMSamples, ch_samples).detuning_map)
        for (ch, ch_samples) in sampled_seq.channel_samples.items()
        if isinstance(sampled_seq._ch_objs[ch], DMM)
    }
    n_det_maps = len(det_maps)
    nregisters = (
        int(register is not None) + int(draw_detuning_maps) * n_det_maps
    )
    # Draw masked register
    if register:
        pos = register._coords_arr.as_array(detach=True)
        title = (
            "Register"
            if sampled_seq._slm_mask.targets == set()
            else "Masked register"
        )
        if isinstance(register, Register3D):
            labels = "xyz"
            fig_reg, axes_reg = register._initialize_fig_axes_projection(
                pos,
                blockade_radius=35,
                draw_half_radius=True,
                nregisters=nregisters,
            )

            for ax_reg, (ix, iy) in zip(
                axes_reg if nregisters == 1 else axes_reg[0],
                combinations(np.arange(3), 2),
            ):
                register._draw_2D(
                    ax=ax_reg,
                    pos=pos,
                    ids=register._ids,
                    plane=(ix, iy),
                    masked_qubits=sampled_seq._slm_mask.targets,
                )
                ax_reg.set_title(
                    title
                    + " projected onto\n the "
                    + labels[ix]
                    + labels[iy]
                    + "-plane"
                )

        elif isinstance(register, Register):
            fig_reg, axes_reg = register._initialize_fig_axes(
                pos,
                blockade_radius=35,
                draw_half_radius=True,
                nregisters=nregisters,
            )
            ax_reg = axes_reg if nregisters == 1 else axes_reg[0]
            register._draw_2D(
                ax=ax_reg,
                pos=pos,
                ids=register._ids,
                masked_qubits=sampled_seq._slm_mask.targets,
            )
            ax_reg.set_title(title, pad=10)
    # Draw detuning maps
    if draw_detuning_maps:
        # Initialize figure for detuning maps if register was not shown
        need_init = register is None
        for i, (ch, det_map) in enumerate(det_maps.items()):
            qubits = (
                register.qubits
                if register
                else cast(DMMSamples, sampled_seq.channel_samples[ch]).qubits
            )
            reg_det_map = det_map.get_qubit_weight_map(qubits)
            pos = np.array([c.as_array(detach=True) for c in qubits.values()])
            if need_init:
                if det_map.dimensionality == 3:
                    labels = "xyz"
                    (
                        fig_reg,
                        axes_reg,
                    ) = det_map._initialize_fig_axes_projection(
                        pos,
                        nregisters=nregisters,
                    )
                else:
                    fig_reg, axes_reg = det_map._initialize_fig_axes(
                        pos,
                        nregisters=nregisters,
                    )
                need_init = False
            ax_reg = (
                axes_reg
                if nregisters == 1
                else axes_reg[i + int(register is not None)]
            )
            if det_map.dimensionality == 3:
                for sub_ax_reg, (ix, iy) in zip(
                    ax_reg, combinations(np.arange(3), 2)
                ):
                    det_map._draw_2D(
                        ax=sub_ax_reg,
                        pos=pos,
                        ids=list(qubits.keys()),
                        plane=(ix, iy),
                        dmm_qubits=reg_det_map,
                    )
                    sub_ax_reg.set_title(
                        f"{ch} projected onto\n the "
                        + labels[ix]
                        + labels[iy]
                        + "-plane"
                    )
            else:
                det_map._draw_2D(
                    ax=ax_reg,
                    pos=pos,
                    ids=list(qubits.keys()),
                    dmm_qubits=reg_det_map,
                )
                ax_reg.set_title(ch, pad=10)
    return fig_reg


def _draw_channel_content(
    sampled_seq: SequenceSamples,
    sampling_rate: Optional[float] = None,
    draw_phase_area: bool = False,
    draw_phase_shifts: bool = False,
    draw_input: bool = True,
    draw_modulation: bool = False,
    draw_phase_curve: bool = False,
    draw_detuning_maps: bool = False,
    phase_modulated: bool = False,
    shown_duration: Optional[int] = None,
) -> tuple[Figure, Any, dict]:
    """Draws samples of a sequence.

    Args:
        sampled_seq: The input samples of a sequence of operations.
        register: If present, draw the register before the pulse
            sequence, with a visual indication (square halo) around the qubits
            masked by the SLM.
        sampling_rate: Sampling rate of the effective pulse used by
            the solver. If present, plots the effective pulse alongside the
            input pulse.
        draw_phase_area: Whether phase and area values need to be shown
            as text on the plot, defaults to False. If `draw_phase_curve=True`,
            phase values are ommited.
        draw_phase_shifts: Whether phase shift and reference information
            should be added to the plot, defaults to False.
        draw_input: Draws the programmed pulses on the channels, defaults
            to True.
        draw_modulation: Draws the expected channel output, defaults to
            False. If the channel does not have a defined 'mod_bandwidth', this
            is skipped unless 'draw_input=False'.
        draw_phase_curve: Draws the changes in phase in its own curve (ignored
            if the phase doesn't change throughout the channel).
        draw_detuning_maps: Draws the detuning maps applied on the qubits of
            the register of the sequence. Shown before the pulse sequence,
            defaults to False.
        phase_modulated: Show the phase modulation samples instead of the
            detuning and phase offset combination.
        shown_duration: Total duration to be shown in the X axis.
    """

    def phase_str(phi: Any) -> str:
        """Formats a phase value for printing."""
        value = (((float(phi) + np.pi) % (2 * np.pi)) - np.pi) / np.pi
        if value == -1:
            return r"$\pi$"
        elif value == 0:
            return "0"  # pragma: no cover - just for safety
        else:
            return rf"{float(value):.2g}$\pi$"

    data = gather_data(sampled_seq, shown_duration)
    n_channels = len(sampled_seq.channels)
    total_duration = data["total_duration"]
    time_scale = 1e3 if total_duration > 1e4 else 1
    for ch in sampled_seq.channels:
        data[ch].phase_modulated = phase_modulated
        curves_on = data[ch].curves_on.copy()
        _, det_samples_, phase_samples_ = data[ch].get_input_curves()
        non_zero_det = np.count_nonzero(det_samples_) > 0
        non_zero_phase = np.count_nonzero(phase_samples_) > 0
        curves_on["detuning"] = non_zero_det ^ (
            phase_modulated and non_zero_phase
        )
        curves_on["phase"] = (
            phase_modulated or draw_phase_curve
        ) and non_zero_phase

        if any(curve_on for curve_on in curves_on.values()):
            # The channel is not empty
            data[ch].curves_on = curves_on

    # Boxes for qubit and phase text
    q_box = dict(boxstyle="round", facecolor="orange")
    ph_box = dict(boxstyle="round", facecolor="ghostwhite")
    area_ph_box = dict(boxstyle="round", facecolor="ghostwhite", alpha=0.7)
    slm_box = dict(boxstyle="round", alpha=0.4, facecolor="grey", hatch="//")
    eom_box = dict(boxstyle="round", facecolor="lightsteelblue")

    ratios = [
        SIZE_PER_WIDTH[data[ch].n_axes_on] for ch in sampled_seq.channels
    ]
    fig = plt.figure(
        constrained_layout=False,
        figsize=(20, sum(ratios)),
    )
    gs = fig.add_gridspec(n_channels, 1, hspace=0.075, height_ratios=ratios)

    ch_axes = {}
    for i, (ch, gs_) in enumerate(zip(sampled_seq.channels, gs)):
        ax = fig.add_subplot(gs_)
        for side in ("top", "bottom", "left", "right"):
            ax.spines[side].set_color("none")
        ax.tick_params(
            labelcolor="w", top=False, bottom=False, left=False, right=False
        )
        ax.set_ylabel(ch, labelpad=40, fontsize=18)
        subgs = gs_.subgridspec(data[ch].n_axes_on, 1, hspace=0.0)
        ch_axes[ch] = [
            fig.add_subplot(subgs[i, :]) for i in range(data[ch].n_axes_on)
        ]
        for j, ax in enumerate(ch_axes[ch]):
            ax.axvline(0, linestyle="--", linewidth=0.5, color="grey")
            if j > 0:
                ax.spines["top"].set_visible(False)
            if j < len(ch_axes[ch]) - 1:
                ax.spines["bottom"].set_visible(False)
            if i < n_channels - 1 or j < len(ch_axes[ch]) - 1:
                ax.tick_params(
                    axis="x",
                    which="both",
                    bottom=True,
                    top=False,
                    labelbottom=False,
                    direction="in",
                )
            else:
                unit = "ns" if time_scale == 1 else r"$\mu s$"
                ax.set_xlabel(f"t ({unit})", fontsize=12)

    # The time axis of all channels is the same
    t = np.arange(total_duration) / time_scale
    final_t = t[-1]
    t_min = -final_t * 0.03
    t_max = final_t * 1.05

    for ch, axes in ch_axes.items():
        ch_data = data[ch]
        ch_obj = sampled_seq._ch_objs[ch]
        ch_eom_intervals = data[ch].eom_intervals
        ch_eom_start_buffers = data[ch].eom_start_buffers
        ch_eom_end_buffers = data[ch].eom_end_buffers
        basis = ch_obj.basis
        ys = ch_data.get_input_curves()
        ys_mod = [()] * 3
        yseff = [()] * 3
        draw_output = draw_modulation and (
            ch_obj.mod_bandwidth or not draw_input
        )
        if draw_output:
            ys_mod = ch_data.get_output_curves(ch_obj)

        if sampling_rate:
            curves = ys_mod if draw_output else ys
            yseff = ch_data.interpolate_curves(curves, sampling_rate)
        ref_ys = [
            list(chain.from_iterable(all_ys))
            for all_ys in zip(ys, ys_mod, yseff)
        ]
        max_amp = np.max(ref_ys[0])
        max_amp = 1 if max_amp == 0 else max_amp
        amp_top = max_amp * 1.2
        amp_bottom = min(0.0, *ref_ys[0])
        # Makes sure that [-1, 1] range is always represented
        det_max = max(*ref_ys[1], 1)
        det_min = min(*ref_ys[1], -1)
        det_range = det_max - det_min
        det_top = det_max + det_range * 0.15
        det_bottom = det_min - det_range * 0.05
        # Phase limits
        phase_min = min(*ref_ys[2], 0.0)
        phase_max = max(*ref_ys[2], 1.0 if not phase_modulated else 0.1)
        phase_range = phase_max - phase_min
        phase_top = phase_max + phase_range * 0.15
        phase_bottom = phase_min - phase_range * 0.05
        ax_lims = [
            (amp_bottom, amp_top),
            (det_bottom, det_top),
            (phase_bottom, phase_top),
        ]
        ax_lims = [ax_lims[i] for i in ch_data.curves_on_indices()]
        for ax, ylim in zip(axes, ax_lims):
            ax.set_xlim(t_min, t_max)
            ax.set_ylim(*ylim)

        for i, ax in zip(ch_data.curves_on_indices(), axes):
            if draw_input:
                ax.plot(t, ys[i], color=COLORS[i], linewidth=0.8)
            if sampling_rate:
                ax.plot(
                    t,
                    yseff[i],
                    color=COLORS[i],
                    linewidth=0.8,
                )
                ax.fill_between(t, 0, yseff[i], color=COLORS[i], alpha=0.3)
            elif draw_input:
                ax.fill_between(t, 0, ys[i], color=COLORS[i], alpha=0.3)
            if draw_output:
                if not sampling_rate:
                    ax.fill_between(
                        t,
                        0,
                        ys_mod[i][:total_duration],
                        color=COLORS[i],
                        alpha=0.3,
                        hatch="////",
                    )
                else:
                    ax.plot(
                        t,
                        ys_mod[i][:total_duration],
                        color=COLORS[i],
                        linestyle="dotted",
                    )
            special_kwargs = dict(labelpad=10) if i == 0 else {}
            ax.set_ylabel(LABELS[i], fontsize=14, **special_kwargs)

        if draw_phase_area:
            top = False  # Variable to track position of box, top or center.
            print_phase = not draw_phase_curve and any(
                np.any(ch_data.samples.phase[slot.ti : slot.tf] != 0)
                for slot in ch_data.samples.slots
            )

            for slot in ch_data.samples.slots:
                if sampling_rate:
                    area_val = (
                        np.sum(yseff[0][slot.ti : slot.tf]) * 1e-3 / np.pi
                    )
                else:
                    area_val = (
                        np.sum(ch_data.samples.amp[slot.ti : slot.tf])
                        * 1e-3
                        / np.pi
                    )
                phase_val = ch_data.samples.phase[slot.tf - 1]
                x_plot = (slot.ti + slot.tf) / 2 / time_scale
                target_slot_tf_list = [
                    target_slot.tf
                    for target_slot in sampled_seq.channel_samples[
                        ch
                    ].target_time_slots
                ]
                if slot.ti in target_slot_tf_list or not top:
                    y_plot = np.max(ch_data.samples.amp[slot.ti : slot.tf]) / 2
                    top = True  # Next box at the top.
                elif top:
                    y_plot = np.max(ch_data.samples.amp[slot.ti : slot.tf])
                    top = False  # Next box at the center.
                area_fmt = (
                    r"A: $\pi$"
                    if round(area_val, 2) == 1
                    else rf"A: {float(area_val):.2g}$\pi$"
                )
                if not print_phase:
                    txt = area_fmt
                else:
                    phase_fmt = rf"$\phi$: {phase_str(phase_val)}"
                    txt = "\n".join([phase_fmt, area_fmt])
                axes[0].text(
                    x_plot,
                    y_plot,
                    txt,
                    fontsize=10,
                    ha="center",
                    va="center",
                    bbox=area_ph_box,
                )

        target_regions = []  # [[start1, [targets1], end1],...]
        tgt_txt_ymax = ax_lims[0][1] * 0.92
        for coords in ch_data.target:
            targets = list(ch_data.target[coords])
            tgt_strs = [str(q) for q in targets]
            if isinstance(ch_obj, DMM):
                tgt_strs = ["⚄"]
            elif ch_obj.addressing == "Global":
                tgt_strs = ["GLOBAL"]
            tgt_txt_y = tgt_txt_ymax - 0.25 * (len(tgt_strs) - 1)
            tgt_str = "\n".join(tgt_strs)
            if coords == "initial":
                x = t_min + final_t * 0.005
                target_regions.append([0, targets])
                if ch_obj.addressing == "Global":
                    axes[0].text(
                        x,
                        tgt_txt_ymax * 1.065,
                        tgt_strs[0],
                        fontsize=13 if tgt_strs == ["GLOBAL"] else 17,
                        rotation=90 if tgt_strs == ["GLOBAL"] else 0,
                        ha="left",
                        va="top",
                        bbox=q_box,
                    )
                else:
                    axes[0].text(
                        x,
                        tgt_txt_y,
                        tgt_str,
                        fontsize=12,
                        ha="left",
                        bbox=q_box,
                    )
                    phase = sampled_seq._basis_ref[basis][targets[0]].phase[0]
                    if phase and draw_phase_shifts:
                        msg = r"$\phi=$" + phase_str(phase)
                        axes[0].text(
                            0,
                            tgt_txt_ymax,
                            msg,
                            ha="left",
                            fontsize=12,
                            bbox=ph_box,
                        )
            else:
                ti, tf = np.array(coords) / time_scale
                target_regions[-1].append(ti)  # Closing previous regions
                target_regions.append(
                    [tf + 1 / time_scale, targets]
                )  # New one
                phase = sampled_seq._basis_ref[basis][targets[0]].phase[
                    tf * time_scale + 1
                ]
                for ax in axes:
                    ax.axvspan(ti, tf, alpha=0.4, color="grey", hatch="//")
                axes[0].text(
                    tf + final_t * 5e-3,
                    tgt_txt_y,
                    tgt_str,
                    ha="left",
                    fontsize=12,
                    bbox=q_box,
                )
                if phase and draw_phase_shifts:
                    msg = r"$\phi=$" + phase_str(phase)
                    wrd_len = len(max(tgt_strs, key=len))
                    x = tf + final_t * 0.01 * (wrd_len + 1)
                    axes[0].text(
                        x,
                        tgt_txt_ymax,
                        msg,
                        ha="left",
                        fontsize=12,
                        bbox=ph_box,
                    )

        # Terminate the last open regions
        if target_regions:
            target_regions[-1].append(final_t)
        for start, targets_, end in (
            target_regions if draw_phase_shifts else []
        ):
            start = cast(float, start)
            targets_ = cast(list, targets_)
            end = cast(float, end)
            # All targets have the same ref, so we pick
            q = targets_[0]
            ref = sampled_seq._basis_ref[basis][q].phase
            if end != total_duration - 1 or "measurement" in data:
                end += 1 / time_scale
            for t_, delta in ref.changes(start, end, time_scale=time_scale):
                conf = dict(linestyle="--", linewidth=1.5, color="black")
                for ax in axes:
                    ax.axvline(t_, **conf)
                msg = "\u27F2 " + phase_str(delta)
                axes[0].text(
                    t_ - final_t * 8e-3,
                    tgt_txt_ymax,
                    msg,
                    ha="right",
                    fontsize=14,
                    bbox=ph_box,
                )

        # Draw the EOM intervals
        for ch_eom_start_buffer, ch_eom_interval, ch_eom_end_buffer in zip(
            ch_eom_start_buffers, ch_eom_intervals, ch_eom_end_buffers
        ):
            for ax in axes:
                ch_eom_start_buffer.smooth_draw(ax, decreasing=False)
                ch_eom_interval.draw(ax)
                ch_eom_end_buffer.smooth_draw(ax, decreasing=True)
            tgt_txt_x = ch_eom_start_buffer.ti or ch_eom_interval.ti
            tgt_txt_y = axes[0].get_ylim()[1]
            axes[0].text(
                tgt_txt_x,
                tgt_txt_y,
                "EOM",
                fontsize=12,
                ha="left",
                va="top",
                bbox=eom_box,
            )
        # Draw the SLM mask
        if sampled_seq._slm_mask.targets and sampled_seq._slm_mask.end:
            tf_m = sampled_seq._slm_mask.end
            for ax in axes:
                ax.axvspan(0, tf_m, color="black", alpha=0.1, zorder=-100)
            tgt_strs = [str(q) for q in sampled_seq._slm_mask.targets]
            tgt_txt_x = final_t * 0.005
            tgt_txt_y = axes[-1].get_ylim()[0]
            tgt_str = "\n".join(tgt_strs)
            axes[-1].text(
                tgt_txt_x,
                tgt_txt_y,
                tgt_str,
                fontsize=12,
                ha="left",
                bbox=slm_box,
            )

        hline_kwargs = dict(linestyle="-", linewidth=0.5, color="grey")
        if "measurement" in data:
            msg = f"Basis: {data['measurement']}"
            if len(axes) == 1:
                mid_ax = axes[0]
                mid_point = sum(ax_lims[0]) / 2
                fontsize = 12
            else:
                mid_ax = axes[-1]
                mid_point = (
                    ax_lims[-1][1]
                    if len(axes) == 2
                    else ax_lims[-1][0] + sum(ax_lims[-1]) * 1.5
                )
                fontsize = 14

            for ax in axes:
                ax.axvspan(final_t, t_max, color="midnightblue", alpha=1)

            mid_ax.text(
                final_t * 1.025,
                mid_point,
                msg,
                ha="center",
                va="center",
                fontsize=fontsize,
                color="white",
                rotation=90,
            )
            hline_kwargs["xmax"] = 0.95

        for i, ax in enumerate(axes):
            if i > 0:
                ax.axhline(ax_lims[i][1], **hline_kwargs)
            if ax_lims[i][0] < 0:
                ax.axhline(0, **hline_kwargs)
    return (fig, ch_axes, data)


def _draw_qubit_content(
    sampled_seq: SequenceSamples,
    data: dict,
    register: Optional[BaseRegister] = None,
    draw_input: bool = True,
    draw_modulation: bool = False,
    draw_qubit_amp: bool = False,
    draw_qubit_det: bool = True,
) -> tuple[Figure | None, Figure | None]:
    """Gets information to plot per qubits.

    Draws the amplitude and detuning seen locally by each qubit.

    Args:
        sampled_seq: The sampled sequence whose amplitude/detuning should
            be displayed per qubit.
        data: A dictionary associating ChannelDrawContents to channels.
        register: The register associated with the sampled sequence.
        draw_input: Whether to draw to input of the amplitude/detuning.
        draw_qubit_modulation: Whether to draw the modulated amplitude/
            detuning using the modulation bandwidth of the channels.
        draw_qubit_amp: Whether to draw the amplitude per qubit or not.
        draw_qubit_det: Whether to draw the detuning per qubit or not.

    Returns:
        A figure displaying the amplitude/detuning seen by the atoms locally.
        The atoms having same amplitude/detuning are grouped together. If a
        register is provided, these groups of atoms are displayed in space in
        a second figure.
    """
    # Show nothing if no drawing per qubit asked
    if not draw_qubit_det and not draw_qubit_amp:
        return (None, None)
    # Or if a channel is not in the ground-rydberg basis
    elif not np.all(
        [
            ch_obj.basis == "ground-rydberg"
            for ch, ch_obj in sampled_seq._ch_objs.items()
        ]
    ):
        raise NotImplementedError(
            "Can only draw qubit contents for channels in rydberg basis."
        )
    # Gather data per targeted qubits
    total_duration = data["total_duration"]
    draw_data = {"input": draw_input, "modulated": draw_modulation}
    n_data = sum(list(draw_data.values()))
    qubit_data = [
        (
            gather_qubit_data(
                sampled_seq, data, register, (data_name == "modulated")
            )
            if to_draw
            else None
        )
        for data_name, to_draw in draw_data.items()
    ]
    # Figure composed of 2 subplots (input, modulated) each composed
    # of 2 subplots (amplitude, detuning)
    draw_quantities = [draw_qubit_amp, draw_qubit_det]
    n_quantities = sum(draw_quantities)
    ratios = [SIZE_PER_WIDTH[n_quantities]] * n_data
    fig = plt.figure(
        constrained_layout=False,
        figsize=(20, sum(ratios)),
    )
    gs = fig.add_gridspec(n_data, 1, hspace=0.075, height_ratios=ratios)

    fig.suptitle("Quantities per qubit over time", fontsize=16)
    cmap = LinearSegmentedColormap.from_list("", COLORS)
    hline_kwargs = dict(linestyle="-", linewidth=0.5, color="grey")
    max_targets = 20  # maximum number of targets shown in legend
    # If qubits can be defined, another figure is added to display legend
    dmm_samples: list[DMMSamples] = [
        cast(DMMSamples, sampled_seq.channel_samples[ch])
        for ch in sampled_seq.channels
        if isinstance(sampled_seq.channel_samples[ch], DMMSamples)
    ]
    qubits: None | dict = None
    if register:
        qubits = register.qubits
    elif dmm_samples:
        qubits = dmm_samples[0].qubits
    else:
        warnings.warn(
            "Provide a register and select draw_register for a more"
            "visible representation",
            UserWarning,
        )
    fig_legend: None | Figure = None
    axes_legend: None | Axes = None
    dimensionality_3d: bool | None = None
    if register or dmm_samples:
        dimensionality_3d = isinstance(register, Register3D) or (
            dmm_samples != []
            and cast(DetuningMap, dmm_samples[0].detuning_map).dimensionality
            == 3
        )
        if dimensionality_3d:
            labels = "xyz"
            (
                fig_legend,
                axes_legend,
            ) = Register._initialize_fig_axes_projection(
                np.array(list(cast(dict, qubits).values())),
                nregisters=n_quantities,
            )
        else:
            (fig_legend, axes_legend) = Register._initialize_fig_axes(
                np.array(list(cast(dict, qubits).values())),
                nregisters=n_quantities,
            )
    # The time axis of all channels is the same
    time_scale = 1e3 if total_duration > 1e4 else 1
    time = np.arange(total_duration) / time_scale
    final_t = time[-1]
    t_min = -final_t * 0.03
    t_max = final_t * 1.05
    # Draw mode (input/modulated/both)
    plot_index = 0
    for data_index, (data_name, to_draw) in enumerate(draw_data.items()):
        if not to_draw:
            continue
        assert qubit_data[data_index] is not None
        # Define plot
        gs_ = gs[plot_index]
        ax = fig.add_subplot(gs_)
        for side in ("top", "bottom", "left", "right"):
            ax.spines[side].set_color("none")
        ax.tick_params(
            labelcolor="w", top=False, bottom=False, left=False, right=False
        )
        ax.set_ylabel(data_name, labelpad=40, fontsize=18)
        subgs = gs_.subgridspec(n_quantities, 1, hspace=0.0)
        axes = [fig.add_subplot(subgs[i, :]) for i in range(n_quantities)]
        # Draw quantity (amplitude/detuning/both)
        subplot_index = 0
        for i, draw_qty in enumerate(draw_quantities):
            if not draw_qty:
                continue
            # Define subplot
            sub_ax = axes[subplot_index]
            sub_ax.axvline(0, linestyle="--", linewidth=0.5, color="grey")
            if subplot_index > 0:
                sub_ax.spines["top"].set_visible(False)
            if subplot_index < n_quantities - 1:
                sub_ax.spines["bottom"].set_visible(False)
            if plot_index < n_data - 1 or subplot_index < n_quantities - 1:
                sub_ax.tick_params(
                    axis="x",
                    which="both",
                    bottom=True,
                    top=False,
                    labelbottom=False,
                    direction="in",
                )
            else:
                unit = "ns" if time_scale == 1 else r"$\mu s$"
                sub_ax.set_xlabel(f"t ({unit})", fontsize=12)
            # Define the y axis
            max_val = np.max(
                [
                    local_data
                    for local_data in list(
                        cast(list, qubit_data[data_index])[i].values()
                    )
                ]
            )
            min_val = np.min(
                [
                    local_data
                    for local_data in list(
                        cast(list, qubit_data[data_index])[i].values()
                    )
                ]
            )
            if i == 0:
                max_val = 1 if max_val == 0 else max_val
                max_val = max_val * 1.2
                min_val = min(min_val, 0.0)
            elif i == 1:
                # Makes sure that [-1, 1] range is always represented
                max_val = max(max_val, 1)
                min_val = min(min_val, -1)
                range_val = max_val - min_val
                max_val = max_val + range_val * 0.15
                min_val = min_val - range_val * 0.05
            sub_ax.set_xlim(t_min, t_max)
            sub_ax.set_ylim(min_val, max_val)
            # Plot one curve per target
            nb_targets = len(cast(list, qubit_data[data_index])[i])
            for target_index, (target, q_data) in enumerate(
                cast(list, qubit_data[data_index])[i].items()
            ):
                # label is simpler if qubits are defined
                label: str = ""
                if qubits:
                    label = f"targets_{target_index}"
                else:
                    for label_index in range(0, len(target), max_targets):
                        sub_target = map(
                            str,
                            target[label_index : label_index + max_targets],
                        )
                        label += ",".join(sub_target) + "\n"
                # Add curve
                color = cmap(target_index / nb_targets)
                sub_ax.plot(
                    time,
                    q_data,
                    label=label,
                    color=color,
                    linewidth=0.8,
                    linestyle="--" if data_name == "modulated" else "-",
                )
                # Add targets to legend if qubits are defined
                if plot_index == 0 and qubits:
                    ax_leg = (
                        axes_legend
                        if n_quantities == 1
                        else cast(list, axes_legend)[subplot_index]
                    )
                    targeted_atoms = {t: qubits[t] for t in target}
                    pos = np.array(list(targeted_atoms.values()))
                    if dimensionality_3d:
                        for sub_ax_leg, (ix, iy) in zip(
                            ax_leg, combinations(np.arange(3), 2)
                        ):
                            Register._draw_2D(
                                ax=sub_ax_leg,
                                pos=pos,
                                ids=list(targeted_atoms.keys()),
                                plane=(ix, iy),
                                qubit_colors={t: color for t in target},
                                masked_qubits=set(target),
                                label_name=label,
                            )
                            if target_index == 0:
                                sub_ax_leg.set_title(
                                    f"{LABELS[i]} projected onto\n the "
                                    + labels[ix]
                                    + labels[iy]
                                    + "-plane"
                                )
                    else:
                        Register._draw_2D(
                            ax=ax_leg,
                            pos=pos,
                            ids=list(targeted_atoms.keys()),
                            qubit_colors={t: color for t in target},
                            masked_qubits=set(target),
                            label_name=label,
                        )
                        if target_index == 0:
                            ax_leg.set_title(
                                f"Targeted atoms for {LABELS[i][:8]}", pad=10
                            )
            sub_ax.set_ylabel(LABELS[i], fontsize=14)
            # Show legend only if qubits can't be defined
            sub_ax.legend()

            if subplot_index > 0:
                sub_ax.axhline(max_val, **hline_kwargs)
            if min_val < 0:
                sub_ax.axhline(0, **hline_kwargs)
            subplot_index += 1
        plot_index += 1

    return fig, fig_legend


def draw_samples(
    sampled_seq: SequenceSamples,
    register: Optional[BaseRegister] = None,
    sampling_rate: Optional[float] = None,
    draw_phase_area: bool = False,
    draw_phase_shifts: bool = False,
    draw_phase_curve: bool = False,
    draw_detuning_maps: bool = False,
    draw_qubit_amp: bool = False,
    draw_qubit_det: bool = False,
    phase_modulated: bool = False,
) -> tuple[Figure | None, Figure, Figure | None, Figure | None]:
    """Draws a SequenceSamples.

    Args:
        sampled_seq: The input samples of a sequence of operations.
        register: If present, draw the register before the pulse
            sequence samples, with a visual indication (square halo)
            around the qubits masked by the SLM.
        sampling_rate: Sampling rate of the effective pulse used by
            the solver. If present, plots the effective pulse alongside the
            input pulse.
        draw_phase_area: Whether phase and area values need to be shown
            as text on the plot, defaults to False. If `draw_phase_curve=True`,
            phase values are ommited.
        draw_phase_shifts: Whether phase shift and reference information
            should be added to the plot, defaults to False.
        draw_phase_curve: Draws the changes in phase in its own curve (ignored
            if the phase doesn't change throughout the channel).
        draw_detuning_maps: Whether to draw the detuning maps applied on the
            qubits of the provided register. Shown before the samples,
            defaults to False.
        draw_qubit_amp: Draws the amplitude seen by the qubits locally after
            the drawing of the sequence.
        draw_qubit_det: Draws the detuning seen by the qubits locally after
            the drawing of the sequence.
        phase_modulated: Show the phase modulation samples instead of the
            detuning and phase offset combination.
    """
    if not len(sampled_seq.channels):
        raise RuntimeError("Can't draw an empty sequence.")
    slot_tfs = [
        ch_samples.slots[-1].tf
        for ch_samples in sampled_seq.channel_samples.values()
    ]
    max_slot_tf = max(slot_tfs) if len(slot_tfs) > 0 else None
    # Draw register and detuning maps
    fig_reg = _draw_register_det_maps(
        sampled_seq, register, draw_detuning_maps
    )
    (fig, ch_axes, data) = _draw_channel_content(
        sampled_seq,
        sampling_rate,
        draw_phase_area,
        draw_phase_shifts,
        draw_input=True,
        draw_modulation=False,
        draw_phase_curve=draw_phase_curve,
        phase_modulated=phase_modulated,
        shown_duration=max_slot_tf,
    )
    (fig_qubit, fig_legend) = _draw_qubit_content(
        sampled_seq,
        data,
        register,
        draw_input=True,
        draw_modulation=False,
        draw_qubit_amp=draw_qubit_amp,
        draw_qubit_det=draw_qubit_det,
    )
    return (fig_reg, fig, fig_qubit, fig_legend)


def draw_sequence(
    seq: pulser.sequence.Sequence,
    sampling_rate: Optional[float] = None,
    draw_phase_area: bool = False,
    draw_interp_pts: bool = True,
    draw_phase_shifts: bool = False,
    draw_register: bool = False,
    draw_input: bool = True,
    draw_modulation: bool = False,
    draw_phase_curve: bool = False,
    draw_detuning_maps: bool = False,
    draw_qubit_amp: bool = False,
    draw_qubit_det: bool = False,
    phase_modulated: bool = False,
) -> tuple[Figure | None, Figure, Figure | None, Figure | None]:
    """Draws the entire sequence.

    Args:
        seq: The input sequence of operations on a device.
        sampling_rate: Sampling rate of the effective pulse used by
            the solver. If present, plots the effective pulse alongside the
            input pulse.
        draw_phase_area: Whether phase and area values need to be shown
            as text on the plot, defaults to False. If `draw_phase_curve=True`,
            phase values are ommited.
        draw_interp_pts: When the sequence has pulses with waveforms of
            type InterpolatedWaveform, draws the points of interpolation on
            top of the respective waveforms (defaults to True).
        draw_phase_shifts: Whether phase shift and reference information
            should be added to the plot, defaults to False.
        draw_register: Whether to draw the register before the pulse
            sequence, with a visual indication (square halo) around the qubits
            masked by the SLM, defaults to False.
        draw_input: Draws the programmed pulses on the channels, defaults
            to True.
        draw_modulation: Draws the expected channel output, defaults to
            False. If the channel does not have a defined 'mod_bandwidth', this
            is skipped unless 'draw_input=False'.
        draw_phase_curve: Draws the changes in phase in its own curve (ignored
            if the phase doesn't change throughout the channel).
        draw_detuning_maps: Whether to draw the detuning maps applied on the
            qubits of the register of the sequence. Shown before the pulse
            sequence, defaults to False.
        draw_qubit_amp: Draws the amplitude seen by the qubits locally after
            the drawing of the sequence.
        draw_qubit_det: Draws the detuning seen by the qubits locally after
            the drawing of the sequence.
        phase_modulated: Show the phase modulation samples instead of the
            detuning and phase offset combination.
    """
    # Sample the sequence and get the data to plot
    shown_duration = seq.get_duration(include_fall_time=draw_modulation)
    sampled_seq = sample(seq)
    if not len(sampled_seq.channels):
        raise RuntimeError("Can't draw an empty sequence.")
    # Draw register and detuning maps
    fig_reg = _draw_register_det_maps(
        sampled_seq,
        seq.register if draw_register else None,
        draw_detuning_maps,
    )
    (fig, ch_axes, data) = _draw_channel_content(
        sampled_seq,
        sampling_rate,
        draw_phase_area,
        draw_phase_shifts,
        draw_input,
        draw_modulation,
        draw_phase_curve,
        draw_detuning_maps,
        phase_modulated,
        shown_duration,
    )
    draw_output = draw_modulation
    for ch_obj in list(seq.declared_channels.values()):
        draw_output = draw_output and ch_obj.mod_bandwidth is not None
    if (
        not draw_output
        and not draw_input
        and (draw_qubit_det or draw_qubit_amp)
    ):
        warnings.warn(
            "Can't display modulated quantities per qubit if a channel does "
            "not have a modulation bandwidth, displays the input per qubit.",
            UserWarning,
            stacklevel=2,
        )
        draw_input = True
    (fig_qubit, fig_legend) = _draw_qubit_content(
        sampled_seq,
        data,
        seq.register if draw_register else None,
        draw_input=draw_input,
        draw_modulation=draw_output,
        draw_qubit_amp=draw_qubit_amp,
        draw_qubit_det=draw_qubit_det,
    )
    # Gather additional data for sequence specific drawing
    for ch, sch in seq._schedule.items():
        interp_pts: defaultdict[str, list[list[float]]] = defaultdict(list)

        for slot in sch:
            if slot.ti == -1 or slot.type in ["target", "delay"]:
                continue

            pulse = cast(Pulse, slot.type)
            for wf_type in ["amplitude", "detuning"]:
                wf = getattr(pulse, wf_type)
                if isinstance(wf, InterpolatedWaveform):
                    pts = wf.data_points
                    pts[:, 0] += slot.ti
                    interp_pts[wf_type] += pts.tolist()

        if interp_pts:
            data[ch].interp_pts = dict(interp_pts)

    for ch, axes in ch_axes.items():
        ch_data = data[ch]

        if draw_interp_pts:
            for qty in ("amplitude", "detuning"):
                if qty in ch_data.interp_pts and ch_data.curves_on[qty]:
                    ind = CURVES_ORDER.index(qty)
                    pts = np.array(ch_data.interp_pts[qty])
                    axes[ind].scatter(pts[:, 0], pts[:, 1], color=COLORS[ind])

    return (fig_reg, fig, fig_qubit, fig_legend)<|MERGE_RESOLUTION|>--- conflicted
+++ resolved
@@ -119,7 +119,6 @@
     phase_modulated: bool = False
 
     def __post_init__(self) -> None:
-<<<<<<< HEAD
         # Make sure there are no tensors in the channel samples
         self.samples.amp = pm.AbstractArray(
             self.samples.amp.as_array(detach=True)
@@ -134,15 +133,13 @@
             self.samples._centered_phase = pm.AbstractArray(
                 self.samples._centered_phase.as_array(detach=True)
             )
-        self.curves_on = {"amplitude": True, "detuning": False, "phase": False}
-=======
+
         is_dmm = isinstance(self.samples, DMMSamples)
         self.curves_on = {
             "amplitude": not is_dmm,
             "detuning": is_dmm,
             "phase": False,
         }
->>>>>>> c9f79570
 
     @property
     def _samples_from_curves(self) -> dict[str, str]:
