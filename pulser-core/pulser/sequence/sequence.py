--- conflicted
+++ resolved
@@ -59,11 +59,8 @@
 from pulser.sequence._call import _Call
 from pulser.sequence._schedule import (
     _ChannelSchedule,
-<<<<<<< HEAD
     _DMMSchedule,
-=======
     _PhaseDriftParams,
->>>>>>> 2315989d
     _Schedule,
     _TimeSlot,
 )
