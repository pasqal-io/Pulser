# Copyright 2020 Pulser Development Team
#
# Licensed under the Apache License, Version 2.0 (the "License");
# you may not use this file except in compliance with the License.
# You may obtain a copy of the License at
#
#    http://www.apache.org/licenses/LICENSE-2.0
#
# Unless required by applicable law or agreed to in writing, software
# distributed under the License is distributed on an "AS IS" BASIS,
# WITHOUT WARRANTIES OR CONDITIONS OF ANY KIND, either express or implied.
# See the License for the specific language governing permissions and
# limitations under the License.
"""The Sequence class, where a pulse sequence is defined."""

from __future__ import annotations

import copy
import json
import os
import warnings
from collections.abc import Iterable, Mapping
from typing import (
    Any,
    Generic,
    Literal,
    Optional,
    Tuple,
    TypeVar,
    Union,
    cast,
    get_args,
    overload,
)

import matplotlib.pyplot as plt
import numpy as np
from numpy.typing import ArrayLike

import pulser
import pulser.sequence._decorators as seq_decorators
from pulser.channels.base_channel import Channel
from pulser.channels.dmm import DMM, _dmm_id_from_name, _get_dmm_name
from pulser.channels.eom import RydbergEOM
from pulser.devices._device_datacls import BaseDevice
from pulser.json.abstract_repr.deserializer import (
    deserialize_abstract_sequence,
)
from pulser.json.abstract_repr.serializer import serialize_abstract_sequence
from pulser.json.coders import PulserDecoder, PulserEncoder
from pulser.json.utils import obj_to_dict
from pulser.parametrized import Parametrized, Variable
from pulser.parametrized.variable import VariableItem
from pulser.pulse import Pulse
from pulser.register.base_register import BaseRegister, QubitId
from pulser.register.mappable_reg import MappableRegister
from pulser.register.weight_maps import DetuningMap
from pulser.sequence._basis_ref import _QubitRef
from pulser.sequence._call import _Call
from pulser.sequence._schedule import (
    _ChannelSchedule,
    _DMMSchedule,
    _PhaseDriftParams,
    _Schedule,
    _TimeSlot,
)
from pulser.sequence._seq_drawer import Figure, draw_sequence
from pulser.sequence._seq_str import seq_to_str
from pulser.waveforms import Waveform

DeviceType = TypeVar("DeviceType", bound=BaseDevice)

PROTOCOLS = Literal["min-delay", "no-delay", "wait-for-all"]


class Sequence(Generic[DeviceType]):
    """A sequence of operations on a device.

    A sequence is composed by

        - The device in which we want to implement it
        - The register of qubits on which to act
        - The device's channels that are used
        - The schedule of operations on each channel


    A Sequence also supports variable parameters, which have to be obtained
    through ``Sequence.declare_variable()``. From the moment a variable is
    declared, a ``Sequence`` becomes **parametrized** and stops being built on
    the fly, instead storing the sequence building calls for later execution.
    This forgoes some specific functionalities of a "regular" ``Sequence``,
    like the ability to validate a ``Pulse`` or to draw the sequence as it is
    being built. Instead, all validation happens upon building (through
    ``Sequence.build()``), where values for all declared variables have to be
    specified and a "regular" ``Sequence`` is created and returned. By
    changing the values given to the variables, multiple sequences can be
    generated from a single "parametrized" ``Sequence``.

    Args:
        register: The atom register on which to apply the pulses. If given as
            a MappableRegister instance, the traps corrresponding to each
            qubit ID must be given when building the sequence.
        device: A valid device in which to execute the Sequence (import
            it from ``pulser.devices``).

    Note:
        The register and device do not support variable parameters. As such,
        they are the same for all Sequences built from a parametrized Sequence.
    """

    def __init__(
        self,
        register: Union[BaseRegister, MappableRegister],
        device: DeviceType,
    ):
        """Initializes a new pulse sequence."""
        if not isinstance(device, BaseDevice):
            raise TypeError(
                f"'device' must be of type 'BaseDevice', not {type(device)}."
            )

        # Checks if register is compatible with the device
        if isinstance(register, MappableRegister):
            device.validate_layout(register.layout)
            device.validate_layout_filling(register)
        else:
            device.validate_register(register)

        self._register: Union[BaseRegister, MappableRegister] = register
        self._device = device
        self._in_xy: bool = False
        self._in_ising_value: bool = False
        self._mag_field: Optional[tuple[float, float, float]] = None
        self._calls: list[_Call] = [
            _Call("__init__", (), {"register": register, "device": device})
        ]
        self._schedule: _Schedule = _Schedule(
            max_duration=device.max_sequence_duration
        )
        self._basis_ref: dict[str, dict[QubitId, _QubitRef]] = {}
        # IDs of all qubits in device
        self._qids: set[QubitId] = set(self._register.qubit_ids)
        # Last time each qubit was used, by basis
        self._variables: dict[str, Variable] = {}
        self._to_build_calls: list[_Call] = []
        self._building: bool = True
        # Marks the sequence as empty until the first pulse is added
        self._empty_sequence: bool = True
        # SLM mask targets and on/off times
        self._slm_mask_targets: set[QubitId] = set()
        self._slm_mask_dmm: str | None = None
        # Initializes all parametrized Sequence related attributes
        self._reset_parametrized()

    @property
    def _slm_mask_time(self) -> list[int]:
        """The initial and final time when the SLM mask is on."""
        if (
            self._in_ising
            and self._slm_mask_dmm
            and not cast(
                _DMMSchedule, self._schedule[self._slm_mask_dmm]
            )._waiting_for_first_pulse
        ):
            slm_slot = self._schedule[self._slm_mask_dmm].slots[1]
            return [slm_slot.ti, slm_slot.tf]
        return (
            []
            if not self._slm_mask_targets
            else self._schedule.find_slm_mask_times()
        )

    @property
    def _in_ising(self) -> bool:
        return self._in_ising_value

    @_in_ising.setter
    def _in_ising(self, value: bool) -> None:
        if not isinstance(value, bool):
            raise TypeError("_in_ising must be a bool.")
        if self._in_ising == value:
            # If the value doesn't change, do nothing
            return
        if self._in_ising:  # ie value = False
            # Trying to switch off ising
            raise ValueError("Cannot quit ising.")
        # At this point, value = True
        if self._in_xy:
            raise ValueError("Cannot be in ising if in xy.")
        self._in_ising_value = True
        if self._slm_mask_dmm:
            self._set_slm_mask_dmm(self._slm_mask_dmm, self._slm_mask_targets)

    @property
    def qubit_info(self) -> dict[QubitId, np.ndarray]:
        """Dictionary with the qubit's IDs and positions."""
        if self.is_register_mappable():
            raise RuntimeError(
                "Can't access the qubit information when the register is "
                "mappable."
            )
        return cast(BaseRegister, self._register).qubits

    @property
    def device(self) -> DeviceType:
        """Device that the sequence is using."""
        return self._device

    @property
    def register(self) -> BaseRegister:
        """Register with the qubit's IDs and positions."""
        if self.is_register_mappable():
            raise RuntimeError(
                "Can't access the sequence's register because the register "
                "is mappable."
            )
        return cast(BaseRegister, self._register)

    @overload
    def get_register(self, include_mappable: Literal[False]) -> BaseRegister:
        pass

    @overload
    def get_register(
        self, include_mappable: Literal[True]
    ) -> BaseRegister | MappableRegister:
        pass

    def get_register(
        self, include_mappable: bool = True
    ) -> BaseRegister | MappableRegister:
        """The atom register on which to apply the pulses."""
        return self._register if include_mappable else self.register

    @property
    def declared_channels(self) -> dict[str, Channel]:
        """Channels declared in this Sequence."""
        all_declared_channels = {
            name: cs.channel_obj for name, cs in self._schedule.items()
        }
        # Add DMM and SLM whose configuration is stored
        for call in self._to_build_calls:
            if (
                call.name == "config_slm_mask"
                or call.name == "config_detuning_map"
            ):
                dmm_id: str
                if "dmm_id" in call.kwargs:
                    dmm_id = call.kwargs["dmm_id"]
                elif len(call.args) > 1:
                    dmm_id = call.args[1]
                else:
                    dmm_id = "dmm_0"
                dmm_name = _get_dmm_name(
                    dmm_id, list(all_declared_channels.keys())
                )
                all_declared_channels[dmm_name] = self.device.dmm_channels[
                    dmm_id
                ]
        return all_declared_channels

    @property
    def declared_variables(self) -> dict[str, Variable]:
        """Variables declared in this Sequence."""
        return dict(self._variables)

    @property
    def available_channels(self) -> dict[str, Channel]:
        """Channels still available for declaration."""
        all_channels = {**self._device.channels, **self._device.dmm_channels}
        if not self._in_xy and not self._in_ising:
            # If no channel has been declared nor any DMM configured, and if
            # device is physical, don't show the DMM used for the SLM Mask
            if (
                self._slm_mask_dmm is not None
                and not self._device.reusable_channels
            ):
                return {
                    id: ch
                    for id, ch in all_channels.items()
                    if id != self._slm_mask_dmm
                }
            return all_channels
        else:
            occupied_ch_ids = [
                self._schedule[ch_name].channel_id
                if ch_name in self._schedule
                else _dmm_id_from_name(ch_name)
                for ch_name in self.declared_channels.keys()
            ]
            return {
                id: ch
                for id, ch in all_channels.items()
                if (
                    # MockDevice channels can be declared multiple times
                    (
                        id not in occupied_ch_ids
                        or self._device.reusable_channels
                    )
                    and (
                        # If we are in XY mode, the dmm channels are available
                        # to configure a SLM mask if no slm mask was defined
                        ch.basis == "XY"
                        or (isinstance(ch, DMM) and self._slm_mask_dmm is None)
                        if self._in_xy
                        else ch.basis != "XY"
                    )
                )
            }

    @property
    def magnetic_field(self) -> np.ndarray:
        """The magnetic field acting on the array of atoms.

        The magnetic field vector is defined on the reference frame of the
        atoms in the Register (with the z-axis coming outside of the plane).

        Note:
            Only defined in "XY Mode", the default value being (0, 0, 30) G.
        """
        if not self._in_xy:
            raise AttributeError(
                "The magnetic field is only defined when the "
                "sequence is in 'XY Mode'."
            )
        return np.array(self._mag_field)

    def is_parametrized(self) -> bool:
        """States whether the sequence is parametrized.

        A parametrized sequence is one that depends on the values assigned to
        variables declared within it. Sequence-building calls are not executed
        right away, but rather stored for deferred execution when all variables
        are given a value (when ``Sequence.build()`` is called).

        Returns:
            Whether the sequence is parametrized.
        """
        return not self._building

    def is_in_eom_mode(self, channel: str) -> bool:
        """States whether a channel is currently in EOM mode.

        Args:
            channel: The name of the declared channel to inspect.

        Returns:
            Whether the channel is in EOM mode.

        """
        self._validate_channel(channel)
        if not self.is_parametrized():
            return self._schedule[channel].in_eom_mode()

        # Look for the latest stored EOM mode enable/disable
        for call in reversed(self._calls + self._to_build_calls):
            if call.name not in ("enable_eom_mode", "disable_eom_mode"):
                continue
            # Channel is the first positional arg in both methods
            ch_arg = call.args[0] if call.args else call.kwargs["channel"]
            if ch_arg == channel:
                # If it's not "enable_eom_mode", then it's "disable_eom_mode"
                return cast(bool, call.name == "enable_eom_mode")
        # If it reaches here, there were no EOM calls found
        return False

    def is_register_mappable(self) -> bool:
        """States whether the sequence's register is mappable.

        A sequence with a mappable register will require its qubit Id's to be
        mapped to trap Ids of its associated RegisterLayout through the
        `Sequence.build()` call.

        Returns:
            Whether the register is a MappableRegister.
        """
        return isinstance(self._register, MappableRegister)

    def is_measured(self) -> bool:
        """States whether the sequence has been measured."""
        return (
            bool(self._param_measurement)
            if self.is_parametrized()
            else hasattr(self, "_measurement")
        )

    def get_measurement_basis(self) -> str:
        """Gets the sequence's measurement basis.

        Raises:
            RuntimeError: When the sequence has not been measured.
        """
        if not self.is_measured():
            raise RuntimeError("The sequence has not been measured.")
        return (
            self._param_measurement
            if self.is_parametrized()
            else self._measurement
        )

    @seq_decorators.screen
    def get_duration(
        self, channel: Optional[str] = None, include_fall_time: bool = False
    ) -> int:
        """Returns the current duration of a channel or the whole sequence.

        Args:
            channel: A specific channel to return the duration of. If left as
                None, it will return the duration of the whole sequence.
            include_fall_time: Whether to include in the duration the
                extra time needed by the last pulse to finish, if there is
                modulation.

        Returns:
            The duration of the channel or sequence, in ns.
        """
        if channel is not None:
            self._validate_channel(channel)

        return self._schedule.get_duration(channel, include_fall_time)

    def get_addressed_bases(self) -> tuple[str, ...]:
        """Returns the bases addressed by the declared channels."""
        return tuple(self._basis_ref)

    @seq_decorators.screen
    def current_phase_ref(
        self, qubit: QubitId, basis: str = "digital"
    ) -> float:
        """Current phase reference of a specific qubit for a given basis.

        Args:
            qubit: The id of the qubit whose phase shift is desired.
            basis: The basis (i.e. electronic transition) the phase
                reference is associated with. Must correspond to the basis of a
                declared channel.

        Returns:
            Current phase reference of 'qubit' in 'basis'.
        """
        if qubit not in self._qids:
            raise ValueError(
                "'qubit' must be the id of a qubit declared in "
                "this sequence's register."
            )

        if basis not in self._basis_ref:
            raise ValueError("No declared channel targets the given 'basis'.")

        return self._basis_ref[basis][qubit].phase.last_phase

    def set_magnetic_field(
        self, bx: float = 0.0, by: float = 0.0, bz: float = 30.0
    ) -> None:
        """Sets the magnetic field acting on the entire array.

        The magnetic field vector is defined on the reference frame of the
        atoms in the Register (with the z-axis coming outside of the plane).
        Can only be defined before there are pulses added to the sequence.

        Note:
            The magnetic field only work in the "XY Mode". If not already
            defined through the declaration of a Microwave channel, calling
            this function will enable the "XY Mode".

        Args:
            bx: The magnetic field in the x direction (in Gauss).
            by: The magnetic field in the y direction (in Gauss).
            bz: The magnetic field in the z direction (in Gauss).
        """
        if not self._in_xy:
            if self._schedule:
                raise ValueError(
                    "The magnetic field can only be set in 'XY Mode'."
                )
            # No channels declared yet
            self._in_xy = True
        elif not self._empty_sequence:
            # Not all channels are empty
            raise ValueError(
                "The magnetic field can only be set on an empty sequence."
            )

        mag_vector = (bx, by, bz)
        if np.linalg.norm(mag_vector) == 0.0:
            raise ValueError(
                "The magnetic field must have a magnitude greater than 0."
            )
        self._mag_field = mag_vector

        # No parametrization -> Always stored as a regular call
        self._calls.append(_Call("set_magnetic_field", mag_vector, {}))

    def _set_slm_mask_dmm(self, dmm_id: str, targets: set[QubitId]) -> None:
        ntargets = len(targets)
        detuning_map = self.register.define_detuning_map(
            {
                qubit: (1 / ntargets if qubit in targets else 0)
                for qubit in self.register.qubit_ids
            }
        )
        self._config_detuning_map(detuning_map, dmm_id)
        # Find the name of the dmm in the declared channels.
        for key in reversed(self.declared_channels.keys()):
            if dmm_id == _dmm_id_from_name(key):
                self._slm_mask_dmm = key
                break
        # Modulate the dmm if pulses have already been added to Global Channels
        slm_mask_times = self._schedule.find_slm_mask_times()
        if slm_mask_times:
            max_amp = max(
                [
                    np.max(ch_schedule.get_samples().amp[: slm_mask_times[1]])
                    for ch_schedule in self._schedule.values()
                    if not isinstance(ch_schedule, _DMMSchedule)
                    and ch_schedule.channel_obj.addressing == "Global"
                ]
            )
            self._modulate_slm_mask_dmm(slm_mask_times[1], max_amp)
        else:
            # Block the modulation of this dmm
            cast(
                _DMMSchedule, self._schedule[key]
            )._waiting_for_first_pulse = True

    @seq_decorators.store
    def config_slm_mask(
        self, qubits: Iterable[QubitId], dmm_id: str = "dmm_0"
    ) -> None:
        """Setup an SLM mask by specifying the qubits it targets.

        If the sequence is in XY mode, masked qubits don't interact with
        the incoming pulses until the end of the first pulse of the global
        channel starting the earliest in the schedule.

        If the sequence is in Ising, the SLM Mask is a DetuningMap where
        the detuning of each masked qubit is the same. DMM "dmm_id" is
        configured using this Detuning Map, and modulated by a pulse having
        a large negative detuning and either a duration defined from pulses
        already present in the sequence (same as in XY mode) or by the first
        pulse added after this operation.

        Args:
            qubits: Iterable of qubit ID's to mask during the first global
                pulse of the sequence.
            dmm_id: Id of the DMM channel to use in the device.
        """
        if not self._device.supports_slm_mask:
            raise ValueError(
                f"The '{self._device}' device does not have an SLM mask."
            )

        if self.is_register_mappable():
            raise RuntimeError(
                "The SLM mask can't be combined with a mappable register."
            )

        try:
            targets = set(qubits)
        except TypeError:
            raise TypeError("The SLM targets must be castable to set.")

        if not targets.issubset(self._qids):
            raise ValueError("SLM mask targets must exist in the register.")

        # If sequence is parametrized slm is configured at build
        if self.is_parametrized():
            return

        if self._slm_mask_targets:
            raise ValueError("SLM mask can be configured only once.")

        if self._in_xy or (not self._in_xy and not self._in_ising):
            if dmm_id not in self._device.dmm_channels:
                raise ValueError(f"No DMM {dmm_id} in the device.")
            self._slm_mask_dmm = dmm_id
        if not self._in_xy and self._in_ising:
            self._set_slm_mask_dmm(dmm_id, targets)
        self._slm_mask_targets = targets

    @seq_decorators.store
    @seq_decorators.block_if_measured
    def config_detuning_map(
        self,
        detuning_map: DetuningMap,
        dmm_id: str,
    ) -> None:
        """Declares a new DMM channel to the Sequence.

        Associates a DetuningMap to a DMM channel of the Device.

        Note:
            Regular devices only allow a DMM to be declared once, but
            ``MockDevice`` DMM can be repeatedly declared if needed.

        Args:
            detuning_map: A DetuningMap defining atoms to act on and bottom
                detuning to modulate.
            dmm_id: How the channel is identified in the device.
                See in ``Sequence.available_channels`` which DMM IDs are still
                available (start by "dmm" ) and the associated description.
        """
        self._config_detuning_map(detuning_map, dmm_id)

    def _config_detuning_map(
        self,
        detuning_map: DetuningMap,
        dmm_id: str,
    ) -> None:
        if dmm_id not in self._device.dmm_channels:
            raise ValueError(f"No DMM {dmm_id} in the device.")

        dmm_ch = self._device.dmm_channels[dmm_id]
        if self._in_xy:
            raise ValueError(
                f"DMM '{dmm_ch}' cannot work simultaneously "
                "with the declared 'Microwave' channel."
            )
        if dmm_id not in self.available_channels:
            raise ValueError(f"DMM {dmm_id} is not available.")

        # Configures the DMM implementing an SLM mask if configured before
        self._in_ising = True

        if self.is_parametrized():
            return
        # Add a suffix to the DMM id if repetition in the declared channels
        dmm_name = dmm_id
        if dmm_id in self.declared_channels:
            assert self._device.reusable_channels
            dmm_name += (
                f"_{''.join(self.declared_channels.keys()).count(dmm_id)}"
            )

        self._schedule[dmm_name] = _DMMSchedule(
            dmm_id, dmm_ch, detuning_map=detuning_map
        )
        if "ground-rydberg" not in self._basis_ref:
            self._basis_ref["ground-rydberg"] = {
                q: _QubitRef() for q in self._qids
            }

        # DMM has Global addressing
        self._add_to_schedule(dmm_name, _TimeSlot("target", -1, 0, self._qids))

    def switch_device(
        self, new_device: DeviceType, strict: bool = False
    ) -> Sequence:
        """Switch the device of a sequence.

        Args:
            new_device: The target device instance.
            strict: Enforce a strict match between devices and channels to
                guarantee the pulse sequence is left unchanged.

        Returns:
            The sequence on the new device, using the match channels of
            the former device declared in the sequence.
        """
        # Check if the device is new or not

        if self._device == new_device:
            warnings.warn(
                "Switching a sequence to the same device"
                + " returns the sequence unchanged.",
                stacklevel=2,
            )
            return self

        if self._in_xy:
            interaction_param = "interaction_coeff_xy"
            name_in_msg = "XY interaction coefficient"
        else:
            interaction_param = "rydberg_level"
            name_in_msg = "Rydberg level"

        if getattr(new_device, interaction_param) != getattr(
            self._device, interaction_param
        ):
            if strict:
                raise ValueError(
                    "Strict device match failed because the"
                    f" devices have different {name_in_msg}s."
                )
            warnings.warn(
                f"Switching to a device with a different {name_in_msg},"
                " check that the expected interactions still hold.",
                stacklevel=2,
            )

        def check_retarget(ch_obj: Channel) -> bool:
            # Check the min_retarget_interval when it is is not
            # fully covered by the fixed_retarget_t
            return ch_obj.addressing == "Local" and cast(
                int, ch_obj.fixed_retarget_t
            ) < cast(int, ch_obj.min_retarget_interval)

        # Channel match
        channel_match: dict[str, Any] = {}
        strict_error_message = ""
        ch_match_err = ""
        active_eom_channels = [
            {**dict(zip(("channel",), call.args)), **call.kwargs}["channel"]
            for call in self._calls + self._to_build_calls
            if call.name == "enable_eom_mode"
        ]
        all_channels_new_device = {
            **new_device.channels,
            **new_device.dmm_channels,
        }

        for old_ch_name, old_ch_obj in self.declared_channels.items():
            channel_match[old_ch_name] = None
            base_msg = f"No match for channel {old_ch_name}"
            # Find the corresponding channel on the new device
            for new_ch_id, new_ch_obj in all_channels_new_device.items():
                if (
                    not new_device.reusable_channels
                    and new_ch_id in channel_match.values()
                ):
                    # Channel already matched and can't be reused
                    continue

                # We verify the channel class then
                # check whether the addressing is Global or Local
                type_match = type(old_ch_obj) is type(new_ch_obj)
                basis_match = old_ch_obj.basis == new_ch_obj.basis
                addressing_match = (
                    old_ch_obj.addressing == new_ch_obj.addressing
                )
                if not (type_match and basis_match and addressing_match):
                    # If there already is a message, keeps it
                    ch_match_err = ch_match_err or (
                        base_msg
                        + " with the right type, basis and addressing."
                    )
                    continue
                if old_ch_name in active_eom_channels:
                    # Uses EOM mode, so the new device needs a matching
                    # EOM configuration
                    if new_ch_obj.eom_config is None:
                        ch_match_err = base_msg + " with an EOM configuration."
                        continue
                    if (
                        # TODO: Improvements to this check:
                        # 1. multiple_beam_control doesn't matter when there
                        # is only one beam
                        # 2. custom_buffer_time doesn't have to match as long
                        # as `Channel_eom_buffer_time`` does
                        new_ch_obj.eom_config != old_ch_obj.eom_config
                        and strict
                    ):
                        strict_error_message = (
                            base_msg + " with the same EOM configuration."
                        )
                        continue
                if not strict:
                    channel_match[old_ch_name] = new_ch_id
<<<<<<< HEAD
=======
                    # Found a match, clear match error msg for this channel
>>>>>>> 019a7315
                    if ch_match_err.startswith(base_msg):
                        ch_match_err = ""
                    break

                params_to_check = [
                    "mod_bandwidth",
                    "fixed_retarget_t",
                    "clock_period",
                ]
                if isinstance(old_ch_obj, DMM):
                    params_to_check.append("bottom_detuning")
                if check_retarget(old_ch_obj) or check_retarget(new_ch_obj):
                    params_to_check.append("min_retarget_interval")
                for param_ in params_to_check:
                    if getattr(new_ch_obj, param_) != getattr(
                        old_ch_obj, param_
                    ):
                        strict_error_message = (
                            base_msg + f" with the same {param_}."
                        )
                        break
                else:
                    # Only reached if all checks passed
                    channel_match[old_ch_name] = new_ch_id
<<<<<<< HEAD
=======
                    # Found a match, clear match error msgs for this channel
>>>>>>> 019a7315
                    if ch_match_err.startswith(base_msg):
                        ch_match_err = ""
                    if strict_error_message.startswith(base_msg):
                        strict_error_message = ""
                    break

        if None in channel_match.values():
            if strict_error_message:
                raise ValueError(strict_error_message)
            else:
                raise TypeError(ch_match_err)
        # Initialize the new sequence (works for Sequence subclasses too)
        new_seq = type(self)(register=self._register, device=new_device)
        dmm_calls: list[str] = []
        # Copy the variables to the new sequence
        new_seq._variables = self.declared_variables
        for call in self._calls[1:] + self._to_build_calls:
            # Switch the old id with the correct id
            sw_channel_args = list(call.args)
            sw_channel_kw_args = call.kwargs.copy()
            if not (
                call.name == "declare_channel"
                or call.name == "config_detuning_map"
                or call.name == "config_slm_mask"
            ):
                pass
            elif "name" in sw_channel_kw_args:  # pragma: no cover
                sw_channel_kw_args["channel_id"] = channel_match[
                    sw_channel_kw_args["name"]
                ]
            elif "channel_id" in sw_channel_kw_args:  # pragma: no cover
                sw_channel_kw_args["channel_id"] = channel_match[
                    sw_channel_args[0]
                ]
            elif "dmm_id" in sw_channel_kw_args:  # pragma: no cover
                sw_channel_kw_args["dmm_id"] = channel_match[
                    _get_dmm_name(sw_channel_kw_args["dmm_id"], dmm_calls)
                ]
                dmm_calls.append(sw_channel_kw_args["dmm_id"])
            elif call.name == "declare_channel":
                sw_channel_args[1] = channel_match[sw_channel_args[0]]
            else:
                sw_channel_args[1] = channel_match[
                    _get_dmm_name(sw_channel_args[1], dmm_calls)
                ]
                dmm_calls.append(sw_channel_args[1])
            getattr(new_seq, call.name)(*sw_channel_args, **sw_channel_kw_args)
        return new_seq

    @seq_decorators.block_if_measured
    def declare_channel(
        self,
        name: str,
        channel_id: str,
        initial_target: Optional[Union[QubitId, Iterable[QubitId]]] = None,
    ) -> None:
        """Declares a new channel to the Sequence.

        The first declared channel implicitly defines the sequence's mode of
        operation (i.e. the underlying Hamiltonian). In particular, if the
        first declared channel is of type ``Microwave``, the sequence will work
        in "XY Mode" and will not allow declaration of channels that do not
        address the 'XY' basis. Inversely, declaration of a channel of another
        type will block the declaration of ``Microwave`` channels.

        Note:
            Regular devices only allow a channel to be declared once, but
            ``MockDevice`` channels can be repeatedly declared if needed.

        Args:
            name: Unique name for the channel in the sequence.
            channel_id: How the channel is identified in the device.
                Consult ``Sequence.available_channels`` to see which channel
                ID's are still available and the associated channel's
                description.
            initial_target: For 'Local' addressing channels only. Declares the
                initial target of the channel. If left as None, the initial
                target will have to be set manually as the first addition
                to this channel.
        """
        if name.startswith("dmm_"):
            raise ValueError(
                "Name starting by 'dmm_' are reserved for DMM channels."
            )
        if name in self._schedule:
            raise ValueError("The given name is already in use.")

        if channel_id not in self._device.channels:
            raise ValueError(f"No channel {channel_id} in the device.")

        ch = self._device.channels[channel_id]
        if channel_id not in self.available_channels:
            if self._in_xy and ch.basis != "XY":
                raise ValueError(
                    f"Channel '{ch}' cannot work simultaneously "
                    "with the declared 'Microwave' channel."
                )
            elif not self._in_xy and ch.basis == "XY":
                raise ValueError(
                    "Channel of type 'Microwave' cannot work "
                    "simultaneously with the declared channels."
                )
            else:
                raise ValueError(f"Channel {channel_id} is not available.")

        if initial_target is not None:
            try:
                cond = any(
                    isinstance(t, Parametrized)
                    for t in cast(Iterable, initial_target)
                )
            except TypeError:
                cond = isinstance(initial_target, Parametrized)
            if cond:
                raise TypeError("The initial_target cannot be parametrized")

        if ch.basis == "XY":
            if not self._in_xy:
                self.set_magnetic_field()
                self._in_xy = True
        else:
            self._in_ising = True
        self._schedule[name] = _ChannelSchedule(channel_id, ch)

        if ch.basis not in self._basis_ref:
            self._basis_ref[ch.basis] = {q: _QubitRef() for q in self._qids}

        if ch.addressing == "Global":
            self._add_to_schedule(name, _TimeSlot("target", -1, 0, self._qids))
        elif initial_target is not None:
            if self.is_parametrized():
                # Do not store "initial_target" in a _call when parametrized
                # It is stored as a _to_build_call when target is called
                self.target(initial_target, name)
                initial_target = None
            else:
                # "_target" call is not saved
                self._target(
                    cast(Union[Iterable, QubitId], initial_target), name
                )

        # Manually store the channel declaration as a regular call
        self._calls.append(
            _Call(
                "declare_channel",
                (name, channel_id),
                {"initial_target": initial_target},
            )
        )

    @overload
    def declare_variable(
        self,
        name: str,
        *,
        dtype: Union[type[int], type[float]] = float,
    ) -> VariableItem:
        pass

    @overload
    def declare_variable(
        self,
        name: str,
        *,
        size: int,
        dtype: Union[type[int], type[float]] = float,
    ) -> Variable:
        pass

    def declare_variable(
        self,
        name: str,
        size: Optional[int] = None,
        dtype: Union[type[int], type[float]] = float,
    ) -> Union[Variable, VariableItem]:
        """Declare a new variable within this Sequence.

        The declared variables can be used to create parametrized versions of
        ``Waveform`` and ``Pulse`` objects, which in turn can be added to the
        ``Sequence``. Additionally, simple arithmetic operations involving
        variables are also supported and will return parametrized objects that
        are dependent on the involved variables.

        Args:
            name: The name for the variable. Must be unique within a
                Sequence.

        Args:
            size: The number of entries stored in the variable. If defined,
                returns an array of variables with the given size. If left
                as ``None``, returns a single variable.
            dtype: The type of the data that will be assigned
                to the variable. Must be ``float`` or ``int``.

        Returns:
            The declared Variable instance.

        Note:
            To avoid confusion, it is recommended to store the returned
            Variable instance in a Python variable with the same name.
        """
        if name in ("qubits", "seq_name", "json_dumps_options"):
            raise ValueError(
                f"'{name}' is a protected name. Please choose a different name"
                " for the variable."
            )

        if name in self._variables:
            raise ValueError("Name for variable is already being used.")

        if size is None:
            var = self.declare_variable(name, size=1, dtype=dtype)
            return var[0]
        else:
            var = Variable(name, dtype, size=size)
            self._variables[name] = var
            return var

    @seq_decorators.store
    @seq_decorators.block_if_measured
    def enable_eom_mode(
        self,
        channel: str,
        amp_on: Union[float, Parametrized],
        detuning_on: Union[float, Parametrized],
        optimal_detuning_off: Union[float, Parametrized] = 0.0,
        correct_phase_drift: bool = False,
    ) -> None:
        """Puts a channel in EOM mode operation.

        For channels with a finite modulation bandwidth and an EOM, operation
        in EOM mode allows for the execution of square pulses with a higher
        bandwidth than that which is tipically available. It can be turned on
        and off through the `Sequence.enable_eom_mode()` and
        `Sequence.disable_eom_mode()` methods.
        A channel in EOM mode can only execute square pulses with a given
        amplitude (`amp_on`) and detuning (`detuning_on`), which are
        chosen at the moment the EOM mode is enabled. Furthermore, the
        detuning when there is no pulse being played (`detuning_off`) is
        restricted to a set of values that depends on `amp_on` and
        `detuning_on`.
        While in EOM mode, one can only add pulses of variable duration
        (through `Sequence.add_eom_pulse()`) or delays.

        Note:
            Enabling the EOM mode will automatically enforce a buffer unless
            the channel is empty. The detuning will go to the `detuning_off`
            value during this buffer. This buffer will not wait for pulses
            on other channels to finish, so calling `Sequence.align()` or
            `Sequence.delay()` before enabling the EOM mode is necessary to
            avoid eventual conflicts.

        Args:
            channel: The name of the channel to put in EOM mode.
            amp_on: The amplitude of the EOM pulses (in rad/µs).
            detuning_on: The detuning of the EOM pulses (in rad/µs).
            optimal_detuning_off: The optimal value of detuning (in rad/µs)
                when there is no pulse being played. It will choose the closest
                value among the existing options.
            correct_phase_drift: Performs a phase shift to correct for the
                phase drift incurred while turning on the EOM mode.
        """
        if self.is_in_eom_mode(channel):
            raise RuntimeError(
                f"The '{channel}' channel is already in EOM mode."
            )
        channel_obj = self.declared_channels[channel]
        if not channel_obj.supports_eom():
            raise TypeError(f"Channel '{channel}' does not have an EOM.")

        on_pulse = Pulse.ConstantPulse(
            channel_obj.min_duration, amp_on, detuning_on, 0.0
        )
        if not isinstance(on_pulse, Parametrized):
            channel_obj.validate_pulse(on_pulse)
            amp_on = cast(float, amp_on)
            detuning_on = cast(float, detuning_on)
            eom_config = cast(RydbergEOM, channel_obj.eom_config)
            if not isinstance(optimal_detuning_off, Parametrized):
                detuning_off = eom_config.calculate_detuning_off(
                    amp_on, detuning_on, optimal_detuning_off
                )
                off_pulse = Pulse.ConstantPulse(
                    channel_obj.min_duration, 0.0, detuning_off, 0.0
                )
                channel_obj.validate_pulse(off_pulse)

            if not self.is_parametrized():
                phase_drift_params = _PhaseDriftParams(
                    drift_rate=-detuning_off, ti=self.get_duration(channel)
                )
                self._schedule.enable_eom(
                    channel, amp_on, detuning_on, detuning_off
                )
                if correct_phase_drift:
                    buffer_slot = self._last(channel)
                    drift = phase_drift_params.calc_phase_drift(buffer_slot.tf)
                    self._phase_shift(
                        -drift, *buffer_slot.targets, basis=channel_obj.basis
                    )

    @seq_decorators.store
    @seq_decorators.block_if_measured
    def disable_eom_mode(
        self, channel: str, correct_phase_drift: bool = False
    ) -> None:
        """Takes a channel out of EOM mode operation.

        For channels with a finite modulation bandwidth and an EOM, operation
        in EOM mode allows for the execution of square pulses with a higher
        bandwidth than that which is tipically available. It can be turned on
        and off through the `Sequence.enable_eom_mode()` and
        `Sequence.disable_eom_mode()` methods.
        A channel in EOM mode can only execute square pulses with a given
        amplitude (`amp_on`) and detuning (`detuning_on`), which are
        chosen at the moment the EOM mode is enabled. Furthermore, the
        detuning when there is no pulse being played (`detuning_off`) is
        restricted to a set of values that depends on `amp_on` and
        `detuning_on`.
        While in EOM mode, one can only add pulses of variable duration
        (through `Sequence.add_eom_pulse()`) or delays.

        Note:
            Disabling the EOM mode will automatically enforce a buffer time
            from the moment it is turned off.

        Args:
            channel: The name of the channel to take out of EOM mode.
            correct_phase_drift: Performs a phase shift to correct for the
                phase drift that occured since the last pulse (or the start of
                the EOM mode, if no pulse was added).
        """
        if not self.is_in_eom_mode(channel):
            raise RuntimeError(f"The '{channel}' channel is not in EOM mode.")
        if not self.is_parametrized():
            self._schedule.disable_eom(channel)
            if correct_phase_drift:
                ch_schedule = self._schedule[channel]
                # EOM mode has just been disabled, so tf is defined
                last_eom_block_tf = cast(int, ch_schedule.eom_blocks[-1].tf)
                drift_params = self._get_last_eom_pulse_phase_drift(channel)
                self._phase_shift(
                    -drift_params.calc_phase_drift(last_eom_block_tf),
                    *ch_schedule[-1].targets,
                    basis=ch_schedule.channel_obj.basis,
                )

    @seq_decorators.store
    @seq_decorators.mark_non_empty
    @seq_decorators.block_if_measured
    def add_eom_pulse(
        self,
        channel: str,
        duration: Union[int, Parametrized],
        phase: Union[float, Parametrized],
        post_phase_shift: Union[float, Parametrized] = 0.0,
        protocol: PROTOCOLS = "min-delay",
        correct_phase_drift: bool = False,
    ) -> None:
        """Adds a square pulse to a channel in EOM mode.

        For channels with a finite modulation bandwidth and an EOM, operation
        in EOM mode allows for the execution of square pulses with a higher
        bandwidth than that which is tipically available. It can be turned on
        and off through the `Sequence.enable_eom_mode()` and
        `Sequence.disable_eom_mode()` methods.
        A channel in EOM mode can only execute square pulses with a given
        amplitude (`amp_on`) and detuning (`detuning_on`), which are
        chosen at the moment the EOM mode is enabled. Furthermore, the
        detuning when there is no pulse being played (`detuning_off`) is
        restricted to a set of values that depends on `amp_on` and
        `detuning_on`.
        While in EOM mode, one can only add pulses of variable duration
        (through `Sequence.add_eom_pulse()`) or delays.

        Note:
            When the phase between pulses is changed, the necessary buffer
            time for a phase jump will still be enforced (unless
            ``protocol='no-delay'``).

        Args:
            channel: The name of the channel to add the pulse to.
            duration: The duration of the pulse (in ns).
            phase: The pulse phase (in radians).
            post_phase_shift: Optionally lets you add a phase shift (in rads)
                immediately after the end of the pulse.
            protocol: Stipulates how to deal with eventual conflicts with
                other channels (see `Sequence.add()` for more details).
            correct_phase_drift: Adjusts the phase to correct for the phase
                drift that occured since the last pulse (or the start of the
                EOM mode, if adding the first pulse). This effectively
                changes the phase of the EOM pulse, so an extra delay might
                be added to enforce the phase jump time.
        """
        if not self.is_in_eom_mode(channel):
            raise RuntimeError(f"Channel '{channel}' must be in EOM mode.")

        if self.is_parametrized():
            self._validate_add_protocol(protocol)
            # Test the parameters
            if not isinstance(duration, Parametrized):
                channel_obj = self.declared_channels[channel]
                channel_obj.validate_duration(duration)
            for arg in (phase, post_phase_shift):
                if not isinstance(arg, (float, int)):
                    raise TypeError("Phase values must be a numeric value.")
            return

        eom_settings = self._schedule[channel].eom_blocks[-1]
        eom_pulse = Pulse.ConstantPulse(
            duration,
            eom_settings.rabi_freq,
            eom_settings.detuning_on,
            phase,
            post_phase_shift=post_phase_shift,
        )
        phase_drift_params = (
            self._get_last_eom_pulse_phase_drift(channel)
            if correct_phase_drift
            else None
        )
        self._add(
            eom_pulse, channel, protocol, phase_drift_params=phase_drift_params
        )

    @seq_decorators.store
    @seq_decorators.mark_non_empty
    @seq_decorators.block_if_measured
    def add(
        self,
        pulse: Union[Pulse, Parametrized],
        channel: str,
        protocol: PROTOCOLS = "min-delay",
    ) -> None:
        """Adds a pulse to a channel.

        Args:
            pulse: The pulse object to add to the channel.
            channel: The channel's name provided when declared.
            protocol: Stipulates how to deal with
                eventual conflicts with other channels, specifically in terms
                of having multiple channels act on the same target
                simultaneously.

                - ``'min-delay'``: Before adding the pulse, introduces the
                  smallest possible delay that avoids all exisiting conflicts.
                - ``'no-delay'``: Adds the pulse to the channel, regardless of
                  existing conflicts.
                - ``'wait-for-all'``: Before adding the pulse, adds a delay
                  that idles the channel until the end of the other channels'
                  latest pulse.

        Note:
            When the phase of the pulse to add is different than the phase of
            the previous pulse on the channel, a delay between the two pulses
            might be automatically added to ensure the channel's
            `phase_jump_time` is respected. To override this behaviour, use
            the ``'no-delay'`` protocol.
        """
        self._validate_channel(
            channel,
            block_eom_mode=True,
            block_if_slm=channel.startswith("dmm_"),
        )
        self._add(pulse, channel, protocol)

    @seq_decorators.store
    @seq_decorators.mark_non_empty
    @seq_decorators.block_if_measured
    def add_dmm_detuning(
        self,
        waveform: Union[Waveform, Parametrized],
        dmm_name: str,
        protocol: PROTOCOLS = "no-delay",
    ) -> None:
        """Add a waveform to the detuning of a dmm.

        Args:
            waveform: The waveform to add to the detuning of the dmm.
            dmm_name: The id of the dmm to modulate.
            protocol: Stipulates how to deal with
                eventual conflicts with other channels, specifically in terms
                of having multiple channels act on the same target
                simultaneously (defaults to "no-delay").

                - ``'min-delay'``: Before adding the pulse, introduces the
                  smallest possible delay that avoids all exisiting conflicts.
                - ``'no-delay'``: Adds the pulse to the channel, regardless of
                  existing conflicts.
                - ``'wait-for-all'``: Before adding the pulse, adds a delay
                  that idles the channel until the end of the other channels'
                  latest pulse.
        """
        self._validate_channel(dmm_name, block_if_slm=True)
        self._add(
            Pulse.ConstantAmplitude(0, waveform, 0),
            dmm_name,
            protocol,
        )

    @seq_decorators.store
    def target(
        self,
        qubits: Union[QubitId, Iterable[QubitId]],
        channel: str,
    ) -> None:
        """Changes the target qubit of a 'Local' channel.

        Args:
            qubits: The new target for this channel. Must correspond to a
                qubit ID in device or an iterable of qubit IDs, when
                multi-qubit addressing is possible.
            channel: The channel's name provided when declared. Must be
                a channel with 'Local' addressing.
        """
        self._target(qubits, channel)

    @seq_decorators.store
    def target_index(
        self,
        qubits: Union[int, Iterable[int], Parametrized],
        channel: str,
    ) -> None:
        """Changes the target qubit of a 'Local' channel.

        Args:
            qubits: The new target for this channel. Must correspond to a
                qubit index or an iterable of qubit indices, when multi-qubit
                addressing is possible.
                A qubit index is a number between 0 and the number of qubits.
                It is then converted to a Qubit ID using the order in which
                they were declared when instantiating the ``Register``
                or ``MappableRegister``.
            channel: The channel's name provided when declared. Must be
                a channel with 'Local' addressing.

        Note:
            Cannot be used on non-parametrized sequences using a mappable
            register.
        """
        self._target(qubits, channel, _index=True)

    @seq_decorators.store
    def delay(
        self,
        duration: Union[int, Parametrized],
        channel: str,
    ) -> None:
        """Idles a given channel for a specific duration.

        Args:
            duration: Time to delay (in ns).
            channel: The channel's name provided when declared.
        """
        self._delay(duration, channel)

    @seq_decorators.store
    @seq_decorators.block_if_measured
    def measure(self, basis: str = "ground-rydberg") -> None:
        """Measures in a valid basis.

        Note:
            In addition to the supported bases of the selected device, allowed
            measurement bases will depend on the mode of operation. In
            particular, if using ``Microwave`` channels (XY mode), only
            measuring in the 'XY' basis is allowed. Inversely, it is not
            possible to measure in the 'XY' basis outside of XY mode.

        Args:
            basis: Valid basis for measurement (consult the
                ``supported_bases`` attribute of the selected device for
                the available options).
        """
        available = (
            self._device.supported_bases - {"XY"}
            if not self._in_xy
            else {"XY"}
        )
        if basis not in available:
            raise ValueError(
                f"The basis '{basis}' is not supported by the "
                "selected device and operation mode. The "
                "available options are: " + ", ".join(list(available))
            )
        elif basis not in self.get_addressed_bases():
            warnings.warn(
                f"The desired measurement basis '{basis}' is not being "
                "addressed by any channel in the sequence.",
                stacklevel=2,
            )

        if self.is_parametrized():
            self._param_measurement = basis
        else:
            self._measurement = basis

    @seq_decorators.store
    def phase_shift(
        self,
        phi: Union[float, Parametrized],
        *targets: QubitId,
        basis: str = "digital",
    ) -> None:
        r"""Shifts the phase of a qubit's reference by 'phi', on a given basis.

        This is equivalent to an :math:`R_z(\phi)` gate (i.e. a rotation of the
        target qubit's state by an angle :math:`\phi` around the z-axis of the
        Bloch sphere).

        Args:
            phi: The intended phase shift (in rads).
            targets: The ids of the qubits to apply the phase shift to.
            basis: The basis (i.e. electronic transition) to associate
                the phase shift to. Must correspond to the basis of a declared
                channel.
        """
        self._phase_shift(phi, *targets, basis=basis)

    @seq_decorators.store
    def phase_shift_index(
        self,
        phi: Union[float, Parametrized],
        *targets: Union[int, Parametrized],
        basis: str = "digital",
    ) -> None:
        r"""Shifts the phase of a qubit's reference by 'phi', on a given basis.

        This is equivalent to an :math:`R_z(\phi)` gate (i.e. a rotation of the
        target qubit's state by an angle :math:`\phi` around the z-axis of the
        Bloch sphere).

        Args:
            phi: The intended phase shift (in rads).
            targets: The indices of the qubits to apply the phase shift to.
                A qubit index is a number between 0 and the number of qubits.
                It is then converted to a Qubit ID using the order in which
                they were declared when instantiating the ``Register``
                or ``MappableRegister``.
            basis: The basis (i.e. electronic transition) to associate
                the phase shift to. Must correspond to the basis of a declared
                channel.

        Note:
            Cannot be used on non-parametrized sequences using a mappable
            register.
        """
        self._phase_shift(phi, *targets, basis=basis, _index=True)

    @seq_decorators.store
    @seq_decorators.block_if_measured
    def align(self, *channels: str) -> None:
        """Aligns multiple channels in time.

        Introduces delays that align the provided channels with the one that
        finished the latest, such that the next action added to any of them
        will start right after the latest channel has finished.

        Args:
            channels: The names of the channels to align, as given upon
                declaration.
        """
        ch_set = set(channels)
        # channels have to be a subset of the declared channels
        if not ch_set <= set(self._schedule):
            raise ValueError(
                "All channel names must correspond to declared channels."
            )
        if len(channels) != len(ch_set):
            raise ValueError("The same channel was provided more than once.")

        if len(channels) < 2:
            raise ValueError("Needs at least two channels for alignment.")

        if self.is_parametrized():
            return

        last_ts = {
            id: self.get_duration(id, include_fall_time=True)
            for id in channels
        }
        tf = max(last_ts.values())

        for id in channels:
            delta = tf - last_ts[id]
            if delta > 0:
                self._delay(
                    self._schedule[id].adjust_duration(delta),
                    id,
                )

    def build(
        self,
        *,
        qubits: Optional[Mapping[QubitId, int]] = None,
        **vars: Union[ArrayLike, float, int],
    ) -> Sequence:
        """Builds a sequence from the programmed instructions.

        Args:
            qubits: A mapping between qubit IDs and trap IDs used to define
                the register. Must only be provided when the sequence is
                initialized with a MappableRegister.
            vars: The values for all the variables declared in this Sequence
                instance, indexed by the name given upon declaration. Check
                ``Sequence.declared_variables`` to see all the variables.

        Returns:
            The Sequence built with the given variable values.

        Example:
            ::

                # Check which variables are declared
                >>> print(seq.declared_variables)
                {'x': Variable(name='x', dtype=<class 'float'>, size=1),
                 'y': Variable(name='y', dtype=<class 'int'>, size=3)}
                # Build a sequence with specific values for both variables
                >>> seq1 = seq.build(x=0.5, y=[1, 2, 3])
        """
        if self.is_register_mappable():
            if qubits is None:
                raise ValueError(
                    "'qubits' must be specified when the sequence is created "
                    "with a MappableRegister."
                )

        elif qubits is not None:
            raise ValueError(
                "'qubits' must not be specified when the sequence already has "
                "a concrete register."
            )

        self._cross_check_vars(vars)

        # Shallow copy with stored parametrized objects (if any)
        # NOTE: While seq is a shallow copy, be extra careful with changes to
        # attributes of seq pointing to mutable objects, as they might be
        # inadvertedly done to self too
        seq = copy.copy(self)

        # Eliminates the source of recursiveness errors
        seq._reset_parametrized()

        # Deepcopy the base sequence (what remains)
        seq = copy.deepcopy(seq)
        # NOTE: Changes to seq are now safe to do

        if not (self.is_parametrized() or self.is_register_mappable()):
            warnings.warn(
                "Building a non-parametrized sequence simply returns"
                " a copy of itself.",
                stacklevel=2,
            )
            return seq

        for name, value in vars.items():
            self._variables[name]._assign(value)

        if qubits:
            reg = cast(MappableRegister, self._register).build_register(qubits)
            self._set_register(seq, reg)

        for call in self._to_build_calls:
            args_ = [
                arg.build() if isinstance(arg, Parametrized) else arg
                for arg in call.args
            ]
            kwargs_ = {
                key: val.build() if isinstance(val, Parametrized) else val
                for key, val in call.kwargs.items()
            }
            getattr(seq, call.name)(*args_, **kwargs_)

        return seq

    def serialize(self, **kwargs: Any) -> str:
        """Serializes the Sequence into a JSON formatted string.

        Other Parameters:
            kwargs: Valid keyword-arguments for ``json.dumps()``, except for
                ``cls``.

        Returns:
            The sequence encoded in a JSON formatted string.

        See Also:
            ``json.dumps``: Built-in function for serialization to a JSON
            formatted string.
        """
        return json.dumps(self, cls=PulserEncoder, **kwargs)

    def to_abstract_repr(
        self,
        seq_name: str = "pulser-exported",
        json_dumps_options: dict[str, Any] = {},
        **defaults: Any,
    ) -> str:
        """Serializes the Sequence into an abstract JSON object.

        Keyword Args:
            seq_name (str): A name for the sequence. If not defined, defaults
                to "pulser-exported".
            json_dumps_options: A mapping between optional parameters of
                ``json.dumps()`` (as string) and their value (parameter cannot
                be "cls").
            defaults: The default values for all the variables declared in this
                Sequence instance, indexed by the name given upon declaration.
                Check ``Sequence.declared_variables`` to see all the variables.
                When using a MappableRegister, the Qubit IDs to trap IDs
                mapping must also be provided under the `qubits` keyword.

        Note:
            Providing the `defaults` is optional but, when done, it is
            mandatory to give default values for all the expected parameters.

        Returns:
            str: The sequence encoded as an abstract JSON object.

        See Also:
            ``serialize``
        """
        return serialize_abstract_sequence(
            self, seq_name, json_dumps_options, **defaults
        )

    @staticmethod
    def deserialize(obj: str, **kwargs: Any) -> Sequence:
        """Deserializes a JSON formatted string.

        Args:
            obj: The JSON formatted string to deserialize, coming from
                the serialization of a ``Sequence`` through
                ``Sequence.serialize()``.

        Other Parameters:
            kwargs: Valid keyword-arguments for ``json.loads()``, except for
                ``cls`` and ``object_hook``.

        Returns:
            The deserialized Sequence object.

        See Also:
            ``json.loads``: Built-in function for deserialization from a JSON
            formatted string.
        """
        if "Sequence" not in obj:
            raise ValueError(
                "The given JSON formatted string does not encode a Sequence."
            )

        return cast(Sequence, json.loads(obj, cls=PulserDecoder, **kwargs))

    @staticmethod
    def from_abstract_repr(obj_str: str) -> Sequence:
        """Deserialize a sequence from an abstract JSON object.

        Args:
            obj_str (str): the JSON string representing the sequence encoded
                in the abstract JSON format.

        Returns:
            Sequence: The Pulser sequence.
        """
        return deserialize_abstract_sequence(obj_str)

    @seq_decorators.screen
    def draw(
        self,
        mode: str = "input+output",
        draw_phase_area: bool = False,
        draw_interp_pts: bool = True,
        draw_phase_shifts: bool = False,
        draw_register: bool = False,
        draw_phase_curve: bool = False,
        fig_name: str | None = None,
        kwargs_savefig: dict = {},
        show: bool = True,
    ) -> None:
        """Draws the sequence in its current state.

        Args:
            mode: The curves to draw. 'input'
                draws only the programmed curves, 'output' the excepted curves
                after modulation. 'input+output' will draw both curves except
                for channels without a defined modulation bandwidth, in which
                case only the input is drawn.
            draw_phase_area: Whether phase and area values need to be
                shown as text on the plot, defaults to False. Doesn't work in
                'output' mode. If `draw_phase_curve=True`, phase values are
                ommited.
            draw_interp_pts: When the sequence has pulses with waveforms
                of type InterpolatedWaveform, draws the points of interpolation
                on top of the respective input waveforms (defaults to True).
                Doesn't work in 'output' mode.
            draw_phase_shifts: Whether phase shift and reference
                information should be added to the plot, defaults to False.
            draw_register: Whether to draw the register before the pulse
                sequence, with a visual indication (square halo) around the
                qubits masked by the SLM, defaults to False. Can't be set to
                True if the sequence is defined with a mappable register.
            draw_phase_curve: Draws the changes in phase in its own curve
                (ignored if the phase doesn't change throughout the channel).
            fig_name: The name on which to save the
                figure. If `draw_register` is True, both pulses and register
                will be saved as figures, with a suffix ``_pulses`` and
                ``_register`` in the file name. If `draw_register` is False,
                only the pulses are saved, with no suffix. If `fig_name` is
                None, no figure is saved.
            kwargs_savefig: Keywords arguments for
                ``matplotlib.pyplot.savefig``. Not applicable if `fig_name`
                is ``None``.
            show: Whether or not to call `plt.show()` before returning. When
                combining this plot with other ones in a single figure, one may
                need to set this flag to False.

        See Also:
            Simulation.draw(): Draws the provided sequence and the one used by
            the solver.
        """
        valid_modes = ("input", "output", "input+output")
        if mode not in valid_modes:
            raise ValueError(
                f"'mode' must be one of {valid_modes}, not '{mode}'."
            )
        if mode == "output":
            if draw_phase_area:
                warnings.warn(
                    "'draw_phase_area' doesn't work in 'output' mode, so it "
                    "will default to 'False'.",
                    stacklevel=2,
                )
                draw_phase_area = False
            if draw_interp_pts:
                warnings.warn(
                    "'draw_interp_pts' doesn't work in 'output' mode, so it "
                    "will default to 'False'.",
                    stacklevel=2,
                )
                draw_interp_pts = False
        if draw_register and self.is_register_mappable():
            raise ValueError(
                "Can't draw the register for a sequence without a defined "
                "register."
            )
        fig_reg, fig = self._plot(
            draw_phase_area=draw_phase_area,
            draw_interp_pts=draw_interp_pts,
            draw_phase_shifts=draw_phase_shifts,
            draw_register=draw_register,
            draw_input="input" in mode,
            draw_modulation="output" in mode,
            draw_phase_curve=draw_phase_curve,
        )
        if fig_name is not None and fig_reg is not None:
            name, ext = os.path.splitext(fig_name)
            fig.savefig(name + "_pulses" + ext, **kwargs_savefig)
            fig_reg.savefig(name + "_register" + ext, **kwargs_savefig)
        elif fig_name:
            fig.savefig(fig_name, **kwargs_savefig)

        if show:
            plt.show()

    def _plot(self, **draw_options: bool) -> tuple[Figure | None, Figure]:
        return draw_sequence(self, **draw_options)

    def _modulate_slm_mask_dmm(self, duration: int, max_amp: float) -> None:
        if self._slm_mask_dmm is not None:
            bottom_detuning = cast(
                DMM, self.declared_channels[self._slm_mask_dmm]
            ).bottom_detuning
            min_det = -10 * max_amp
            min_det = (
                bottom_detuning
                if (bottom_detuning and min_det < bottom_detuning)
                else min_det
            )
            cast(
                _DMMSchedule, self._schedule[self._slm_mask_dmm]
            )._waiting_for_first_pulse = False
            self._add(
                Pulse.ConstantPulse(duration, 0, min_det, 0),
                self._slm_mask_dmm,
                "no-delay",
            )

    def _add(
        self,
        pulse: Union[Pulse, Parametrized],
        channel: str,
        protocol: PROTOCOLS,
        phase_drift_params: _PhaseDriftParams | None = None,
    ) -> None:
        self._validate_add_protocol(protocol)
        if self.is_parametrized():
            if not isinstance(pulse, Parametrized):
                self._validate_and_adjust_pulse(pulse, channel)
            return

        pulse = cast(Pulse, pulse)
        channel_obj = self._schedule[channel].channel_obj
        last = self._last(channel)
        basis = channel_obj.basis

        ph_refs = {
            self._basis_ref[basis][q].phase.last_phase for q in last.targets
        }
        if len(ph_refs) != 1:
            raise ValueError(
                "Cannot do a multiple-target pulse on qubits with different "
                "phase references for the same basis."
            )
        else:
            phase_ref = ph_refs.pop()

        pulse = self._validate_and_adjust_pulse(pulse, channel, phase_ref)

        phase_barriers = [
            self._basis_ref[basis][q].phase.last_time for q in last.targets
        ]

        self._schedule.add_pulse(
            pulse,
            channel,
            phase_barriers,
            protocol,
            phase_drift_params=phase_drift_params,
        )

        true_finish = self._last(channel).tf + pulse.fall_time(
            channel_obj, in_eom_mode=self.is_in_eom_mode(channel)
        )
        for qubit in last.targets:
            self._basis_ref[basis][qubit].update_last_used(true_finish)

        if pulse.post_phase_shift:
            self._phase_shift(
                pulse.post_phase_shift, *last.targets, basis=basis
            )
        if (
            self._in_ising
            and self._slm_mask_dmm
            and cast(
                _DMMSchedule, self._schedule[self._slm_mask_dmm]
            )._waiting_for_first_pulse
            and channel_obj.addressing == "Global"
            and not _ChannelSchedule.is_detuned_delay(pulse)
            and not isinstance(channel_obj, DMM)
        ):
            self._modulate_slm_mask_dmm(
                self._schedule[channel].get_duration(),
                np.max(pulse.amplitude.samples),
            )

    @seq_decorators.block_if_measured
    def _target(
        self,
        qubits: Union[Iterable[QubitId], QubitId, Parametrized],
        channel: str,
        _index: bool = False,
    ) -> None:
        self._validate_channel(channel, block_eom_mode=True)
        channel_obj = self._schedule[channel].channel_obj
        try:
            qubits_set = (
                set(cast(Iterable, qubits))
                if not isinstance(qubits, str)
                else {qubits}
            )
        except TypeError:
            qubits_set = {qubits}

        if channel_obj.addressing != "Local":
            raise ValueError("Can only choose target of 'Local' channels.")
        elif (
            channel_obj.max_targets is not None
            and len(qubits_set) > channel_obj.max_targets
        ):
            raise ValueError(
                f"This channel can target at most {channel_obj.max_targets} "
                "qubits at a time."
            )
        qubit_ids_set = self._check_qubits_give_ids(*qubits_set, _index=_index)

        if not self.is_parametrized():
            basis = channel_obj.basis
            phase_refs = {
                self._basis_ref[basis][q].phase.last_phase
                for q in qubit_ids_set
            }
            if len(phase_refs) != 1:
                raise ValueError(
                    "Cannot target multiple qubits with different "
                    "phase references for the same basis."
                )
            self._schedule.add_target(qubit_ids_set, channel)

    def _check_qubits_give_ids(
        self, *qubits: Union[QubitId, Parametrized], _index: bool = False
    ) -> set[QubitId]:
        if _index:
            if self.is_parametrized():
                nb_of_indices = len(self._register.qubit_ids)
                allowed_indices = range(nb_of_indices)
                for i in qubits:
                    if i not in allowed_indices and not isinstance(
                        i, Parametrized
                    ):
                        raise ValueError(
                            f"All non-variable targets must be indices valid "
                            f"for the register, between 0 and "
                            f"{nb_of_indices - 1}. Wrong index: {i!r}."
                        )
                return set()
            else:
                qubits = cast(Tuple[int, ...], qubits)
                try:
                    return {
                        self._register.qubit_ids[index] for index in qubits
                    }
                except IndexError:
                    raise IndexError("Indices must exist for the register.")
        ids = set(cast(Tuple[QubitId, ...], qubits))
        if not ids <= self._qids:
            raise ValueError(
                "All given ids have to be qubit ids declared"
                " in this sequence's register."
            )
        return ids

    @seq_decorators.block_if_measured
    def _delay(self, duration: Union[int, Parametrized], channel: str) -> None:
        self._validate_channel(channel, block_if_slm=True)
        if self.is_parametrized():
            return
        self._schedule.add_delay(cast(int, duration), channel)

    def _phase_shift(
        self,
        phi: Union[float, Parametrized],
        *targets: Union[QubitId, Parametrized],
        basis: str,
        _index: bool = False,
    ) -> None:
        if basis not in self._basis_ref:
            raise ValueError("No declared channel targets the given 'basis'.")
        target_ids = self._check_qubits_give_ids(*targets, _index=_index)

        if not self.is_parametrized():
            phi = cast(float, phi)
            if phi % (2 * np.pi) == 0:
                return

            for qubit in target_ids:
                self._basis_ref[basis][qubit].increment_phase(phi)

    def _get_last_eom_pulse_phase_drift(
        self, channel: str
    ) -> _PhaseDriftParams:
        eom_settings = self._schedule[channel].eom_blocks[-1]
        try:
            last_pulse_tf = (
                self._schedule[channel]
                .last_pulse_slot(ignore_detuned_delay=True)
                .tf
            )
        except RuntimeError:
            # There is no previous pulse
            last_pulse_tf = 0
        return _PhaseDriftParams(
            drift_rate=-eom_settings.detuning_off,
            ti=max(eom_settings.ti, last_pulse_tf),
        )

    def _to_dict(self, _module: str = "pulser.sequence") -> dict[str, Any]:
        d = obj_to_dict(
            self,
            *self._calls[0].args,
            _module=_module,
            **self._calls[0].kwargs,
        )
        d["__version__"] = pulser.__version__
        d["calls"] = self._calls[1:]
        d["vars"] = self._variables
        d["to_build_calls"] = self._to_build_calls
        return d

    def __str__(self) -> str:
        return seq_to_str(self)

    def _add_to_schedule(self, channel: str, timeslot: _TimeSlot) -> None:
        # Maybe get rid of this
        self._schedule[channel].slots.append(timeslot)

    def _last(self, channel: str) -> _TimeSlot:
        """Shortcut to last element in the channel's schedule."""
        return self._schedule[channel][-1]

    def _validate_channel(
        self,
        channel: str,
        block_eom_mode: bool = False,
        block_if_slm: bool = False,
    ) -> None:
        if isinstance(channel, Parametrized):
            raise NotImplementedError(
                "Using parametrized objects or variables to refer to channels "
                "is not supported."
            )
        if channel not in self.declared_channels:
            raise ValueError("Use the name of a declared channel.")
        if block_eom_mode and self.is_in_eom_mode(channel):
            raise RuntimeError("The chosen channel is in EOM mode.")
        if (
            block_if_slm
            and channel == self._slm_mask_dmm
            and cast(
                _DMMSchedule, self._schedule[self._slm_mask_dmm]
            )._waiting_for_first_pulse
        ):
            raise ValueError(
                "You should add a Pulse to a Global Channel prior to"
                " modulating the DMM used for the SLM Mask."
            )

    def _validate_and_adjust_pulse(
        self, pulse: Pulse, channel: str, phase_ref: Optional[float] = None
    ) -> Pulse:
        channel_obj: Channel
        if channel in self._schedule:
            channel_obj = self._schedule[channel].channel_obj
        else:
            # Sequence is parametrized and channel is a dmm_name
            channel_obj = self.device.dmm_channels[_dmm_id_from_name(channel)]
        channel_obj.validate_pulse(pulse)
        _duration = channel_obj.validate_duration(pulse.duration)
        new_phase = pulse.phase + (phase_ref if phase_ref else 0)
        if _duration != pulse.duration:
            try:
                new_amp = pulse.amplitude.change_duration(_duration)
                new_det = pulse.detuning.change_duration(_duration)
            except NotImplementedError:
                raise TypeError(
                    "Failed to automatically adjust one of the pulse's "
                    "waveforms to the channel duration constraints. Choose a "
                    "duration that is a multiple of "
                    f"{channel_obj.clock_period} ns."
                )
        else:
            new_amp = pulse.amplitude
            new_det = pulse.detuning

        return Pulse(new_amp, new_det, new_phase, pulse.post_phase_shift)

    def _validate_add_protocol(self, protocol: str) -> None:
        valid_protocols = get_args(PROTOCOLS)
        if protocol not in valid_protocols:
            raise ValueError(
                f"Invalid protocol '{protocol}', only accepts protocols: "
                + ", ".join(valid_protocols)
            )

    def _reset_parametrized(self) -> None:
        """Resets all attributes related to parametrization."""
        # Signals the sequence as actively "building" ie not parametrized
        self._building = True
        self._param_measurement = ""
        self._variables = {}
        self._to_build_calls = []

    def _set_register(self, seq: Sequence, reg: BaseRegister) -> None:
        """Sets the register on a sequence who had a mappable register."""
        self._device.validate_register(reg)
        qids = set(reg.qubit_ids)
        used_qubits = set()
        for ch, ch_schedule in self._schedule.items():
            # Correct the targets of global channels
            if ch_schedule.channel_obj.addressing == "Global":
                for i, slot in enumerate(self._schedule[ch]):
                    stored_values = slot._asdict()
                    stored_values["targets"] = qids
                    seq._schedule[ch].slots[i] = _TimeSlot(**stored_values)
            else:
                # Make sure all explicit targets are in the register
                for slot in self._schedule[ch]:
                    used_qubits.update(slot.targets)

        if not used_qubits <= qids:
            raise ValueError(
                f"Qubits {used_qubits - qids} are being targeted but"
                " have not been assigned a trap."
            )
        seq._register = reg
        seq._qids = qids
        seq._calls[0] = _Call("__init__", (seq._register, seq._device), {})

    def _cross_check_vars(self, vars: dict[str, Any]) -> None:
        """Checks if values are given to all and only declared vars."""
        all_keys, given_keys = self._variables.keys(), vars.keys()
        if given_keys != all_keys:
            invalid_vars = given_keys - all_keys
            if invalid_vars:
                warnings.warn(
                    "No declared variables named: " + ", ".join(invalid_vars),
                    stacklevel=3,
                )
                for k in invalid_vars:
                    vars.pop(k, None)
            missing_vars = all_keys - given_keys
            if missing_vars:
                raise TypeError(
                    "Did not receive values for variables: "
                    + ", ".join(missing_vars)
                )<|MERGE_RESOLUTION|>--- conflicted
+++ resolved
@@ -756,10 +756,7 @@
                         continue
                 if not strict:
                     channel_match[old_ch_name] = new_ch_id
-<<<<<<< HEAD
-=======
                     # Found a match, clear match error msg for this channel
->>>>>>> 019a7315
                     if ch_match_err.startswith(base_msg):
                         ch_match_err = ""
                     break
@@ -784,10 +781,7 @@
                 else:
                     # Only reached if all checks passed
                     channel_match[old_ch_name] = new_ch_id
-<<<<<<< HEAD
-=======
                     # Found a match, clear match error msgs for this channel
->>>>>>> 019a7315
                     if ch_match_err.startswith(base_msg):
                         ch_match_err = ""
                     if strict_error_message.startswith(base_msg):
