# Copyright 2020 Pulser Development Team
#
# Licensed under the Apache License, Version 2.0 (the "License");
# you may not use this file except in compliance with the License.
# You may obtain a copy of the License at
#
#    http://www.apache.org/licenses/LICENSE-2.0
#
# Unless required by applicable law or agreed to in writing, software
# distributed under the License is distributed on an "AS IS" BASIS,
# WITHOUT WARRANTIES OR CONDITIONS OF ANY KIND, either express or implied.
# See the License for the specific language governing permissions and
# limitations under the License.
"""The Sequence class, where a pulse sequence is defined."""

from __future__ import annotations

import copy
import json
import os
import warnings
from collections.abc import Collection, Mapping
from typing import (
    Any,
    Generic,
    Literal,
    Optional,
    Tuple,
    TypeVar,
    Union,
    cast,
    get_args,
    overload,
)

import jsonschema
import matplotlib.pyplot as plt
import numpy as np
from numpy.typing import ArrayLike

import pulser
import pulser.devices as devices
import pulser.math as pm
import pulser.sequence._decorators as seq_decorators
from pulser.channels.base_channel import Channel, States, get_states_from_bases
from pulser.channels.dmm import DMM, _dmm_id_from_name, _get_dmm_name
from pulser.channels.eom import RydbergBeam, RydbergEOM
from pulser.devices._device_datacls import BaseDevice
from pulser.json.abstract_repr.deserializer import (
    deserialize_abstract_sequence,
)
from pulser.json.abstract_repr.serializer import serialize_abstract_sequence
from pulser.json.coders import PulserDecoder, PulserEncoder
from pulser.json.exceptions import AbstractReprError
from pulser.json.utils import obj_to_dict
from pulser.parametrized import Parametrized, Variable
from pulser.parametrized.variable import VariableItem
from pulser.pulse import Pulse
from pulser.register.base_register import BaseRegister, QubitId
from pulser.register.mappable_reg import MappableRegister
from pulser.register.weight_maps import DetuningMap
from pulser.sequence._basis_ref import _QubitRef
from pulser.sequence._call import _Call
from pulser.sequence._schedule import (
    _ChannelSchedule,
    _DMMSchedule,
    _PhaseDriftParams,
    _Schedule,
    _TimeSlot,
)
from pulser.sequence._seq_drawer import Figure, draw_sequence
from pulser.sequence._seq_str import seq_to_str
from pulser.waveforms import Waveform

DeviceType = TypeVar("DeviceType", bound=BaseDevice)

PROTOCOLS = Literal["min-delay", "no-delay", "wait-for-all"]


class Sequence(Generic[DeviceType]):
    """A sequence of operations on a device.

    A sequence is composed by

        - The device in which we want to implement it
        - The register of qubits on which to act
        - The device's channels that are used
        - The schedule of operations on each channel


    A Sequence also supports variable parameters, which have to be obtained
    through ``Sequence.declare_variable()``. From the moment a variable is
    declared, a ``Sequence`` becomes **parametrized** and stops being built on
    the fly, instead storing the sequence building calls for later execution.
    This forgoes some specific functionalities of a "regular" ``Sequence``,
    like the ability to validate a ``Pulse`` or to draw the sequence as it is
    being built. Instead, all validation happens upon building (through
    ``Sequence.build()``), where values for all declared variables have to be
    specified and a "regular" ``Sequence`` is created and returned. By
    changing the values given to the variables, multiple sequences can be
    generated from a single "parametrized" ``Sequence``.

    Args:
        register: The atom register on which to apply the pulses. If given as
            a MappableRegister instance, the traps corrresponding to each
            qubit ID must be given when building the sequence.
        device: A valid device in which to execute the Sequence (import
            it from ``pulser.devices``).

    Note:
        The register and device do not support variable parameters. As such,
        they are the same for all Sequences built from a parametrized Sequence.
    """

    def __init__(
        self,
        register: Union[BaseRegister, MappableRegister],
        device: DeviceType,
    ):
        """Initializes a new pulse sequence."""
        if not isinstance(device, BaseDevice):
            raise TypeError(
                f"'device' must be of type 'BaseDevice', not {type(device)}."
            )

        with warnings.catch_warnings():
            warnings.simplefilter("always")
            if device == devices.Chadoq2:
                warnings.warn(
                    "The 'Chadoq2' device has been deprecated. For a "
                    "similar device combining global and local addressing, "
                    "consider using `DigitalAnalogDevice`.",
                    category=DeprecationWarning,
                    stacklevel=2,
                )

            if device == devices.IroiseMVP:
                warnings.warn(
                    "The 'IroiseMVP' device has been deprecated. For a "
                    "similar analog device consider using `AnalogDevice`.",
                    category=DeprecationWarning,
                    stacklevel=2,
                )

        # Checks if register is compatible with the device
        if isinstance(register, MappableRegister):
            device.validate_layout(register.layout)
            device.validate_layout_filling(register)
        else:
            device.validate_register(register)

        self._register: Union[BaseRegister, MappableRegister] = register
        self._device = device
        self._in_xy: bool = False
        self._in_ising_value: bool = False
        self._mag_field: Optional[tuple[float, float, float]] = None
        self._calls: list[_Call] = [
            _Call("__init__", (), {"register": register, "device": device})
        ]
        self._schedule: _Schedule = _Schedule(
            max_duration=device.max_sequence_duration
        )
        self._basis_ref: dict[str, dict[QubitId, _QubitRef]] = {}
        # IDs of all qubits in device
        self._qids: set[QubitId] = set(self._register.qubit_ids)
        # Last time each qubit was used, by basis
        self._variables: dict[str, Variable] = {}
        self._to_build_calls: list[_Call] = []
        self._building: bool = True
        # Marks the sequence as empty until the first pulse is added
        self._empty_sequence: bool = True
        # SLM mask targets and on/off times
        self._slm_mask_targets: set[QubitId] = set()
        self._slm_mask_dmm: str | None = None
        # Initializes all parametrized Sequence related attributes
        self._reset_parametrized()

    @property
    def _slm_mask_time(self) -> list[int]:
        """The initial and final time when the SLM mask is on."""
        if (
            self._in_ising
            and self._slm_mask_dmm
            and not cast(
                _DMMSchedule, self._schedule[self._slm_mask_dmm]
            )._waiting_for_first_pulse
        ):
            slm_slot = self._schedule[self._slm_mask_dmm].slots[1]
            return [slm_slot.ti, slm_slot.tf]
        return (
            []
            if not self._slm_mask_targets
            else self._schedule.find_slm_mask_times()
        )

    @property
    def _in_ising(self) -> bool:
        return self._in_ising_value

    @_in_ising.setter
    def _in_ising(self, value: bool) -> None:
        if not isinstance(value, bool):
            raise TypeError("_in_ising must be a bool.")
        if self._in_ising == value:
            # If the value doesn't change, do nothing
            return
        if self._in_ising:  # ie value = False
            # Trying to switch off ising
            raise ValueError("Cannot quit ising.")
        # At this point, value = True
        if self._in_xy:
            raise ValueError("Cannot be in ising if in xy.")
        self._in_ising_value = True
        if self._slm_mask_dmm:
            self._set_slm_mask_dmm(self._slm_mask_dmm, self._slm_mask_targets)

    @property
    def qubit_info(self) -> dict[QubitId, pm.AbstractArray]:
        """Dictionary with the qubit's IDs and positions."""
        if self.is_register_mappable():
            raise RuntimeError(
                "Can't access the qubit information when the register is "
                "mappable."
            )
        return cast(BaseRegister, self._register).qubits

    @property
    def device(self) -> DeviceType:
        """Device that the sequence is using."""
        return self._device

    @property
    def register(self) -> BaseRegister:
        """Register with the qubit's IDs and positions."""
        if self.is_register_mappable():
            raise RuntimeError(
                "Can't access the sequence's register because the register "
                "is mappable."
            )
        return cast(BaseRegister, self._register)

    @overload
    def get_register(self, include_mappable: Literal[False]) -> BaseRegister:
        pass

    @overload
    def get_register(
        self, include_mappable: Literal[True]
    ) -> BaseRegister | MappableRegister:
        pass

    def get_register(
        self, include_mappable: bool = True
    ) -> BaseRegister | MappableRegister:
        """The atom register on which to apply the pulses."""
        return self._register if include_mappable else self.register

    def _get_dmm_id_detuning_map(self, call: _Call) -> tuple[str, DetuningMap]:
        dmm_id: str
        det_map: DetuningMap
        # Get DMM name
        if "dmm_id" in call.kwargs:
            dmm_id = call.kwargs["dmm_id"]
        elif len(call.args) > 1:
            dmm_id = call.args[1]
        else:
            dmm_id = "dmm_0"
        # Get DetuningMap
        if "detuning_map" in call.kwargs:
            det_map = call.kwargs["detuning_map"]
        elif isinstance(call.args[0], DetuningMap):
            det_map = call.args[0]
        else:  # SLM case:
            det_map = self._slm_detuning_map(set(call.args[0]))
        return (dmm_id, det_map)

    @property
    def declared_channels(self) -> dict[str, Channel]:
        """Channels declared in this Sequence."""
        all_declared_channels = {
            name: cs.channel_obj for name, cs in self._schedule.items()
        }
        # Add DMM and SLM whose configuration is stored
        for call in self._to_build_calls:
            if (
                call.name == "config_slm_mask"
                or call.name == "config_detuning_map"
            ):
                (dmm_id, _) = self._get_dmm_id_detuning_map(call)
                dmm_name = _get_dmm_name(
                    dmm_id, list(all_declared_channels.keys())
                )
                all_declared_channels[dmm_name] = self.device.dmm_channels[
                    dmm_id
                ]
        return all_declared_channels

    @property
    def declared_variables(self) -> dict[str, Variable]:
        """Variables declared in this Sequence."""
        return dict(self._variables)

    @property
    def available_channels(self) -> dict[str, Channel]:
        """Channels still available for declaration."""
        all_channels = {**self._device.channels, **self._device.dmm_channels}
        if not self._in_xy and not self._in_ising:
            # If no channel has been declared nor any DMM configured, and if
            # device is physical, don't show the DMM used for the SLM Mask
            if (
                self._slm_mask_dmm is not None
                and not self._device.reusable_channels
            ):
                return {
                    id: ch
                    for id, ch in all_channels.items()
                    if id != self._slm_mask_dmm
                }
            return all_channels
        else:
            occupied_ch_ids = [
                (
                    self._schedule[ch_name].channel_id
                    if ch_name in self._schedule
                    else _dmm_id_from_name(ch_name)
                )
                for ch_name in self.declared_channels.keys()
            ]
            return {
                id: ch
                for id, ch in all_channels.items()
                if (
                    # MockDevice channels can be declared multiple times
                    (
                        id not in occupied_ch_ids
                        or self._device.reusable_channels
                    )
                    and (
                        # If we are in XY mode, the dmm channels are available
                        # to configure a SLM mask if no slm mask was defined
                        ch.basis == "XY"
                        or (isinstance(ch, DMM) and self._slm_mask_dmm is None)
                        if self._in_xy
                        else ch.basis != "XY"
                    )
                )
            }

    @property
    def magnetic_field(self) -> np.ndarray:
        """The magnetic field acting on the array of atoms.

        The magnetic field vector is defined on the reference frame of the
        atoms in the Register (with the z-axis coming outside of the plane).

        Note:
            Only defined in "XY Mode", the default value being (0, 0, 30) G.
        """
        if not self._in_xy:
            raise AttributeError(
                "The magnetic field is only defined when the "
                "sequence is in 'XY Mode'."
            )
        return np.array(self._mag_field)

    def is_parametrized(self) -> bool:
        """States whether the sequence is parametrized.

        A parametrized sequence is one that depends on the values assigned to
        variables declared within it. Sequence-building calls are not executed
        right away, but rather stored for deferred execution when all variables
        are given a value (when ``Sequence.build()`` is called).

        Returns:
            Whether the sequence is parametrized.
        """
        return not self._building

    def is_in_eom_mode(self, channel: str) -> bool:
        """States whether a channel is currently in EOM mode.

        Args:
            channel: The name of the declared channel to inspect.

        Returns:
            Whether the channel is in EOM mode.

        """
        self._validate_channel(channel)
        if not self.is_parametrized():
            return self._schedule[channel].in_eom_mode()

        # Look for the latest stored EOM mode enable/disable
        for call in reversed(self._calls + self._to_build_calls):
            if call.name not in ("enable_eom_mode", "disable_eom_mode"):
                continue
            # Channel is the first positional arg in both methods
            ch_arg = call.args[0] if call.args else call.kwargs["channel"]
            if ch_arg == channel:
                # If it's not "enable_eom_mode", then it's "disable_eom_mode"
                return cast(bool, call.name == "enable_eom_mode")
        # If it reaches here, there were no EOM calls found
        return False

    def is_register_mappable(self) -> bool:
        """States whether the sequence's register is mappable.

        A sequence with a mappable register will require its qubit Id's to be
        mapped to trap Ids of its associated RegisterLayout through the
        `Sequence.build()` call.

        Returns:
            Whether the register is a MappableRegister.
        """
        return isinstance(self._register, MappableRegister)

    def is_measured(self) -> bool:
        """States whether the sequence has been measured."""
        return (
            bool(self._param_measurement)
            if self.is_parametrized()
            else hasattr(self, "_measurement")
        )

    def get_measurement_basis(self) -> str:
        """Gets the sequence's measurement basis.

        Raises:
            RuntimeError: When the sequence has not been measured.
        """
        if not self.is_measured():
            raise RuntimeError("The sequence has not been measured.")
        return (
            self._param_measurement
            if self.is_parametrized()
            else self._measurement
        )

    @seq_decorators.screen
    def get_duration(
        self, channel: Optional[str] = None, include_fall_time: bool = False
    ) -> int:
        """Returns the current duration of a channel or the whole sequence.

        Args:
            channel: A specific channel to return the duration of. If left as
                None, it will return the duration of the whole sequence.
            include_fall_time: Whether to include in the duration the
                extra time needed by the last pulse to finish, if there is
                modulation.

        Returns:
            The duration of the channel or sequence, in ns.
        """
        if channel is not None:
            self._validate_channel(channel)

        return self._schedule.get_duration(channel, include_fall_time)

    def get_addressed_bases(self) -> tuple[str, ...]:
        """Returns the bases addressed by the declared channels."""
        return tuple(self._basis_ref)

    def get_addressed_states(self) -> list[States]:
        """Returns the states addressed by the declared channels."""
        return get_states_from_bases(self.get_addressed_bases())

    @seq_decorators.screen
    def current_phase_ref(
        self, qubit: QubitId, basis: str = "digital"
    ) -> float:
        """Current phase reference of a specific qubit for a given basis.

        Args:
            qubit: The id of the qubit whose phase shift is desired.
            basis: The basis (i.e. electronic transition) the phase
                reference is associated with. Must correspond to the basis of a
                declared channel.

        Returns:
            Current phase reference of 'qubit' in 'basis'.
        """
        if qubit not in self._qids:
            raise ValueError(
                "'qubit' must be the id of a qubit declared in "
                "this sequence's register."
            )

        if basis not in self._basis_ref:
            raise ValueError(
                f"No declared channel targets the given 'basis' ('{basis}')."
            )

        return float(self._basis_ref[basis][qubit].phase.last_phase)

    def set_magnetic_field(
        self, bx: float = 0.0, by: float = 0.0, bz: float = 30.0
    ) -> None:
        """Sets the magnetic field acting on the entire array.

        The magnetic field vector is defined on the reference frame of the
        atoms in the Register (with the z-axis coming outside of the plane).
        Can only be defined before there are pulses added to the sequence.

        Note:
            The magnetic field only work in the "XY Mode". If not already
            defined through the declaration of a Microwave channel, calling
            this function will enable the "XY Mode".

        Args:
            bx: The magnetic field in the x direction (in Gauss).
            by: The magnetic field in the y direction (in Gauss).
            bz: The magnetic field in the z direction (in Gauss).
        """
        if not self._in_xy:
            if self._schedule:
                raise ValueError(
                    "The magnetic field can only be set in 'XY Mode'."
                )
            # No channels declared yet
            self._in_xy = True
        elif not self._empty_sequence:
            # Not all channels are empty
            raise ValueError(
                "The magnetic field can only be set on an empty sequence."
            )

        mag_vector = (bx, by, bz)
        if np.linalg.norm(mag_vector) == 0.0:
            raise ValueError(
                "The magnetic field must have a magnitude greater than 0."
            )
        self._mag_field = mag_vector

        # No parametrization -> Always stored as a regular call
        self._calls.append(_Call("set_magnetic_field", mag_vector, {}))

    def _slm_detuning_map(self, targets: set[QubitId]) -> DetuningMap:
        return self.register.define_detuning_map(
            {
                qubit: (1.0 if qubit in targets else 0)
                for qubit in self.register.qubit_ids
            }
        )

    def _set_slm_mask_dmm(self, dmm_id: str, targets: set[QubitId]) -> None:
        detuning_map = self._slm_detuning_map(targets)
        self._config_detuning_map(detuning_map, dmm_id)
        # Find the name of the dmm in the declared channels.
        for key in reversed(self.declared_channels.keys()):
            if dmm_id == _dmm_id_from_name(key):
                self._slm_mask_dmm = key
                break
        # Modulate the dmm if pulses have already been added to Global Channels
        slm_mask_times = self._schedule.find_slm_mask_times()
        if slm_mask_times:
            max_amp = max(
                [
                    np.max(ch_schedule.get_samples().amp[: slm_mask_times[1]])
                    for ch_schedule in self._schedule.values()
                    if not isinstance(ch_schedule, _DMMSchedule)
                    and ch_schedule.channel_obj.addressing == "Global"
                ]
            )
            self._modulate_slm_mask_dmm(slm_mask_times[1], max_amp)
        else:
            # Block the modulation of this dmm
            cast(
                _DMMSchedule, self._schedule[key]
            )._waiting_for_first_pulse = True

    @seq_decorators.store
    def config_slm_mask(
        self, qubits: Collection[QubitId], dmm_id: str = "dmm_0"
    ) -> None:
        """Setup an SLM mask by specifying the qubits it targets.

        If the sequence is in XY mode, masked qubits don't interact with
        the incoming pulses until the end of the first pulse of the global
        channel starting the earliest in the schedule.

        If the sequence is in Ising, the SLM Mask is a DetuningMap where
        the detuning of each masked qubit is 1.0. DMM "dmm_id" is
        configured using this Detuning Map, and modulated by a pulse having
        a large negative detuning and either a duration defined from pulses
        already present in the sequence (same as in XY mode) or by the first
        pulse added after this operation.

        Args:
            qubits: Collection of qubit ID's to mask during the first global
                pulse of the sequence.
            dmm_id: Id of the DMM channel to use in the device.
        """
        if not self._device.supports_slm_mask:
            raise ValueError(
                f"The '{self._device}' device does not have an SLM mask."
            )

        if self.is_register_mappable():
            raise RuntimeError(
                "The SLM mask can't be combined with a mappable register."
            )

        try:
            targets = set(qubits)
        except TypeError:
            raise TypeError("The SLM targets must be castable to set.")

        if not targets.issubset(self._qids):
            raise ValueError("SLM mask targets must exist in the register.")

        # If sequence is parametrized slm is configured at build
        if self.is_parametrized():
            return

        if self._slm_mask_targets:
            raise ValueError("SLM mask can be configured only once.")

        if self._in_xy or (not self._in_xy and not self._in_ising):
            if dmm_id not in self._device.dmm_channels:
                raise ValueError(f"No DMM {dmm_id} in the device.")
            self._slm_mask_dmm = dmm_id
        if not self._in_xy and self._in_ising:
            self._set_slm_mask_dmm(dmm_id, targets)
        self._slm_mask_targets = targets

    @seq_decorators.store
    @seq_decorators.block_if_measured
    def config_detuning_map(
        self,
        detuning_map: DetuningMap,
        dmm_id: str,
    ) -> None:
        """Declares a new DMM channel to the Sequence.

        Associates a DetuningMap to a DMM channel of the Device.

        Note:
            Regular devices only allow a DMM to be declared once, but
            ``MockDevice`` DMM can be repeatedly declared if needed.

        Args:
            detuning_map: A DetuningMap defining the amount of detuning each
                atom receives.
            dmm_id: How the channel is identified in the device.
                See in ``Sequence.available_channels`` which DMM IDs are still
                available (start by "dmm" ) and the associated description.
        """
        self._config_detuning_map(detuning_map, dmm_id)

    def _config_detuning_map(
        self,
        detuning_map: DetuningMap,
        dmm_id: str,
    ) -> None:
        if dmm_id not in self._device.dmm_channels:
            raise ValueError(f"No DMM {dmm_id} in the device.")

        dmm_ch = self._device.dmm_channels[dmm_id]
        if self._in_xy:
            raise ValueError(
                f"DMM '{dmm_ch}' cannot work simultaneously "
                "with the declared 'Microwave' channel."
            )
        if dmm_id not in self.available_channels:
            raise ValueError(f"DMM {dmm_id} is not available.")

        # Configures the DMM implementing an SLM mask if configured before
        self._in_ising = True

        if self.is_parametrized():
            return
        # Add a suffix to the DMM id if repetition in the declared channels
        dmm_name = dmm_id
        if dmm_id in self.declared_channels:
            assert self._device.reusable_channels
            dmm_name = _get_dmm_name(
                dmm_id, list(self.declared_channels.keys())
            )

        self._schedule[dmm_name] = _DMMSchedule(
            dmm_id, dmm_ch, detuning_map=detuning_map
        )
        if "ground-rydberg" not in self._basis_ref:
            self._basis_ref["ground-rydberg"] = {
                q: _QubitRef() for q in self._qids
            }

        # DMM has Global addressing
        self._add_to_schedule(dmm_name, _TimeSlot("target", -1, 0, self._qids))

    def switch_register(
        self, new_register: BaseRegister | MappableRegister
    ) -> Sequence:
        """Replicate the sequence with a different register.

        The new sequence is reconstructed with the provided register by
        replicating all the instructions used to build the original sequence.
        This means that operations referecing specific qubits IDs
        (eg. `Sequence.target()`) expect to find the same qubit IDs in the new
        register. By the same token, switching from a register to a mappable
        register might fail if one of the instructions does not work with
        mappable registers (e.g. `Sequence.configure_slm_mask()`).

        Warns:
            UserWarning: If the sequence is configuring a detuning map, a
            warning is raised to remind the user that the detuning map is
            unchanged and might no longer be aligned with the qubits in
            the new register.

        Args:
            new_register: The new register to give the sequence.

        Returns:
            The sequence with the new register.
        """
        new_seq = type(self)(register=new_register, device=self._device)
        # Copy the variables to the new sequence
        new_seq._variables = self.declared_variables
        for call in self._calls[1:] + self._to_build_calls:
            if call.name == "config_detuning_map":
                warnings.warn(
                    "Switching the register of a sequence that configures"
                    " a detuning map. Please ensure that the new qubit"
                    " positions are still aligned.",
                    stacklevel=2,
                )
            getattr(new_seq, call.name)(*call.args, **call.kwargs)
        return new_seq

    def switch_device(
        self, new_device: DeviceType, strict: bool = False
    ) -> Sequence:
        """Replicate the sequence with a different device.

        This method is designed to replicate the sequence with as few changes
        to the original contents as possible.
        If the `strict` option is chosen, the device switch will fail whenever
        it cannot guarantee that the new sequence's contents will not be
        modified in the process.

        Args:
            new_device: The target device instance.
            strict: Enforce a strict match between devices and channels to
                guarantee the pulse sequence is left unchanged.

        Returns:
            The sequence on the new device, using the match channels of
            the former device declared in the sequence.
        """
        # Check if the device is new or not

        if self._device == new_device:
            warnings.warn(
                "Switching a sequence to the same device"
                + " returns the sequence unchanged.",
                stacklevel=2,
            )
            return self

        if self._in_xy:
            interaction_param = "interaction_coeff_xy"
            name_in_msg = "XY interaction coefficient"
        else:
            interaction_param = "rydberg_level"
            name_in_msg = "Rydberg level"

        if getattr(new_device, interaction_param) != getattr(
            self._device, interaction_param
        ):
            if strict:
                raise ValueError(
                    "Strict device match failed because the"
                    f" devices have different {name_in_msg}s."
                )
            warnings.warn(
                f"Switching to a device with a different {name_in_msg},"
                " check that the expected interactions still hold.",
                stacklevel=2,
            )

        def check_retarget(ch_obj: Channel) -> bool:
            # Check the min_retarget_interval when it is is not
            # fully covered by the fixed_retarget_t
            return ch_obj.addressing == "Local" and cast(
                int, ch_obj.fixed_retarget_t
            ) < cast(int, ch_obj.min_retarget_interval)

        # Channel match
        channel_match: dict[str, Any] = {}
        strict_error_message = ""
        ch_match_err = ""
        active_eom_channels = [
            {**dict(zip(("channel",), call.args)), **call.kwargs}["channel"]
            for call in self._calls + self._to_build_calls
            if call.name == "enable_eom_mode"
        ]
        all_channels_new_device = {
            **new_device.channels,
            **new_device.dmm_channels,
        }

        for old_ch_name, old_ch_obj in self.declared_channels.items():
            channel_match[old_ch_name] = None
            base_msg = f"No match for channel {old_ch_name}"
            # Find the corresponding channel on the new device
            for new_ch_id, new_ch_obj in all_channels_new_device.items():
                if (
                    not new_device.reusable_channels
                    and new_ch_id in channel_match.values()
                ):
                    # Channel already matched and can't be reused
                    continue

                # We verify the channel class then
                # check whether the addressing is Global or Local
                type_match = type(old_ch_obj) is type(new_ch_obj)
                basis_match = old_ch_obj.basis == new_ch_obj.basis
                addressing_match = (
                    old_ch_obj.addressing == new_ch_obj.addressing
                )
                if not (type_match and basis_match and addressing_match):
                    # If there already is a message, keeps it
                    ch_match_err = ch_match_err or (
                        base_msg
                        + " with the right type, basis and addressing."
                    )
                    continue
                if old_ch_name in active_eom_channels:
                    # Uses EOM mode, so the new device needs a matching
                    # EOM configuration
                    if new_ch_obj.eom_config is None:
                        ch_match_err = base_msg + " with an EOM configuration."
                        continue
                    if (
                        # TODO: Improvements to this check:
                        # 1. multiple_beam_control doesn't matter when there
                        # is only one beam
                        # 2. custom_buffer_time doesn't have to match as long
                        # as `Channel_eom_buffer_time`` does
                        new_ch_obj.eom_config != old_ch_obj.eom_config
                        and strict
                    ):
                        strict_error_message = (
                            base_msg + " with the same EOM configuration."
                        )
                        continue
                if not strict:
                    channel_match[old_ch_name] = new_ch_id
                    # Found a match, clear match error msg for this channel
                    if ch_match_err.startswith(base_msg):
                        ch_match_err = ""
                    break

                params_to_check = [
                    "mod_bandwidth",
                    "fixed_retarget_t",
                    "clock_period",
                ]
                if isinstance(old_ch_obj, DMM):
                    params_to_check.append("bottom_detuning")
                    params_to_check.append("total_bottom_detuning")
                if check_retarget(old_ch_obj) or check_retarget(new_ch_obj):
                    params_to_check.append("min_retarget_interval")
                for param_ in params_to_check:
                    if getattr(new_ch_obj, param_) != getattr(
                        old_ch_obj, param_
                    ):
                        strict_error_message = (
                            base_msg + f" with the same {param_}."
                        )
                        break
                else:
                    # Only reached if all checks passed
                    channel_match[old_ch_name] = new_ch_id
                    # Found a match, clear match error msgs for this channel
                    if ch_match_err.startswith(base_msg):
                        ch_match_err = ""
                    if strict_error_message.startswith(base_msg):
                        strict_error_message = ""
                    break

        if None in channel_match.values():
            if strict_error_message:
                raise ValueError(strict_error_message)
            else:
                raise TypeError(ch_match_err)
        # Initialize the new sequence (works for Sequence subclasses too)
        new_seq = type(self)(register=self._register, device=new_device)
        dmm_calls: list[str] = []
        # Copy the variables to the new sequence
        new_seq._variables = self.declared_variables
        for call in self._calls[1:] + self._to_build_calls:
            # Switch the old id with the correct id
            sw_channel_args = list(call.args)
            sw_channel_kw_args = call.kwargs.copy()
            if not (
                call.name == "declare_channel"
                or call.name == "config_detuning_map"
                or call.name == "config_slm_mask"
            ):
                pass
            elif "name" in sw_channel_kw_args:  # pragma: no cover
                sw_channel_kw_args["channel_id"] = channel_match[
                    sw_channel_kw_args["name"]
                ]
            elif "channel_id" in sw_channel_kw_args:  # pragma: no cover
                sw_channel_kw_args["channel_id"] = channel_match[
                    sw_channel_args[0]
                ]
            elif "dmm_id" in sw_channel_kw_args:  # pragma: no cover
                sw_channel_kw_args["dmm_id"] = channel_match[
                    _get_dmm_name(sw_channel_kw_args["dmm_id"], dmm_calls)
                ]
                dmm_calls.append(sw_channel_kw_args["dmm_id"])
            elif call.name == "declare_channel":
                sw_channel_args[1] = channel_match[sw_channel_args[0]]
            else:
                sw_channel_args[1] = channel_match[
                    _get_dmm_name(sw_channel_args[1], dmm_calls)
                ]
                dmm_calls.append(sw_channel_args[1])
            getattr(new_seq, call.name)(*sw_channel_args, **sw_channel_kw_args)
        return new_seq

    @seq_decorators.block_if_measured
    def declare_channel(
        self,
        name: str,
        channel_id: str,
        initial_target: Optional[Union[QubitId, Collection[QubitId]]] = None,
    ) -> None:
        """Declares a new channel to the Sequence.

        The first declared channel implicitly defines the sequence's mode of
        operation (i.e. the underlying Hamiltonian). In particular, if the
        first declared channel is of type ``Microwave``, the sequence will work
        in "XY Mode" and will not allow declaration of channels that do not
        address the 'XY' basis. Inversely, declaration of a channel of another
        type will block the declaration of ``Microwave`` channels.

        Note:
            Regular devices only allow a channel to be declared once, but
            ``MockDevice`` channels can be repeatedly declared if needed.

        Args:
            name: Unique name for the channel in the sequence.
            channel_id: How the channel is identified in the device.
                Consult ``Sequence.available_channels`` to see which channel
                ID's are still available and the associated channel's
                description.
            initial_target: For 'Local' addressing channels only. Declares the
                initial target of the channel. If left as None, the initial
                target will have to be set manually as the first addition
                to this channel.
        """
        if name.startswith("dmm_"):
            raise ValueError(
                "Name starting by 'dmm_' are reserved for DMM channels."
            )
        if name in self._schedule:
            raise ValueError("The given name is already in use.")

        if channel_id not in self._device.channels:
            raise ValueError(f"No channel {channel_id} in the device.")

        ch = self._device.channels[channel_id]
        if channel_id not in self.available_channels:
            if self._in_xy and ch.basis != "XY":
                raise ValueError(
                    f"Channel '{ch}' cannot work simultaneously "
                    "with the declared 'Microwave' channel."
                )
            elif not self._in_xy and ch.basis == "XY":
                raise ValueError(
                    "Channel of type 'Microwave' cannot work "
                    "simultaneously with the declared channels."
                )
            else:
                raise ValueError(f"Channel {channel_id} is not available.")

        if initial_target is not None:
            try:
                cond = any(
                    isinstance(t, Parametrized)
                    for t in cast(Collection, initial_target)
                )
            except TypeError:
                cond = isinstance(initial_target, Parametrized)
            if cond:
                raise TypeError("The initial_target cannot be parametrized")

        if ch.basis == "XY":
            if not self._in_xy:
                self.set_magnetic_field()
                self._in_xy = True
        else:
            self._in_ising = True
        self._schedule[name] = _ChannelSchedule(channel_id, ch)

        if ch.basis not in self._basis_ref:
            self._basis_ref[ch.basis] = {q: _QubitRef() for q in self._qids}

        if ch.addressing == "Global":
            self._add_to_schedule(name, _TimeSlot("target", -1, 0, self._qids))
        elif initial_target is not None:
            if self.is_parametrized():
                # Do not store "initial_target" in a _call when parametrized
                # It is stored as a _to_build_call when target is called
                self.target(initial_target, name)
                initial_target = None
            else:
                # "_target" call is not saved
                self._target(
                    cast(Union[Collection, QubitId], initial_target), name
                )

        # Manually store the channel declaration as a regular call
        self._calls.append(
            _Call(
                "declare_channel",
                (name, channel_id),
                {"initial_target": initial_target},
            )
        )

    @overload
    def declare_variable(
        self,
        name: str,
        *,
        dtype: Union[type[int], type[float]] = float,
    ) -> VariableItem:
        pass

    @overload
    def declare_variable(
        self,
        name: str,
        *,
        size: int,
        dtype: Union[type[int], type[float]] = float,
    ) -> Variable:
        pass

    def declare_variable(
        self,
        name: str,
        size: Optional[int] = None,
        dtype: Union[type[int], type[float]] = float,
    ) -> Union[Variable, VariableItem]:
        """Declare a new variable within this Sequence.

        The declared variables can be used to create parametrized versions of
        ``Waveform`` and ``Pulse`` objects, which in turn can be added to the
        ``Sequence``. Additionally, simple arithmetic operations involving
        variables are also supported and will return parametrized objects that
        are dependent on the involved variables.

        Args:
            name: The name for the variable. Must be unique within a
                Sequence.

        Args:
            size: The number of entries stored in the variable. If defined,
                returns an array of variables with the given size. If left
                as ``None``, returns a single variable.
            dtype: The type of the data that will be assigned
                to the variable. Must be ``float`` or ``int``.

        Returns:
            The declared Variable instance.

        Note:
            To avoid confusion, it is recommended to store the returned
            Variable instance in a Python variable with the same name.
        """
        if name in ("qubits", "seq_name", "json_dumps_options"):
            raise ValueError(
                f"'{name}' is a protected name. Please choose a different name"
                " for the variable."
            )

        if name in self._variables:
            raise ValueError("Name for variable is already being used.")

        if size is None:
            var = self.declare_variable(name, size=1, dtype=dtype)
            return var[0]
        else:
            var = Variable(name, dtype, size=size)
            self._variables[name] = var
            return var

    @seq_decorators.verify_parametrization
    @seq_decorators.block_if_measured
    def enable_eom_mode(
        self,
        channel: str,
        amp_on: Union[float, pm.Differentiable, Parametrized],
        detuning_on: Union[float, pm.Differentiable, Parametrized],
        optimal_detuning_off: Union[float, Parametrized] = 0.0,
        correct_phase_drift: bool = False,
    ) -> None:
        """Puts a channel in EOM mode operation.

        For channels with a finite modulation bandwidth and an EOM, operation
        in EOM mode allows for the execution of square pulses with a higher
        bandwidth than that which is tipically available. It can be turned on
        and off through the `Sequence.enable_eom_mode()` and
        `Sequence.disable_eom_mode()` methods.
        A channel in EOM mode can only execute square pulses with a given
        amplitude (`amp_on`) and detuning (`detuning_on`), which are
        chosen at the moment the EOM mode is enabled. Furthermore, the
        detuning when there is no pulse being played (`detuning_off`) is
        restricted to a set of values that depends on `amp_on` and
        `detuning_on`.
        While in EOM mode, one can only add pulses of variable duration
        (through `Sequence.add_eom_pulse()`) or delays.

        Note:
            Enabling the EOM mode will automatically enforce a buffer unless
            the channel is empty. The detuning will go to the `detuning_off`
            value during this buffer. This buffer will not wait for pulses
            on other channels to finish, so calling `Sequence.align()` or
            `Sequence.delay()` before enabling the EOM mode is necessary to
            avoid eventual conflicts.

        Args:
            channel: The name of the channel to put in EOM mode.
            amp_on: The amplitude of the EOM pulses (in rad/µs).
            detuning_on: The detuning of the EOM pulses (in rad/µs).
            optimal_detuning_off: The optimal value of detuning (in rad/µs)
                when there is no pulse being played. It will choose the closest
                value among the existing options.
            correct_phase_drift: Performs a phase shift to correct for the
                phase drift incurred while turning on the EOM mode.
        """
        if self.is_in_eom_mode(channel):
            raise RuntimeError(
                f"The '{channel}' channel is already in EOM mode."
            )

        channel_obj = self.declared_channels[channel]
        if not channel_obj.supports_eom():
            raise TypeError(f"Channel '{channel}' does not have an EOM.")

        detuning_off, switching_beams = self._process_eom_parameters(
            channel_obj, amp_on, detuning_on, optimal_detuning_off
        )
<<<<<<< HEAD
        stored_opt_detuning_off = optimal_detuning_off
        if not isinstance(on_pulse, Parametrized):
            channel_obj.validate_pulse(on_pulse)
            assert not isinstance(amp_on, Parametrized)
            amp_on_ = pm.AbstractArray(amp_on)
            assert not isinstance(detuning_on, Parametrized)
            detuning_on_ = pm.AbstractArray(detuning_on)
            eom_config = cast(RydbergEOM, channel_obj.eom_config)
            if not isinstance(optimal_detuning_off, Parametrized):
                detuning_off, switching_beams = (
                    eom_config.calculate_detuning_off(
                        amp_on_,
                        detuning_on_,
                        float(optimal_detuning_off),
                        return_switching_beams=True,
                    )
                )
                off_pulse = Pulse.ConstantPulse(
                    channel_obj.min_duration, 0.0, detuning_off, 0.0
                )
                channel_obj.validate_pulse(off_pulse)
                # Update optimal_detuning_off to match the chosen detuning_off
                # This minimizes the changes to the sequence when the device
                # is switched
                stored_opt_detuning_off = float(detuning_off)

            if not self.is_parametrized():
                phase_drift_params = _PhaseDriftParams(
                    drift_rate=-detuning_off,
                    # enable_eom() calls wait for fall, so the block only
                    # starts after fall time
                    ti=self.get_duration(channel, include_fall_time=True),
                )
                self._schedule.enable_eom(
                    channel,
                    amp_on_,
                    detuning_on_,
                    detuning_off,
                    switching_beams,
                )
                if correct_phase_drift:
                    buffer_slot = self._last(channel)
                    drift = phase_drift_params.calc_phase_drift(buffer_slot.tf)
                    self._phase_shift(
                        -float(drift),
                        *buffer_slot.targets,
                        basis=channel_obj.basis,
                    )
=======
        if not self.is_parametrized():
            detuning_off = cast(float, detuning_off)
            phase_drift_params = _PhaseDriftParams(
                drift_rate=-detuning_off,
                # enable_eom() calls wait for fall, so the block only
                # starts after fall time
                ti=self.get_duration(channel, include_fall_time=True),
            )
            self._schedule.enable_eom(
                channel,
                cast(float, amp_on),
                cast(float, detuning_on),
                detuning_off,
                switching_beams,
            )
            if correct_phase_drift:
                buffer_slot = self._last(channel)
                drift = phase_drift_params.calc_phase_drift(buffer_slot.tf)
                self._phase_shift(
                    -drift, *buffer_slot.targets, basis=channel_obj.basis
                )
>>>>>>> 03fbb6ed

        # Manually store the call to "enable_eom_mode" so that the updated
        # 'optimal_detuning_off' is stored
        call_container = (
            self._to_build_calls if self.is_parametrized() else self._calls
        )
        call_container.append(
            _Call(
                "enable_eom_mode",
                (),
                dict(
                    channel=channel,
                    amp_on=amp_on,
                    detuning_on=detuning_on,
                    optimal_detuning_off=detuning_off,
                    correct_phase_drift=correct_phase_drift,
                ),
            )
        )

    @seq_decorators.store
    @seq_decorators.block_if_measured
    def disable_eom_mode(
        self, channel: str, correct_phase_drift: bool = False
    ) -> None:
        """Takes a channel out of EOM mode operation.

        For channels with a finite modulation bandwidth and an EOM, operation
        in EOM mode allows for the execution of square pulses with a higher
        bandwidth than that which is tipically available. It can be turned on
        and off through the `Sequence.enable_eom_mode()` and
        `Sequence.disable_eom_mode()` methods.
        A channel in EOM mode can only execute square pulses with a given
        amplitude (`amp_on`) and detuning (`detuning_on`), which are
        chosen at the moment the EOM mode is enabled. Furthermore, the
        detuning when there is no pulse being played (`detuning_off`) is
        restricted to a set of values that depends on `amp_on` and
        `detuning_on`.
        While in EOM mode, one can only add pulses of variable duration
        (through `Sequence.add_eom_pulse()`) or delays.

        Note:
            Disabling the EOM mode will automatically enforce a buffer time
            from the moment it is turned off.

        Args:
            channel: The name of the channel to take out of EOM mode.
            correct_phase_drift: Performs a phase shift to correct for the
                phase drift that occured since the last pulse (or the start of
                the EOM mode, if no pulse was added).
        """
        if not self.is_in_eom_mode(channel):
            raise RuntimeError(f"The '{channel}' channel is not in EOM mode.")
        if not self.is_parametrized():
            self._schedule.disable_eom(channel)
            if correct_phase_drift:
                ch_schedule = self._schedule[channel]
                # EOM mode has just been disabled, so tf is defined
                last_eom_block_tf = cast(int, ch_schedule.eom_blocks[-1].tf)
                drift_params = self._get_last_eom_pulse_phase_drift(channel)
                self._phase_shift(
                    -float(drift_params.calc_phase_drift(last_eom_block_tf)),
                    *ch_schedule[-1].targets,
                    basis=ch_schedule.channel_obj.basis,
                )

    @seq_decorators.verify_parametrization
    @seq_decorators.block_if_measured
    def modify_eom_setpoint(
        self,
        channel: str,
        amp_on: Union[float, Parametrized],
        detuning_on: Union[float, Parametrized],
        optimal_detuning_off: Union[float, Parametrized] = 0.0,
        correct_phase_drift: bool = False,
    ) -> None:
        """Modifies the setpoint of an ongoing EOM mode operation.

        Note:
            Modifying the EOM setpoint will automatically enforce a buffer.
            The detuning will go to the `detuning_off` value during
            this buffer. This buffer will not wait for pulses on other
            channels to finish, so calling `Sequence.align()` or
            `Sequence.delay()` beforehand is necessary to avoid eventual
            conflicts.

        Args:
            channel: The name of the channel currently in EOM mode.
            amp_on: The new amplitude of the EOM pulses (in rad/µs).
            detuning_on: The new detuning of the EOM pulses (in rad/µs).
            optimal_detuning_off: The new optimal value of detuning (in rad/µs)
                when there is no pulse being played. It will choose the closest
                value among the existing options.
            correct_phase_drift: Performs a phase shift to correct for the
                phase drift incurred while modifying the EOM setpoint.
        """
        if not self.is_in_eom_mode(channel):
            raise RuntimeError(f"The '{channel}' channel is not in EOM mode.")

        channel_obj = self.declared_channels[channel]
        detuning_off, switching_beams = self._process_eom_parameters(
            channel_obj, amp_on, detuning_on, optimal_detuning_off
        )

        if not self.is_parametrized():
            detuning_off = cast(float, detuning_off)
            self._schedule.disable_eom(channel, _skip_buffer=True)
            old_phase_drift_params = self._get_last_eom_pulse_phase_drift(
                channel
            )
            new_phase_drift_params = _PhaseDriftParams(
                drift_rate=-detuning_off,
                ti=self.get_duration(channel, include_fall_time=False),
            )
            self._schedule.enable_eom(
                channel,
                cast(float, amp_on),
                cast(float, detuning_on),
                detuning_off,
                switching_beams,
                _skip_wait_for_fall=True,
            )
            if correct_phase_drift:
                buffer_slot = self._last(channel)
                drift = old_phase_drift_params.calc_phase_drift(
                    buffer_slot.ti
                ) + new_phase_drift_params.calc_phase_drift(buffer_slot.tf)
                self._phase_shift(
                    -drift, *buffer_slot.targets, basis=channel_obj.basis
                )

        # Manually store the call to "modify_eom_setpoint" so that the updated
        # 'optimal_detuning_off' is stored
        call_container = (
            self._to_build_calls if self.is_parametrized() else self._calls
        )
        call_container.append(
            _Call(
                "modify_eom_setpoint",
                (),
                dict(
                    channel=channel,
                    amp_on=amp_on,
                    detuning_on=detuning_on,
                    optimal_detuning_off=detuning_off,
                    correct_phase_drift=correct_phase_drift,
                ),
            )
        )

    @seq_decorators.store
    @seq_decorators.mark_non_empty
    @seq_decorators.block_if_measured
    def add_eom_pulse(
        self,
        channel: str,
        duration: Union[int, Parametrized],
        phase: Union[float, pm.Differentiable, Parametrized],
        post_phase_shift: Union[float, Parametrized] = 0.0,
        protocol: PROTOCOLS = "min-delay",
        correct_phase_drift: bool = False,
    ) -> None:
        """Adds a square pulse to a channel in EOM mode.

        For channels with a finite modulation bandwidth and an EOM, operation
        in EOM mode allows for the execution of square pulses with a higher
        bandwidth than that which is tipically available. It can be turned on
        and off through the `Sequence.enable_eom_mode()` and
        `Sequence.disable_eom_mode()` methods.
        A channel in EOM mode can only execute square pulses with a given
        amplitude (`amp_on`) and detuning (`detuning_on`), which are
        chosen at the moment the EOM mode is enabled. Furthermore, the
        detuning when there is no pulse being played (`detuning_off`) is
        restricted to a set of values that depends on `amp_on` and
        `detuning_on`.
        While in EOM mode, one can only add pulses of variable duration
        (through `Sequence.add_eom_pulse()`) or delays.

        Note:
            When the phase between pulses is changed, the necessary buffer
            time for a phase jump will still be enforced (unless
            ``protocol='no-delay'``).

        Args:
            channel: The name of the channel to add the pulse to.
            duration: The duration of the pulse (in ns).
            phase: The pulse phase (in radians).
            post_phase_shift: Optionally lets you add a phase shift (in rad)
                immediately after the end of the pulse.
            protocol: Stipulates how to deal with eventual conflicts with
                other channels (see `Sequence.add()` for more details).
            correct_phase_drift: Adjusts the phase to correct for the phase
                drift that occured since the last pulse (or the start of the
                EOM mode, if adding the first pulse). This effectively
                changes the phase of the EOM pulse, so an extra delay might
                be added to enforce the phase jump time.
        """
        if not self.is_in_eom_mode(channel):
            raise RuntimeError(f"Channel '{channel}' must be in EOM mode.")

        if self.is_parametrized():
            self._validate_add_protocol(protocol)
            # Test the parameters
            if not isinstance(duration, Parametrized):
                channel_obj = self.declared_channels[channel]
                channel_obj.validate_duration(duration)
            for arg in (phase, post_phase_shift):
                if isinstance(arg, Parametrized):
                    continue
                try:
                    if isinstance(arg, str):
                        raise TypeError
                    float(pm.AbstractArray(arg, dtype=float))
                except TypeError:
                    raise TypeError("Phase values must be a numeric value.")
            return

        eom_settings = self._schedule[channel].eom_blocks[-1]
        eom_pulse = Pulse.ConstantPulse(
            duration,
            eom_settings.rabi_freq,
            eom_settings.detuning_on,
            phase,
            post_phase_shift=post_phase_shift,
        )
        phase_drift_params = (
            self._get_last_eom_pulse_phase_drift(channel)
            if correct_phase_drift
            else None
        )
        self._add(
            eom_pulse, channel, protocol, phase_drift_params=phase_drift_params
        )

    @seq_decorators.store
    @seq_decorators.mark_non_empty
    @seq_decorators.block_if_measured
    def add(
        self,
        pulse: Union[Pulse, Parametrized],
        channel: str,
        protocol: PROTOCOLS = "min-delay",
    ) -> None:
        """Adds a pulse to a channel.

        Args:
            pulse: The pulse object to add to the channel.
            channel: The channel's name provided when declared.
            protocol: Stipulates how to deal with
                eventual conflicts with other channels, specifically in terms
                of having multiple channels act on the same target
                simultaneously.

                - ``'min-delay'``: Before adding the pulse, introduces the
                  smallest possible delay that avoids all exisiting conflicts.
                - ``'no-delay'``: Adds the pulse to the channel, regardless of
                  existing conflicts.
                - ``'wait-for-all'``: Before adding the pulse, adds a delay
                  that idles the channel until the end of the other channels'
                  latest pulse.

        Note:
            When the phase of the pulse to add is different than the phase of
            the previous pulse on the channel, a delay between the two pulses
            might be automatically added to ensure the channel's
            `phase_jump_time` is respected. To override this behaviour, use
            the ``'no-delay'`` protocol.
        """
        self._validate_channel(
            channel,
            block_eom_mode=True,
            block_if_slm=channel.startswith("dmm_"),
        )
        if isinstance(self.declared_channels[channel], DMM):
            raise ValueError(
                "`Sequence.add()` can't be used on a DMM channel. "
                "Use `Sequence.add_dmm_detuning()` instead."
            )
        self._add(pulse, channel, protocol)

    @seq_decorators.store
    @seq_decorators.mark_non_empty
    @seq_decorators.block_if_measured
    def add_dmm_detuning(
        self,
        waveform: Union[Waveform, Parametrized],
        dmm_name: str,
        protocol: PROTOCOLS = "no-delay",
    ) -> None:
        """Add a waveform to the detuning of a DMM.

        Args:
            waveform: The waveform to add to the detuning of the DMM.
            dmm_name: The name of the DMM channel to modulate.
            protocol: Stipulates how to deal with
                eventual conflicts with other channels, specifically in terms
                of having multiple channels act on the same target
                simultaneously (defaults to "no-delay").

                - ``'min-delay'``: Before adding the pulse, introduces the
                  smallest possible delay that avoids all exisiting conflicts.
                - ``'no-delay'``: Adds the pulse to the channel, regardless of
                  existing conflicts.
                - ``'wait-for-all'``: Before adding the pulse, adds a delay
                  that idles the channel until the end of the other channels'
                  latest pulse.
        """
        self._validate_channel(dmm_name, block_if_slm=True)
        if not isinstance(self.declared_channels[dmm_name], DMM):
            raise ValueError(f"'{dmm_name}' is not the name of a DMM channel.")
        self._add(
            Pulse.ConstantAmplitude(0, waveform, 0),
            dmm_name,
            protocol,
        )

    @seq_decorators.store
    def target(
        self,
        qubits: Union[QubitId, Collection[QubitId]],
        channel: str,
    ) -> None:
        """Changes the target qubit of a 'Local' channel.

        Args:
            qubits: The new target for this channel. Must correspond to a
                qubit ID in device or a collection of qubit IDs, when
                multi-qubit addressing is possible.
            channel: The channel's name provided when declared. Must be
                a channel with 'Local' addressing.
        """
        self._target(qubits, channel)

    @seq_decorators.store
    def target_index(
        self,
        qubits: Union[int, Collection[int], Parametrized],
        channel: str,
    ) -> None:
        """Changes the target qubit of a 'Local' channel.

        Args:
            qubits: The new target for this channel. Must correspond to a
                qubit index or an collection of qubit indices, when multi-qubit
                addressing is possible.
                A qubit index is a number between 0 and the number of qubits.
                It is then converted to a Qubit ID using the order in which
                they were declared when instantiating the ``Register``
                or ``MappableRegister``.
            channel: The channel's name provided when declared. Must be
                a channel with 'Local' addressing.

        Note:
            Cannot be used on non-parametrized sequences using a mappable
            register.
        """
        self._target(qubits, channel, _index=True)

    @seq_decorators.store
    def delay(
        self,
        duration: Union[int, Parametrized],
        channel: str,
        at_rest: bool = False,
    ) -> None:
        """Idles a given channel for a specific duration.

        Args:
            duration: Time to delay (in ns).
            channel: The channel's name provided when declared.
            at_rest: Whether to wait until the previous pulse on the
                channel has finished (including output modulation) before
                starting the delay.

        Note:
            Delays added automatically by other instructions will generally
            take into account the output modulation.
        """
        self._delay(duration, channel, at_rest)

    @seq_decorators.store
    @seq_decorators.block_if_measured
    def measure(self, basis: str = "ground-rydberg") -> None:
        """Measures in a valid basis.

        Note:
            In addition to the supported bases of the selected device, allowed
            measurement bases will depend on the mode of operation. In
            particular, if using ``Microwave`` channels (XY mode), only
            measuring in the 'XY' basis is allowed. Inversely, it is not
            possible to measure in the 'XY' basis outside of XY mode.

        Args:
            basis: Valid basis for measurement (consult the
                ``supported_bases`` attribute of the selected device for
                the available options).
        """
        available = (
            self._device.supported_bases - {"XY"}
            if not self._in_xy
            else {"XY"}
        )
        if basis not in available:
            raise ValueError(
                f"The basis '{basis}' is not supported by the "
                "selected device and operation mode. The "
                "available options are: " + ", ".join(list(available))
            )
        elif basis not in self.get_addressed_bases():
            warnings.warn(
                f"The desired measurement basis '{basis}' is not being "
                "addressed by any channel in the sequence.",
                stacklevel=2,
            )

        if self.is_parametrized():
            self._param_measurement = basis
        else:
            self._measurement = basis

    @seq_decorators.store
    def phase_shift(
        self,
        phi: float | Parametrized,
        *targets: QubitId,
        basis: str = "digital",
    ) -> None:
        r"""Shifts the phase of a qubit's reference by 'phi', on a given basis.

        This is equivalent to an :math:`R_z(\phi)` gate (i.e. a rotation of the
        target qubit's state by an angle :math:`\phi` around the z-axis of the
        Bloch sphere).

        Args:
            phi: The intended phase shift (in rad).
            targets: The ids of the qubits to apply the phase shift to.
            basis: The basis (i.e. electronic transition) to associate
                the phase shift to. Must correspond to the basis of a declared
                channel.
        """
        self._phase_shift(phi, *targets, basis=basis)

    @seq_decorators.store
    def phase_shift_index(
        self,
        phi: float | Parametrized,
        *targets: int | Parametrized,
        basis: str = "digital",
    ) -> None:
        r"""Shifts the phase of a qubit's reference by 'phi', on a given basis.

        This is equivalent to an :math:`R_z(\phi)` gate (i.e. a rotation of the
        target qubit's state by an angle :math:`\phi` around the z-axis of the
        Bloch sphere).

        Args:
            phi: The intended phase shift (in rad).
            targets: The indices of the qubits to apply the phase shift to.
                A qubit index is a number between 0 and the number of qubits.
                It is then converted to a Qubit ID using the order in which
                they were declared when instantiating the ``Register``
                or ``MappableRegister``.
            basis: The basis (i.e. electronic transition) to associate
                the phase shift to. Must correspond to the basis of a declared
                channel.

        Note:
            Cannot be used on non-parametrized sequences using a mappable
            register.
        """
        self._phase_shift(phi, *targets, basis=basis, _index=True)

    @seq_decorators.store
    @seq_decorators.block_if_measured
    def align(self, *channels: str, at_rest: bool = True) -> None:
        """Aligns multiple channels in time.

        Introduces delays that align the provided channels with the one that
        finished the latest, such that the next action added to any of them
        will start right after the latest channel has finished.

        Args:
            channels: The names of the channels to align, as given upon
                declaration.
            at_rest: Whether to consider the output modulation of a channel's
                contents when determining that it has finished.
        """
        ch_set = set(channels)
        # channels have to be a subset of the declared channels
        if not ch_set <= set(self._schedule):
            raise ValueError(
                "All channel names must correspond to declared channels."
            )
        if len(channels) != len(ch_set):
            raise ValueError("The same channel was provided more than once.")

        if len(channels) < 2:
            raise ValueError("Needs at least two channels for alignment.")

        if self.is_parametrized():
            return

        last_ts = {
            id: self.get_duration(id, include_fall_time=at_rest)
            for id in channels
        }
        tf = max(last_ts.values())

        for id in channels:
            delta = tf - last_ts[id]
            if delta > 0:
                self._delay(
                    self._schedule[id].adjust_duration(delta),
                    id,
                )

    def build(
        self,
        *,
        qubits: Optional[Mapping[QubitId, int]] = None,
        **vars: Union[ArrayLike, pm.Differentiable, float, int],
    ) -> Sequence:
        """Builds a sequence from the programmed instructions.

        Args:
            qubits: A mapping between qubit IDs and trap IDs used to define
                the register. Must only be provided when the sequence is
                initialized with a MappableRegister.
            vars: The values for all the variables declared in this Sequence
                instance, indexed by the name given upon declaration. Check
                ``Sequence.declared_variables`` to see all the variables.

        Returns:
            The Sequence built with the given variable values.

        Example:
            ::

                # Check which variables are declared
                >>> print(seq.declared_variables)
                {'x': Variable(name='x', dtype=<class 'float'>, size=1),
                 'y': Variable(name='y', dtype=<class 'int'>, size=3)}
                # Build a sequence with specific values for both variables
                >>> seq1 = seq.build(x=0.5, y=[1, 2, 3])
        """
        if self.is_register_mappable():
            if qubits is None:
                raise ValueError(
                    "'qubits' must be specified when the sequence is created "
                    "with a MappableRegister."
                )

        elif qubits is not None:
            raise ValueError(
                "'qubits' must not be specified when the sequence already has "
                "a concrete register."
            )

        self._cross_check_vars(vars)

        # Shallow copy with stored parametrized objects (if any)
        # NOTE: While seq is a shallow copy, be extra careful with changes to
        # attributes of seq pointing to mutable objects, as they might be
        # inadvertedly done to self too
        seq = copy.copy(self)

        # Eliminates the source of recursiveness errors
        seq._reset_parametrized()

        # Recreate the base sequence (what remains)
        temp_seq = type(seq)(register=seq._register, device=seq._device)
        assert not seq._to_build_calls
        for call in seq._calls[1:]:
            getattr(temp_seq, call.name)(*call.args, **call.kwargs)
        seq = temp_seq

        if not (self.is_parametrized() or self.is_register_mappable()):
            warnings.warn(
                "Building a non-parametrized sequence simply returns"
                " a copy of itself.",
                stacklevel=2,
            )
            return seq

        for name, value in vars.items():
            self._variables[name]._assign(value)

        if qubits:
            reg = cast(MappableRegister, self._register).build_register(qubits)
            self._set_register(seq, reg)

        for call in self._to_build_calls:
            args_ = [
                arg.build() if isinstance(arg, Parametrized) else arg
                for arg in call.args
            ]
            kwargs_ = {
                key: val.build() if isinstance(val, Parametrized) else val
                for key, val in call.kwargs.items()
            }
            getattr(seq, call.name)(*args_, **kwargs_)

        return seq

    def serialize(self, **kwargs: Any) -> str:
        """Serializes the Sequence into a JSON formatted string.

        Other Parameters:
            kwargs: Valid keyword-arguments for ``json.dumps()``, except for
                ``cls``.

        Returns:
            The sequence encoded in a JSON formatted string.

        Warning:
            This method has been deprecated and is scheduled for removal
            in Pulser v1.0.0. For sequence serialization and deserialization,
            use ``Sequence.to_abstract_repr()`` and
            ``Sequence.from_abstract_repr()`` instead.

        See Also:
            ``json.dumps``: Built-in function for serialization to a JSON
            formatted string.
        """
        with warnings.catch_warnings():
            warnings.simplefilter("always")
            warnings.warn(
                DeprecationWarning(
                    "`Sequence.serialize()` and `Sequence.deserialize()` have "
                    "been deprecated and will be removed in Pulser v1.0.0. "
                    "Use `Sequence.to_abstract_repr()` and "
                    "`Sequence.from_abstract_repr()` instead."
                )
            )

        return self._serialize(**kwargs)

    def _serialize(self, **kwargs: Any) -> str:
        """Serializes the Sequence into a JSON formatted string.

        Other Parameters:
            kwargs: Valid keyword-arguments for ``json.dumps()``, except for
                ``cls``.

        Returns:
            The sequence encoded in a JSON formatted string.

        See Also:
            ``json.dumps``: Built-in function for serialization to a JSON
            formatted string.
        """
        return json.dumps(self, cls=PulserEncoder, **kwargs)

    def to_abstract_repr(
        self,
        seq_name: str = "pulser-exported",
        json_dumps_options: dict[str, Any] = {},
        skip_validation: bool = False,
        **defaults: Any,
    ) -> str:
        """Serializes the Sequence into an abstract JSON object.

        Keyword Args:
            seq_name (str): A name for the sequence. If not defined, defaults
                to "pulser-exported".
            json_dumps_options: A mapping between optional parameters of
                ``json.dumps()`` (as string) and their value (parameter cannot
                be "cls").
            skip_validation: Whether to skip the validation of the serialized
                sequence against the abstract representation's JSON schema.
                Skipping the validation is useful to cut down on execution
                time, as this step takes significantly longer than the
                serialization itself; it is also low risk, as the validation
                is only defensively checking that there are no bugs in the
                serialized sequence.
            defaults: The default values for all the variables declared in this
                Sequence instance, indexed by the name given upon declaration.
                Check ``Sequence.declared_variables`` to see all the variables.
                When using a MappableRegister, the Qubit IDs to trap IDs
                mapping must also be provided under the `qubits` keyword.

        Note:
            Providing the `defaults` is optional but, when done, it is
            mandatory to give default values for all the expected parameters.

        Returns:
            str: The sequence encoded as an abstract JSON object.
        """
        try:
            return serialize_abstract_sequence(
                self,
                seq_name=seq_name,
                json_dumps_options=json_dumps_options,
                skip_validation=skip_validation,
                **defaults,
            )
        except jsonschema.exceptions.ValidationError as e:
            if self.is_parametrized():
                raise AbstractReprError(
                    "The serialization of the parametrized sequence failed, "
                    "potentially due to an error that only appears at build "
                    "time. Check that no errors appear when building with "
                    "`Sequence.build()` or when providing the `defaults` to "
                    "`Sequence.to_abstract_repr()`."
                ) from e
            raise e  # pragma: no cover

    @staticmethod
    def deserialize(obj: str, **kwargs: Any) -> Sequence:
        """Deserializes a JSON formatted string.

        Args:
            obj: The JSON formatted string to deserialize, coming from
                the serialization of a ``Sequence`` through
                ``Sequence.serialize()``.

        Other Parameters:
            kwargs: Valid keyword-arguments for ``json.loads()``, except for
                ``cls`` and ``object_hook``.

        Returns:
            The deserialized Sequence object.

        Warning:
            This method has been deprecated and is scheduled for removal
            in Pulser v1.0.0. For sequence serialization and deserialization,
            use ``Sequence.to_abstract_repr()`` and
            ``Sequence.from_abstract_repr()`` instead.

        See Also:
            ``json.loads``: Built-in function for deserialization from a JSON
            formatted string.
        """
        with warnings.catch_warnings():
            warnings.simplefilter("always")
            warnings.warn(
                DeprecationWarning(
                    "`Sequence.serialize()` and `Sequence.deserialize()` have "
                    "been deprecated and will be removed in Pulser v1.0.0. "
                    "Use `Sequence.to_abstract_repr()` and "
                    "`Sequence.from_abstract_repr()` instead."
                )
            )
        return Sequence._deserialize(obj, **kwargs)

    @staticmethod
    def _deserialize(obj: str, **kwargs: Any) -> Sequence:
        """Deserializes a JSON formatted string.

        Args:
            obj: The JSON formatted string to deserialize, coming from
                the serialization of a ``Sequence`` through
                ``Sequence.serialize()``.

        Other Parameters:
            kwargs: Valid keyword-arguments for ``json.loads()``, except for
                ``cls`` and ``object_hook``.

        Returns:
            The deserialized Sequence object.

        See Also:
            ``json.loads``: Built-in function for deserialization from a JSON
            formatted string.
        """
        if not isinstance(obj, str):
            raise TypeError(
                "The serialized sequence must be given as a string. "
                f"Instead, got object of type {type(obj)}."
            )
        if "Sequence" not in obj:
            raise ValueError(
                "The given JSON formatted string does not encode a Sequence."
            )

        return cast(Sequence, json.loads(obj, cls=PulserDecoder, **kwargs))

    @staticmethod
    def from_abstract_repr(obj_str: str) -> Sequence:
        """Deserialize a sequence from an abstract JSON object.

        Args:
            obj_str (str): the JSON string representing the sequence encoded
                in the abstract JSON format.

        Returns:
            Sequence: The Pulser sequence.
        """
        if not isinstance(obj_str, str):
            raise TypeError(
                "The serialized sequence must be given as a string. "
                f"Instead, got object of type {type(obj_str)}."
            )
        return deserialize_abstract_sequence(obj_str)

    @seq_decorators.screen
    def draw(
        self,
        mode: str = "input+output",
        as_phase_modulated: bool = False,
        draw_phase_area: bool = False,
        draw_interp_pts: bool = True,
        draw_phase_shifts: bool = False,
        draw_register: bool = False,
        draw_phase_curve: bool = False,
        draw_detuning_maps: bool = False,
        draw_qubit_amp: bool = False,
        draw_qubit_det: bool = False,
        fig_name: str | None = None,
        kwargs_savefig: dict = {},
        show: bool = True,
    ) -> None:
        """Draws the sequence in its current state.

        Args:
            mode: The curves to draw. 'input'
                draws only the programmed curves, 'output' the excepted curves
                after modulation. 'input+output' will draw both curves except
                for channels without a defined modulation bandwidth, in which
                case only the input is drawn.
            as_phase_modulated: Instead of displaying the detuning and phase
                offsets, displays the equivalent phase modulation.
            draw_phase_area: Whether phase and area values need to be
                shown as text on the plot, defaults to False. Doesn't work in
                'output' mode. If `draw_phase_curve=True`, phase values are
                ommited.
            draw_interp_pts: When the sequence has pulses with waveforms
                of type InterpolatedWaveform, draws the points of interpolation
                on top of the respective input waveforms (defaults to True).
                Doesn't work in 'output' mode.
            draw_phase_shifts: Whether phase shift and reference
                information should be added to the plot, defaults to False.
            draw_register: Whether to draw the register before the pulse
                sequence, with a visual indication (square halo) around the
                qubits masked by the SLM, defaults to False. Can't be set to
                True if the sequence is defined with a mappable register.
            draw_phase_curve: Draws the changes in phase in its own curve
                (ignored if the phase doesn't change throughout the channel).
            draw_detuning_maps: Whether to draw the detuning maps applied on
                the qubits of the register of the sequence. Shown before the
                pulse sequence, defaults to False.
            draw_qubit_amp: Draws the amplitude seen by the qubits locally
                after the drawing of the sequence.
            draw_qubit_det: Draws the detuning seen by the qubits locally after
                the drawing of the sequence.
            fig_name: The name on which to save the figures. Figures are saved
                if `fig_name` is not None. If `draw_register`, `draw_qubit_amp`
                and `draw_qubit_det` are False, only the pulses are saved, with
                no suffix. If one of them is True, the pulses will be saved
                with a suffix ``_pulses``. If draw_register is True, the
                register is saved in another figure, with a suffix
                ``_register`` in the file name. If `draw_qubit_amp` or
                `draw_qubit_det` is True, the evolution of the quantities along
                time for group of qubits is saved in another figure with the
                prefix '_per_qubit', and the group of qubits having same
                evolution of quantities along time are saved in a figure with
                suffix '_per_qubit_legend'.
            kwargs_savefig: Keywords arguments for
                ``matplotlib.pyplot.savefig``. Not applicable if `fig_name`
                is ``None``.
            show: Whether or not to call `plt.show()` before returning. When
                combining this plot with other ones in a single figure, one may
                need to set this flag to False.

        See Also:
            Simulation.draw(): Draws the provided sequence and the one used by
            the solver.
        """
        valid_modes = ("input", "output", "input+output")
        if mode not in valid_modes:
            raise ValueError(
                f"'mode' must be one of {valid_modes}, not '{mode}'."
            )
        if mode == "output":
            if draw_phase_area:
                warnings.warn(
                    "'draw_phase_area' doesn't work in 'output' mode, so it "
                    "will default to 'False'.",
                    stacklevel=2,
                )
                draw_phase_area = False
            if draw_interp_pts:
                warnings.warn(
                    "'draw_interp_pts' doesn't work in 'output' mode, so it "
                    "will default to 'False'.",
                    stacklevel=2,
                )
                draw_interp_pts = False
        if draw_register and self.is_register_mappable():
            raise ValueError(
                "Can't draw the register for a sequence without a defined "
                "register."
            )
        fig_reg, fig, fig_qubit, fig_legend = self._plot(
            draw_phase_area=draw_phase_area,
            draw_interp_pts=draw_interp_pts,
            draw_phase_shifts=draw_phase_shifts,
            draw_register=draw_register,
            draw_input="input" in mode,
            draw_modulation="output" in mode,
            draw_phase_curve=draw_phase_curve,
            draw_detuning_maps=draw_detuning_maps,
            draw_qubit_amp=draw_qubit_amp,
            draw_qubit_det=draw_qubit_det,
            phase_modulated=as_phase_modulated,
        )
        if fig_name is not None:
            name, ext = os.path.splitext(fig_name)
            suffix = (
                "_pulses"
                if all(fig is None for fig in (fig_reg, fig_qubit, fig_legend))
                else ""
            )
            fig.savefig(name + suffix + ext, **kwargs_savefig)
            if fig_reg is not None:
                fig_reg.savefig(name + "_register" + ext, **kwargs_savefig)
            if fig_qubit is not None:
                fig_qubit.savefig(name + "_per_qubit" + ext, **kwargs_savefig)
                if fig_legend is not None:
                    fig_qubit.savefig(
                        name + "_per_qubit_legend" + ext, **kwargs_savefig
                    )

        if show:
            plt.show()

    def _plot(
        self, **draw_options: bool
    ) -> tuple[Figure | None, Figure, Figure | None, Figure | None]:
        return draw_sequence(self, **draw_options)

    def _modulate_slm_mask_dmm(self, duration: int, max_amp: float) -> None:
        if self._slm_mask_dmm is not None:
            bottom_detuning = cast(
                DMM, self.declared_channels[self._slm_mask_dmm]
            ).bottom_detuning
            total_bottom_detuning = cast(
                DMM, self.declared_channels[self._slm_mask_dmm]
            ).total_bottom_detuning
            min_det = -10 * max_amp
            if bottom_detuning and min_det < bottom_detuning:
                min_det = bottom_detuning
            if (
                total_bottom_detuning
                and min_det * len(set(self._slm_mask_targets))
                < total_bottom_detuning
            ):
                min_det = total_bottom_detuning / len(
                    set(self._slm_mask_targets)
                )
            cast(
                _DMMSchedule, self._schedule[self._slm_mask_dmm]
            )._waiting_for_first_pulse = False
            self._add(
                Pulse.ConstantPulse(duration, 0, min_det, 0),
                self._slm_mask_dmm,
                "no-delay",
            )

    def _add(
        self,
        pulse: Union[Pulse, Parametrized],
        channel: str,
        protocol: PROTOCOLS,
        phase_drift_params: _PhaseDriftParams | None = None,
    ) -> None:
        self._validate_add_protocol(protocol)
        if self.is_parametrized():
            if not isinstance(pulse, Parametrized):
                self._validate_and_adjust_pulse(pulse, channel)
            return

        pulse = cast(Pulse, pulse)
        channel_obj = self._schedule[channel].channel_obj
        last = self._last(channel)
        basis = channel_obj.basis

        ph_refs = {
            self._basis_ref[basis][q].phase.last_phase for q in last.targets
        }
        if isinstance(channel_obj, DMM):
            phase_ref = None
        elif len(ph_refs) != 1:
            raise ValueError(
                "Cannot do a multiple-target pulse on qubits with different "
                "phase references for the same basis."
            )
        else:
            phase_ref = ph_refs.pop()

        pulse = self._validate_and_adjust_pulse(pulse, channel, phase_ref)

        phase_barriers = [
            self._basis_ref[basis][q].phase.last_time for q in last.targets
        ]

        self._schedule.add_pulse(
            pulse,
            channel,
            phase_barriers,
            protocol,
            phase_drift_params=phase_drift_params,
        )

        new_pulse_slot = self._last(channel)
        for qubit in last.targets:
            self._basis_ref[basis][qubit].update_last_used(new_pulse_slot.tf)

        total_phase_shift = pulse.post_phase_shift
        if phase_drift_params:
            # The phase correction done to the EOM pulse's phase must
            # also be done to the phase shift, as the phase reference is
            # effectively changed by -drift
            total_phase_shift -= float(
                phase_drift_params.calc_phase_drift(new_pulse_slot.ti)
            )
        if total_phase_shift != 0.0:
            self._phase_shift(total_phase_shift, *last.targets, basis=basis)
        if (
            self._in_ising
            and self._slm_mask_dmm
            and cast(
                _DMMSchedule, self._schedule[self._slm_mask_dmm]
            )._waiting_for_first_pulse
            and channel_obj.addressing == "Global"
            and not _ChannelSchedule.is_detuned_delay(pulse)
            and not isinstance(channel_obj, DMM)
        ):
            self._modulate_slm_mask_dmm(
                self._schedule[channel].get_duration(),
                np.max(pulse.amplitude.samples),
            )

    @seq_decorators.block_if_measured
    def _target(
        self,
        qubits: Union[Collection[QubitId], QubitId, Parametrized],
        channel: str,
        _index: bool = False,
    ) -> None:
        self._validate_channel(channel, block_eom_mode=True)
        channel_obj = self._schedule[channel].channel_obj
        if isinstance(qubits, pm.AbstractArray):
            qubits = qubits.tolist()
        try:
            qubits_set = (
                set(cast(Collection, qubits))
                if not isinstance(qubits, str)
                else {qubits}
            )
        except TypeError:
            qubits_set = {qubits}

        if not qubits_set:
            raise ValueError(
                "Need at least one qubit to target but none were given."
            )

        if channel_obj.addressing != "Local":
            raise ValueError("Can only choose target of 'Local' channels.")
        elif (
            channel_obj.max_targets is not None
            and len(qubits_set) > channel_obj.max_targets
        ):
            raise ValueError(
                f"This channel can target at most {channel_obj.max_targets} "
                "qubits at a time."
            )
        qubit_ids_set = self._check_qubits_give_ids(*qubits_set, _index=_index)

        if not self.is_parametrized():
            basis = channel_obj.basis
            phase_refs = {
                float(self._basis_ref[basis][q].phase.last_phase)
                for q in qubit_ids_set
            }
            if len(phase_refs) != 1:
                raise ValueError(
                    "Cannot target multiple qubits with different "
                    "phase references for the same basis."
                )
            self._schedule.add_target(qubit_ids_set, channel)

    def _check_qubits_give_ids(
        self, *qubits: Union[QubitId, Parametrized], _index: bool = False
    ) -> set[QubitId]:
        if _index:
            if self.is_parametrized():
                nb_of_indices = len(self._register.qubit_ids)
                allowed_indices = range(nb_of_indices)
                for i in qubits:
                    if i not in allowed_indices and not isinstance(
                        i, Parametrized
                    ):
                        raise ValueError(
                            f"All non-variable targets must be indices valid "
                            f"for the register, between 0 and "
                            f"{nb_of_indices - 1}. Wrong index: {i!r}."
                        )
                return set()
            else:
                try:
                    return {
                        self._register.qubit_ids[
                            int(index)  # type: ignore[arg-type]
                        ]
                        for index in qubits
                    }
                except IndexError:
                    raise IndexError("Indices must exist for the register.")
        ids = set(cast(Tuple[QubitId, ...], qubits))
        if not ids <= self._qids:
            raise ValueError(
                "All given ids have to be qubit ids declared"
                " in this sequence's register."
            )
        return ids

    @seq_decorators.block_if_measured
    def _delay(
        self,
        duration: Union[int, Parametrized],
        channel: str,
        at_rest: bool = False,
    ) -> None:
        self._validate_channel(channel, block_if_slm=True)
        if self.is_parametrized():
            return
        if at_rest:
            self._schedule.wait_for_fall(channel)
        if not duration:
            return
        self._schedule.add_delay(cast(int, duration), channel)

    def _phase_shift(
        self,
        phi: float | Parametrized,
        *targets: QubitId | Parametrized,
        basis: str,
        _index: bool = False,
    ) -> None:
        if basis not in self._basis_ref:
            raise ValueError(
                f"No declared channel targets the given 'basis' ('{basis}')."
            )
        target_ids = self._check_qubits_give_ids(*targets, _index=_index)

        if not self.is_parametrized():
            phi = float(cast(float, phi))
            for qubit in target_ids:
                self._basis_ref[basis][qubit].increment_phase(phi)

    def _get_last_eom_pulse_phase_drift(
        self, channel: str
    ) -> _PhaseDriftParams:
        eom_settings = self._schedule[channel].eom_blocks[-1]
        try:
            last_pulse_tf = (
                self._schedule[channel]
                .last_pulse_slot(ignore_detuned_delay=True)
                .tf
            )
        except RuntimeError:
            # There is no previous pulse
            last_pulse_tf = 0
        return _PhaseDriftParams(
            drift_rate=-eom_settings.detuning_off,
            ti=max(eom_settings.ti, last_pulse_tf),
        )

    def _to_dict(self, _module: str = "pulser.sequence") -> dict[str, Any]:
        d = obj_to_dict(
            self,
            *self._calls[0].args,
            _module=_module,
            **self._calls[0].kwargs,
        )
        d["__version__"] = pulser.__version__
        d["calls"] = self._calls[1:]
        d["vars"] = self._variables
        d["to_build_calls"] = self._to_build_calls
        return d

    def __str__(self) -> str:
        return seq_to_str(self)

    def _add_to_schedule(self, channel: str, timeslot: _TimeSlot) -> None:
        # Maybe get rid of this
        self._schedule[channel].slots.append(timeslot)

    def _last(self, channel: str) -> _TimeSlot:
        """Shortcut to last element in the channel's schedule."""
        return self._schedule[channel][-1]

    def _validate_channel(
        self,
        channel: str,
        block_eom_mode: bool = False,
        block_if_slm: bool = False,
    ) -> None:
        if isinstance(channel, Parametrized):
            raise NotImplementedError(
                "Using parametrized objects or variables to refer to channels "
                "is not supported."
            )
        if channel not in self.declared_channels:
            raise ValueError("Use the name of a declared channel.")
        if block_eom_mode and self.is_in_eom_mode(channel):
            raise RuntimeError("The chosen channel is in EOM mode.")
        if (
            block_if_slm
            and channel == self._slm_mask_dmm
            and cast(
                _DMMSchedule, self._schedule[self._slm_mask_dmm]
            )._waiting_for_first_pulse
        ):
            raise ValueError(
                "You should add a Pulse to a Global Channel prior to"
                " modulating the DMM used for the SLM Mask."
            )

    def _validate_and_adjust_pulse(
        self,
        pulse: Pulse,
        channel: str,
        phase_ref: float | None = None,
    ) -> Pulse:
        # Get the channel object and its detuning map if the channel is a DMM
        channel_obj: Channel
        # Detuning map is None if channel is not DMM
        detuning_map: DetuningMap | None = None
        if channel in self._schedule:
            # channel name can refer to a Channel or a DMM object
            # Get channel object
            channel_obj = self._schedule[channel].channel_obj
            # Get its associated detuning map if channel is a DMM
            if isinstance(channel_obj, DMM):
                # stored in _DMMSchedule with channel object
                detuning_map = cast(
                    _DMMSchedule, self._schedule[channel]
                ).detuning_map
                # Ignore the phase reference for DMM
                assert phase_ref is None
        else:
            # If channel name can't be found among _schedule keys, the
            # Sequence is parametrized and channel is a dmm_name
            dmm_id = _dmm_id_from_name(channel)
            # Get channel object
            channel_obj = self.device.dmm_channels[dmm_id]
            # Go over the calls to find the associated detuning map
            declared_dmms: list[str] = []
            for call in self._calls[1:] + self._to_build_calls:
                if (
                    call.name == "config_detuning_map"
                    or call.name == "config_slm_mask"
                ):
                    # Extract dmm_id, detuning map of call
                    call_id, call_det_map = self._get_dmm_id_detuning_map(call)
                    # Quit if dmm_name of call matches with channel
                    call_name = _get_dmm_name(call_id, declared_dmms)
                    declared_dmms.append(call_name)
                    if call_name == channel:
                        detuning_map = call_det_map
                        break
            assert detuning_map is not None
        if detuning_map is None:
            # channel points to a Channel object
            channel_obj.validate_pulse(pulse)
        else:
            # channel points to a DMM object
            cast(DMM, channel_obj).validate_pulse(pulse, detuning_map)
        _duration = channel_obj.validate_duration(pulse.duration)
        new_phase = pulse.phase + (phase_ref if phase_ref else 0)
        if _duration != pulse.duration:
            try:
                new_amp = pulse.amplitude.change_duration(_duration)
                new_det = pulse.detuning.change_duration(_duration)
            except NotImplementedError:
                raise TypeError(
                    "Failed to automatically adjust one of the pulse's "
                    "waveforms to the channel duration constraints. Choose a "
                    "duration that is a multiple of "
                    f"{channel_obj.clock_period} ns."
                )
        else:
            new_amp = pulse.amplitude
            new_det = pulse.detuning

        return Pulse(new_amp, new_det, new_phase, pulse.post_phase_shift)

    def _validate_add_protocol(self, protocol: str) -> None:
        valid_protocols = get_args(PROTOCOLS)
        if protocol not in valid_protocols:
            raise ValueError(
                f"Invalid protocol '{protocol}', only accepts protocols: "
                + ", ".join(valid_protocols)
            )

    def _process_eom_parameters(
        self,
        channel_obj: Channel,
        amp_on: Union[float, Parametrized],
        detuning_on: Union[float, Parametrized],
        optimal_detuning_off: Union[float, Parametrized],
    ) -> tuple[float | Parametrized, tuple[RydbergBeam, ...]]:
        on_pulse = Pulse.ConstantPulse(
            channel_obj.min_duration, amp_on, detuning_on, 0.0
        )
        stored_opt_detuning_off = optimal_detuning_off
        switching_beams: tuple[RydbergBeam, ...] = ()
        if not isinstance(on_pulse, Parametrized):
            channel_obj.validate_pulse(on_pulse)
            amp_on = cast(float, amp_on)
            detuning_on = cast(float, detuning_on)
            eom_config = cast(RydbergEOM, channel_obj.eom_config)
            if not isinstance(optimal_detuning_off, Parametrized):
                (
                    detuning_off,
                    switching_beams,
                ) = eom_config.calculate_detuning_off(
                    amp_on,
                    detuning_on,
                    optimal_detuning_off,
                    return_switching_beams=True,
                )
                off_pulse = Pulse.ConstantPulse(
                    channel_obj.min_duration, 0.0, detuning_off, 0.0
                )
                channel_obj.validate_pulse(off_pulse)
                # Update optimal_detuning_off to match the chosen detuning_off
                # This minimizes the changes to the sequence when the device
                # is switched
                stored_opt_detuning_off = detuning_off
        return stored_opt_detuning_off, switching_beams

    def _reset_parametrized(self) -> None:
        """Resets all attributes related to parametrization."""
        # Signals the sequence as actively "building" ie not parametrized
        self._building = True
        self._param_measurement = ""
        self._variables = {}
        self._to_build_calls = []

    def _set_register(self, seq: Sequence, reg: BaseRegister) -> None:
        """Sets the register on a sequence who had a mappable register."""
        self._device.validate_register(reg)
        qids = set(reg.qubit_ids)
        used_qubits = set()
        for ch, ch_schedule in self._schedule.items():
            # Correct the targets of global channels
            if ch_schedule.channel_obj.addressing == "Global":
                for i, slot in enumerate(self._schedule[ch]):
                    stored_values = slot._asdict()
                    stored_values["targets"] = qids
                    seq._schedule[ch].slots[i] = _TimeSlot(**stored_values)
            else:
                # Make sure all explicit targets are in the register
                for slot in self._schedule[ch]:
                    used_qubits.update(slot.targets)

        if not used_qubits <= qids:
            raise ValueError(
                f"Qubits {used_qubits - qids} are being targeted but"
                " have not been assigned a trap."
            )
        seq._register = reg
        seq._qids = qids
        seq._calls[0] = _Call("__init__", (seq._register, seq._device), {})

    def _cross_check_vars(self, vars: dict[str, Any]) -> None:
        """Checks if values are given to all and only declared vars."""
        all_keys, given_keys = self._variables.keys(), vars.keys()
        if given_keys != all_keys:
            invalid_vars = given_keys - all_keys
            if invalid_vars:
                warnings.warn(
                    "No declared variables named: " + ", ".join(invalid_vars),
                    stacklevel=3,
                )
                for k in invalid_vars:
                    vars.pop(k, None)
            missing_vars = all_keys - given_keys
            if missing_vars:
                raise TypeError(
                    "Did not receive values for variables: "
                    + ", ".join(missing_vars)
                )<|MERGE_RESOLUTION|>--- conflicted
+++ resolved
@@ -1148,56 +1148,6 @@
         detuning_off, switching_beams = self._process_eom_parameters(
             channel_obj, amp_on, detuning_on, optimal_detuning_off
         )
-<<<<<<< HEAD
-        stored_opt_detuning_off = optimal_detuning_off
-        if not isinstance(on_pulse, Parametrized):
-            channel_obj.validate_pulse(on_pulse)
-            assert not isinstance(amp_on, Parametrized)
-            amp_on_ = pm.AbstractArray(amp_on)
-            assert not isinstance(detuning_on, Parametrized)
-            detuning_on_ = pm.AbstractArray(detuning_on)
-            eom_config = cast(RydbergEOM, channel_obj.eom_config)
-            if not isinstance(optimal_detuning_off, Parametrized):
-                detuning_off, switching_beams = (
-                    eom_config.calculate_detuning_off(
-                        amp_on_,
-                        detuning_on_,
-                        float(optimal_detuning_off),
-                        return_switching_beams=True,
-                    )
-                )
-                off_pulse = Pulse.ConstantPulse(
-                    channel_obj.min_duration, 0.0, detuning_off, 0.0
-                )
-                channel_obj.validate_pulse(off_pulse)
-                # Update optimal_detuning_off to match the chosen detuning_off
-                # This minimizes the changes to the sequence when the device
-                # is switched
-                stored_opt_detuning_off = float(detuning_off)
-
-            if not self.is_parametrized():
-                phase_drift_params = _PhaseDriftParams(
-                    drift_rate=-detuning_off,
-                    # enable_eom() calls wait for fall, so the block only
-                    # starts after fall time
-                    ti=self.get_duration(channel, include_fall_time=True),
-                )
-                self._schedule.enable_eom(
-                    channel,
-                    amp_on_,
-                    detuning_on_,
-                    detuning_off,
-                    switching_beams,
-                )
-                if correct_phase_drift:
-                    buffer_slot = self._last(channel)
-                    drift = phase_drift_params.calc_phase_drift(buffer_slot.tf)
-                    self._phase_shift(
-                        -float(drift),
-                        *buffer_slot.targets,
-                        basis=channel_obj.basis,
-                    )
-=======
         if not self.is_parametrized():
             detuning_off = cast(float, detuning_off)
             phase_drift_params = _PhaseDriftParams(
@@ -1219,7 +1169,6 @@
                 self._phase_shift(
                     -drift, *buffer_slot.targets, basis=channel_obj.basis
                 )
->>>>>>> 03fbb6ed
 
         # Manually store the call to "enable_eom_mode" so that the updated
         # 'optimal_detuning_off' is stored
