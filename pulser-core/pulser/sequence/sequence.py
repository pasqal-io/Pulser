# Copyright 2020 Pulser Development Team
#
# Licensed under the Apache License, Version 2.0 (the "License");
# you may not use this file except in compliance with the License.
# You may obtain a copy of the License at
#
#    http://www.apache.org/licenses/LICENSE-2.0
#
# Unless required by applicable law or agreed to in writing, software
# distributed under the License is distributed on an "AS IS" BASIS,
# WITHOUT WARRANTIES OR CONDITIONS OF ANY KIND, either express or implied.
# See the License for the specific language governing permissions and
# limitations under the License.
"""The Sequence class, where a pulse sequence is defined."""

from __future__ import annotations

import copy
import json
import os
import warnings
from collections.abc import Iterable, Mapping
from sys import version_info
from typing import Any, Optional, Tuple, Union, cast, overload

import matplotlib.pyplot as plt
import numpy as np
from numpy.typing import ArrayLike

import pulser
import pulser.sequence._decorators as seq_decorators
from pulser.channels.base_channel import Channel
from pulser.channels.eom import RydbergEOM
from pulser.devices._device_datacls import BaseDevice
from pulser.json.abstract_repr.deserializer import (
    deserialize_abstract_sequence,
)
from pulser.json.abstract_repr.serializer import serialize_abstract_sequence
from pulser.json.coders import PulserDecoder, PulserEncoder
from pulser.json.utils import obj_to_dict
from pulser.parametrized import Parametrized, Variable
from pulser.parametrized.variable import VariableItem
from pulser.pulse import Pulse
from pulser.register.base_register import BaseRegister, QubitId
from pulser.register.mappable_reg import MappableRegister
from pulser.sequence._basis_ref import _QubitRef
from pulser.sequence._call import _Call
from pulser.sequence._schedule import _ChannelSchedule, _Schedule, _TimeSlot
from pulser.sequence._seq_drawer import draw_sequence
from pulser.sequence._seq_str import seq_to_str

if version_info[:2] >= (3, 8):  # pragma: no cover
    from typing import Literal, get_args
else:  # pragma: no cover
    try:
        from typing_extensions import Literal, get_args  # type: ignore
    except ImportError:
        raise ImportError(
            "Using pulser with Python version 3.7 requires the"
            " `typing_extensions` module. Install it by running"
            " `pip install typing-extensions`."
        )


PROTOCOLS = Literal["min-delay", "no-delay", "wait-for-all"]


class Sequence:
    """A sequence of operations on a device.

    A sequence is composed by

        - The device in which we want to implement it
        - The register of qubits on which to act
        - The device's channels that are used
        - The schedule of operations on each channel


    A Sequence also supports variable parameters, which have to be obtained
    through ``Sequence.declare_variable()``. From the moment a variable is
    declared, a ``Sequence`` becomes **parametrized** and stops being built on
    the fly, instead storing the sequence building calls for later execution.
    This forgoes some specific functionalities of a "regular" ``Sequence``,
    like the ability to validate a ``Pulse`` or to draw the sequence as it is
    being built. Instead, all validation happens upon building (through
    ``Sequence.build()``), where values for all declared variables have to be
    specified and a "regular" ``Sequence`` is created and returned. By
    changing the values given to the variables, multiple sequences can be
    generated from a single "parametrized" ``Sequence``.

    Args:
        register: The atom register on which to apply the pulses. If given as
            a MappableRegister instance, the traps corrresponding to each
            qubit ID must be given when building the sequence.
        device: A valid device in which to execute the Sequence (import
            it from ``pulser.devices``).

    Note:
        The register and device do not support variable parameters. As such,
        they are the same for all Sequences built from a parametrized Sequence.
    """

    def __init__(
        self,
        register: Union[BaseRegister, MappableRegister],
        device: BaseDevice,
    ):
        """Initializes a new pulse sequence."""
        if not isinstance(device, BaseDevice):
            raise TypeError(
                f"'device' must be of type 'BaseDevice', not {type(device)}."
            )

        # Checks if register is compatible with the device
        if isinstance(register, MappableRegister):
            device.validate_layout(register.layout)
        else:
            device.validate_register(register)

        self._register: Union[BaseRegister, MappableRegister] = register
        self._device: BaseDevice = device
        self._in_xy: bool = False
        self._mag_field: Optional[tuple[float, float, float]] = None
        self._calls: list[_Call] = [_Call("__init__", (register, device), {})]
        self._schedule: _Schedule = _Schedule()
        self._basis_ref: dict[str, dict[QubitId, _QubitRef]] = {}
        # IDs of all qubits in device
        self._qids: set[QubitId] = set(self._register.qubit_ids)
        # Last time each qubit was used, by basis
        self._variables: dict[str, Variable] = {}
        self._to_build_calls: list[_Call] = []
        self._building: bool = True
        # Marks the sequence as empty until the first pulse is added
        self._empty_sequence: bool = True
        # SLM mask targets and on/off times
        self._slm_mask_targets: set[QubitId] = set()

        # Initializes all parametrized Sequence related attributes
        self._reset_parametrized()

    @property
    def _slm_mask_time(self) -> list[int]:
        """The initial and final time when the SLM mask is on."""
        return (
            []
            if not self._slm_mask_targets
            else self._schedule.find_slm_mask_times()
        )

    @property
    def qubit_info(self) -> dict[QubitId, np.ndarray]:
        """Dictionary with the qubit's IDs and positions."""
        if self.is_register_mappable():
            raise RuntimeError(
                "Can't access the qubit information when the register is "
                "mappable."
            )
        return cast(BaseRegister, self._register).qubits

    @property
    def device(self) -> BaseDevice:
        """Device that the sequence is using."""
        return self._device

    @property
    def register(self) -> BaseRegister:
        """Register with the qubit's IDs and positions."""
        if self.is_register_mappable():
            raise RuntimeError(
                "Can't access the sequence's register because the register "
                "is mappable."
            )
        return cast(BaseRegister, self._register)

    @property
    def declared_channels(self) -> dict[str, Channel]:
        """Channels declared in this Sequence."""
        return {name: cs.channel_obj for name, cs in self._schedule.items()}

    @property
    def declared_variables(self) -> dict[str, Variable]:
        """Variables declared in this Sequence."""
        return dict(self._variables)

    @property
    def available_channels(self) -> dict[str, Channel]:
        """Channels still available for declaration."""
        # Show all channels if none are declared, otherwise filter depending
        # on whether the sequence is working on XY mode
        # If already in XY mode, filter right away
        if not self._schedule and not self._in_xy:
            return dict(self._device.channels)
        else:
            # MockDevice channels can be declared multiple times
            occupied_ch_ids = [cs.channel_id for cs in self._schedule.values()]
            return {
                id: ch
                for id, ch in self._device.channels.items()
                if (
                    id not in occupied_ch_ids or self._device.reusable_channels
                )
                and (ch.basis == "XY" if self._in_xy else ch.basis != "XY")
            }

    @property
    def magnetic_field(self) -> np.ndarray:
        """The magnetic field acting on the array of atoms.

        The magnetic field vector is defined on the reference frame of the
        atoms in the Register (with the z-axis coming outside of the plane).

        Note:
            Only defined in "XY Mode", the default value being (0, 0, 30) G.
        """
        if not self._in_xy:
            raise AttributeError(
                "The magnetic field is only defined when the "
                "sequence is in 'XY Mode'."
            )
        return np.array(self._mag_field)

    def is_parametrized(self) -> bool:
        """States whether the sequence is parametrized.

        A parametrized sequence is one that depends on the values assigned to
        variables declared within it. Sequence-building calls are not executed
        right away, but rather stored for deferred execution when all variables
        are given a value (when ``Sequence.build()`` is called).

        Returns:
            Whether the sequence is parametrized.
        """
        return not self._building

    def is_in_eom_mode(self, channel: str) -> bool:
        """States whether a channel is currently in EOM mode.

        Args:
            channel: The name of the declared channel to inspect.

        Returns:
            Whether the channel is in EOM mode.

        """
        self._validate_channel(channel)
        if not self.is_parametrized():
            return self._schedule[channel].in_eom_mode()

        # Look for the latest stored EOM mode enable/disable
        for call in reversed(self._calls + self._to_build_calls):
            if call.name not in ("enable_eom_mode", "disable_eom_mode"):
                continue
            # Channel is the first positional arg in both methods
            ch_arg = call.args[0] if call.args else call.kwargs["channel"]
            if ch_arg == channel:
                # If it's not "enable_eom_mode", then it's "disable_eom_mode"
                return cast(bool, call.name == "enable_eom_mode")
        # If it reaches here, there were no EOM calls found
        return False

    def is_register_mappable(self) -> bool:
        """States whether the sequence's register is mappable.

        A sequence with a mappable register will require its qubit Id's to be
        mapped to trap Ids of its associated RegisterLayout through the
        `Sequence.build()` call.

        Returns:
            Whether the register is a MappableRegister.
        """
        return isinstance(self._register, MappableRegister)

    def is_measured(self) -> bool:
        """States whether the sequence has been measured."""
        return (
            self._is_measured
            if self.is_parametrized()
            else hasattr(self, "_measurement")
        )

    @seq_decorators.screen
    def get_duration(
        self, channel: Optional[str] = None, include_fall_time: bool = False
    ) -> int:
        """Returns the current duration of a channel or the whole sequence.

        Args:
            channel: A specific channel to return the duration of. If left as
                None, it will return the duration of the whole sequence.
            include_fall_time: Whether to include in the duration the
                extra time needed by the last pulse to finish, if there is
                modulation.

        Returns:
            The duration of the channel or sequence, in ns.
        """
        if channel is not None:
            self._validate_channel(channel)

        return self._schedule.get_duration(channel, include_fall_time)

    @seq_decorators.screen
    def current_phase_ref(
        self, qubit: QubitId, basis: str = "digital"
    ) -> float:
        """Current phase reference of a specific qubit for a given basis.

        Args:
            qubit: The id of the qubit whose phase shift is desired.
            basis: The basis (i.e. electronic transition) the phase
                reference is associated with. Must correspond to the basis of a
                declared channel.

        Returns:
            Current phase reference of 'qubit' in 'basis'.
        """
        if qubit not in self._qids:
            raise ValueError(
                "'qubit' must be the id of a qubit declared in "
                "this sequence's register."
            )

        if basis not in self._basis_ref:
            raise ValueError("No declared channel targets the given 'basis'.")

        return self._basis_ref[basis][qubit].phase.last_phase

    def set_magnetic_field(
        self, bx: float = 0.0, by: float = 0.0, bz: float = 30.0
    ) -> None:
        """Sets the magnetic field acting on the entire array.

        The magnetic field vector is defined on the reference frame of the
        atoms in the Register (with the z-axis coming outside of the plane).
        Can only be defined before there are pulses added to the sequence.

        Note:
            The magnetic field only work in the "XY Mode". If not already
            defined through the declaration of a Microwave channel, calling
            this function will enable the "XY Mode".

        Args:
            bx: The magnetic field in the x direction (in Gauss).
            by: The magnetic field in the y direction (in Gauss).
            bz: The magnetic field in the z direction (in Gauss).
        """
        if not self._in_xy:
            if self._schedule:
                raise ValueError(
                    "The magnetic field can only be set in 'XY Mode'."
                )
            # No channels declared yet
            self._in_xy = True
        elif not self._empty_sequence:
            # Not all channels are empty
            raise ValueError(
                "The magnetic field can only be set on an empty sequence."
            )

        mag_vector = (bx, by, bz)
        if np.linalg.norm(mag_vector) == 0.0:
            raise ValueError(
                "The magnetic field must have a magnitude greater than 0."
            )
        self._mag_field = mag_vector

        # No parametrization -> Always stored as a regular call
        self._calls.append(_Call("set_magnetic_field", mag_vector, {}))

    @seq_decorators.store
    def config_slm_mask(self, qubits: Iterable[QubitId]) -> None:
        """Setup an SLM mask by specifying the qubits it targets.

        Args:
            qubits: Iterable of qubit ID's to mask during the first global
                pulse of the sequence.
        """
        if not self._device.supports_slm_mask:
            raise ValueError(
                f"The '{self._device}' device does not have an SLM mask."
            )
        try:
            targets = set(qubits)
        except TypeError:
            raise TypeError("The SLM targets must be castable to set.")

        if not targets.issubset(self._qids):
            raise ValueError("SLM mask targets must exist in the register.")

        if self.is_parametrized():
            return

        if self._slm_mask_targets:
            raise ValueError("SLM mask can be configured only once.")

        # If checks have passed, set the SLM mask targets
        self._slm_mask_targets = targets

    @seq_decorators.screen
    def switch_device(
        self, new_device: BaseDevice, strict: bool = False
    ) -> Sequence:
        """Switch the device of a sequence.

        Args:
            new_device: The target device instance.
            strict: Enforce a strict match between devices and channels to
                guarantee the pulse sequence is left unchanged.

        Returns:
            The sequence on the new device, using the match channels of
            the former device declared in the sequence.
        """
        # Check if the device is new or not

        if self._device == new_device:
            warnings.warn(
                "Switching a sequence to the same device"
                + " returns the sequence unchanged.",
                stacklevel=2,
            )
            return self

        if new_device.rydberg_level != self._device.rydberg_level:
            if strict:
                raise ValueError(
                    "Strict device match failed because the"
                    + " devices have different Rydberg levels."
                )
            warnings.warn(
                "Switching to a device with a different Rydberg level,"
                " check that the expected Rydberg interactions still hold.",
                stacklevel=2,
            )

        # Channel match
        channel_match: dict[str, Any] = {}
        strict_error_message = ""
        ch_type_er_mess = ""
        for o_d_ch_name, o_d_ch_obj in self.declared_channels.items():
            channel_match[o_d_ch_name] = None
            for n_d_ch_id, n_d_ch_obj in new_device.channels.items():
                if (
                    not new_device.reusable_channels
                    and n_d_ch_id in channel_match.values()
                ):
                    # Channel already matched and can't be reused
                    continue
                # Find the corresponding channel on the new device
                # We verify the channel class then
                # check whether the addressing Global or local
                basis_match = o_d_ch_obj.basis == n_d_ch_obj.basis
                addressing_match = (
                    o_d_ch_obj.addressing == n_d_ch_obj.addressing
                )
                base_msg = f"No match for channel {o_d_ch_name}"
                if not (basis_match and addressing_match):
                    # If there already is a message, keeps it
                    ch_type_er_mess = ch_type_er_mess or (
                        base_msg + " with the right basis and addressing."
                    )
                    continue
                if self._schedule[o_d_ch_name].eom_blocks:
                    if n_d_ch_obj.eom_config is None:
                        ch_type_er_mess = (
                            base_msg + " with an EOM configuration."
                        )
                        continue
                    if (
                        n_d_ch_obj.eom_config != o_d_ch_obj.eom_config
                        and strict
                    ):
                        strict_error_message = (
                            base_msg + " with the same EOM configuration."
                        )
                        continue
                if not strict:
                    channel_match[o_d_ch_name] = n_d_ch_id
                    break
                if n_d_ch_obj.mod_bandwidth != o_d_ch_obj.mod_bandwidth:
                    strict_error_message = strict_error_message or (
                        base_msg + " with the same mod_bandwidth."
                    )
                    continue
                if n_d_ch_obj.fixed_retarget_t != o_d_ch_obj.fixed_retarget_t:
                    strict_error_message = strict_error_message or (
                        base_msg + " with the same fixed_retarget_t."
                    )
<<<<<<< HEAD
                    break
                if not strict:
                    channel_match[o_d_ch_name] = n_d_ch_id
                    break

                # Clock_period check
                if o_d_ch_obj.clock_period == n_d_ch_obj.clock_period:
=======
                    continue

                ch_samples = sample_seq.channel_samples[o_d_ch_name]
                ch_sample_phase = ch_samples.phase
                # Find if there is phase change between pulses or not
                phase_is_constant = True
                if ch_sample_phase.size != 0:
                    phase_is_constant = bool(
                        np.all(ch_sample_phase == ch_sample_phase[0])
                    )
                # Phase_jump_time and clock_period check
                phase_jump_time_check = (
                    o_d_ch_obj.phase_jump_time == n_d_ch_obj.phase_jump_time
                )
                clock_period_check = (
                    o_d_ch_obj.clock_period == n_d_ch_obj.clock_period
                )
                if clock_period_check and (
                    phase_is_constant or phase_jump_time_check
                ):
>>>>>>> 0f2bb267
                    channel_match[o_d_ch_name] = n_d_ch_id
                    break
<<<<<<< HEAD
                else:
                    channel_match[o_d_ch_name] = None
                    strict_error_message = (
                        f"No channel match for channel {o_d_ch_name}"
                        + " with the right clock_period."
                    )
=======
                strict_error_message = strict_error_message or (
                    base_msg + " with the same phase_jump_time & clock_period."
                )
>>>>>>> 0f2bb267

        if None in channel_match.values():
            if strict_error_message:
                raise ValueError(strict_error_message)
            else:
                raise TypeError(ch_type_er_mess)
        # Initialize the new sequence
        new_seq = Sequence(self.register, new_device)

        for call in self._calls[1:]:
            if not (call.name == "declare_channel"):
                getattr(new_seq, call.name)(*call.args, **call.kwargs)
                continue
            # Switch the old id with the correct id
            sw_channel_args = list(call.args)
            sw_channel_kw_args = call.kwargs.copy()
            if "name" in sw_channel_kw_args:  # pragma: no cover
                sw_channel_kw_args["channel_id"] = channel_match[
                    sw_channel_kw_args["name"]
                ]
            elif "channel_id" in sw_channel_kw_args:  # pragma: no cover
                sw_channel_kw_args["channel_id"] = channel_match[
                    sw_channel_args[0]
                ]
            else:
                sw_channel_args[1] = channel_match[sw_channel_args[0]]

            new_seq.declare_channel(*sw_channel_args, **sw_channel_kw_args)
        return new_seq

    @seq_decorators.block_if_measured
    def declare_channel(
        self,
        name: str,
        channel_id: str,
        initial_target: Optional[Union[QubitId, Iterable[QubitId]]] = None,
    ) -> None:
        """Declares a new channel to the Sequence.

        The first declared channel implicitly defines the sequence's mode of
        operation (i.e. the underlying Hamiltonian). In particular, if the
        first declared channel is of type ``Microwave``, the sequence will work
        in "XY Mode" and will not allow declaration of channels that do not
        address the 'XY' basis. Inversely, declaration of a channel of another
        type will block the declaration of ``Microwave`` channels.

        Note:
            Regular devices only allow a channel to be declared once, but
            ``MockDevice`` channels can be repeatedly declared if needed.

        Args:
            name: Unique name for the channel in the sequence.
            channel_id: How the channel is identified in the device.
                Consult ``Sequence.available_channels`` to see which channel
                ID's are still available and the associated channel's
                description.
            initial_target: For 'Local' addressing channels only. Declares the
                initial target of the channel. If left as None, the initial
                target will have to be set manually as the first addition
                to this channel.
        """
        if name in self._schedule:
            raise ValueError("The given name is already in use.")

        if channel_id not in self._device.channels:
            raise ValueError("No channel %s in the device." % channel_id)

        ch = self._device.channels[channel_id]
        if channel_id not in self.available_channels:
            if self._in_xy and ch.basis != "XY":
                raise ValueError(
                    f"Channel '{ch}' cannot work simultaneously "
                    "with the declared 'Microwave' channel."
                )
            elif not self._in_xy and ch.basis == "XY":
                raise ValueError(
                    "Channel of type 'Microwave' cannot work "
                    "simultaneously with the declared channels."
                )
            else:
                raise ValueError(f"Channel {channel_id} is not available.")

        if initial_target is not None:
            try:
                cond = any(
                    isinstance(t, Parametrized)
                    for t in cast(Iterable, initial_target)
                )
            except TypeError:
                cond = isinstance(initial_target, Parametrized)
            if cond:
                raise TypeError("The initial_target cannot be parametrized")

        if ch.basis == "XY" and not self._in_xy:
            self._in_xy = True
            self.set_magnetic_field()

        self._schedule[name] = _ChannelSchedule(channel_id, ch)

        if ch.basis not in self._basis_ref:
            self._basis_ref[ch.basis] = {q: _QubitRef() for q in self._qids}

        if ch.addressing == "Global":
            self._add_to_schedule(name, _TimeSlot("target", -1, 0, self._qids))
        elif initial_target is not None:
            if self.is_parametrized():
                # Do not store "initial_target" in a _call when parametrized
                # It is stored as a _to_build_call when target is called
                self.target(initial_target, name)
                initial_target = None
            else:
                # "_target" call is not saved
                self._target(
                    cast(Union[Iterable, QubitId], initial_target), name
                )

        # Manually store the channel declaration as a regular call
        self._calls.append(
            _Call(
                "declare_channel",
                (name, channel_id),
                {"initial_target": initial_target},
            )
        )

    @overload
    def declare_variable(
        self,
        name: str,
        *,
        dtype: Union[type[int], type[float]] = float,
    ) -> VariableItem:
        pass

    @overload
    def declare_variable(
        self,
        name: str,
        *,
        size: int,
        dtype: Union[type[int], type[float]] = float,
    ) -> Variable:
        pass

    def declare_variable(
        self,
        name: str,
        size: Optional[int] = None,
        dtype: Union[type[int], type[float]] = float,
    ) -> Union[Variable, VariableItem]:
        """Declare a new variable within this Sequence.

        The declared variables can be used to create parametrized versions of
        ``Waveform`` and ``Pulse`` objects, which in turn can be added to the
        ``Sequence``. Additionally, simple arithmetic operations involving
        variables are also supported and will return parametrized objects that
        are dependent on the involved variables.

        Args:
            name: The name for the variable. Must be unique within a
                Sequence.

        Args:
            size: The number of entries stored in the variable. If defined,
                returns an array of variables with the given size. If left
                as ``None``, returns a single variable.
            dtype: The type of the data that will be assigned
                to the variable. Must be ``float`` or ``int``.

        Returns:
            The declared Variable instance.

        Note:
            To avoid confusion, it is recommended to store the returned
            Variable instance in a Python variable with the same name.
        """
        if name in ("qubits", "seq_name"):
            raise ValueError(
                f"'{name}' is a protected name. Please choose a different name"
                " for the variable."
            )

        if name in self._variables:
            raise ValueError("Name for variable is already being used.")

        if size is None:
            var = self.declare_variable(name, size=1, dtype=dtype)
            return var[0]
        else:
            var = Variable(name, dtype, size=size)
            self._variables[name] = var
            return var

    @seq_decorators.store
    @seq_decorators.block_if_measured
    def enable_eom_mode(
        self,
        channel: str,
        amp_on: Union[float, Parametrized],
        detuning_on: Union[float, Parametrized],
        optimal_detuning_off: Union[float, Parametrized] = 0.0,
    ) -> None:
        """Puts a channel in EOM mode operation.

        For channels with a finite modulation bandwidth and an EOM, operation
        in EOM mode allows for the execution of square pulses with a higher
        bandwidth than that which is tipically available. It can be turned on
        and off through the `Sequence.enable_eom_mode()` and
        `Sequence.disable_eom_mode()` methods.
        A channel in EOM mode can only execute square pulses with a given
        amplitude (`amp_on`) and detuning (`detuning_on`), which are
        chosen at the moment the EOM mode is enabled. Furthermore, the
        detuning when there is no pulse being played (`detuning_off`) is
        restricted to a set of values that depends on `amp_on` and
        `detuning_on`.
        While in EOM mode, one can only add pulses of variable duration
        (through `Sequence.add_eom_pulse()`) or delays.

        Note:
            Enabling the EOM mode will automatically enforce a buffer time from
            the last pulse on the chose channel.

        Args:
            channel: The name of the channel to put in EOM mode.
            amp_on: The amplitude of the EOM pulses (in rad/µs).
            detuning_on: The detuning of the EOM pulses (in rad/µs).
            optimal_detuning_off: The optimal value of detuning (in rad/µs)
                when there is no pulse being played. It will choose the closest
                value among the existing options.
        """
        if self.is_in_eom_mode(channel):
            raise RuntimeError(
                f"The '{channel}' channel is already in EOM mode."
            )
        channel_obj = self.declared_channels[channel]
        if not channel_obj.supports_eom():
            raise TypeError(f"Channel '{channel}' does not have an EOM.")

        on_pulse = Pulse.ConstantPulse(
            channel_obj.min_duration, amp_on, detuning_on, 0.0
        )
        if not isinstance(on_pulse, Parametrized):
            channel_obj.validate_pulse(on_pulse)
            amp_on = cast(float, amp_on)
            detuning_on = cast(float, detuning_on)

            off_options = cast(
                RydbergEOM, channel_obj.eom_config
            ).detuning_off_options(amp_on, detuning_on)

            if not isinstance(optimal_detuning_off, Parametrized):
                closest_option = np.abs(
                    off_options - optimal_detuning_off
                ).argmin()
                detuning_off = off_options[closest_option]
                off_pulse = Pulse.ConstantPulse(
                    channel_obj.min_duration, 0.0, detuning_off, 0.0
                )
                channel_obj.validate_pulse(off_pulse)

            if not self.is_parametrized():
                self._schedule.enable_eom(
                    channel, amp_on, detuning_on, detuning_off
                )

    @seq_decorators.store
    @seq_decorators.block_if_measured
    def disable_eom_mode(self, channel: str) -> None:
        """Takes a channel out of EOM mode operation.

        For channels with a finite modulation bandwidth and an EOM, operation
        in EOM mode allows for the execution of square pulses with a higher
        bandwidth than that which is tipically available. It can be turned on
        and off through the `Sequence.enable_eom_mode()` and
        `Sequence.disable_eom_mode()` methods.
        A channel in EOM mode can only execute square pulses with a given
        amplitude (`amp_on`) and detuning (`detuning_on`), which are
        chosen at the moment the EOM mode is enabled. Furthermore, the
        detuning when there is no pulse being played (`detuning_off`) is
        restricted to a set of values that depends on `amp_on` and
        `detuning_on`.
        While in EOM mode, one can only add pulses of variable duration
        (through `Sequence.add_eom_pulse()`) or delays.

        Note:
            Disable the EOM mode will automatically enforce a buffer time from
            the moment it is turned off.

        Args:
            channel: The name of the channel to take out of EOM mode.
        """
        if not self.is_in_eom_mode(channel):
            raise RuntimeError(f"The '{channel}' channel is not in EOM mode.")
        if not self.is_parametrized():
            self._schedule.disable_eom(channel)

    @seq_decorators.store
    @seq_decorators.mark_non_empty
    @seq_decorators.block_if_measured
    def add_eom_pulse(
        self,
        channel: str,
        duration: Union[int, Parametrized],
        phase: Union[float, Parametrized],
        post_phase_shift: Union[float, Parametrized] = 0.0,
        protocol: PROTOCOLS = "min-delay",
    ) -> None:
        """Adds a square pulse to a channel in EOM mode.

        For channels with a finite modulation bandwidth and an EOM, operation
        in EOM mode allows for the execution of square pulses with a higher
        bandwidth than that which is tipically available. It can be turned on
        and off through the `Sequence.enable_eom_mode()` and
        `Sequence.disable_eom_mode()` methods.
        A channel in EOM mode can only execute square pulses with a given
        amplitude (`amp_on`) and detuning (`detuning_on`), which are
        chosen at the moment the EOM mode is enabled. Furthermore, the
        detuning when there is no pulse being played (`detuning_off`) is
        restricted to a set of values that depends on `amp_on` and
        `detuning_on`.
        While in EOM mode, one can only add pulses of variable duration
        (through `Sequence.add_eom_pulse()`) or delays.

        Note:
            When the phase between pulses is changed, the necessary buffer
            time for a phase jump will still be enforced.

        Args:
            channel: The name of the channel to add the pulse to.
            duration: The duration of the pulse (in ns).
            phase: The pulse phase (in radians).
            post_phase_shift: Optionally lets you add a phase shift (in rads)
                immediately after the end of the pulse.
            protocol: Stipulates how to deal with eventual conflicts with
                other channels (see `Sequence.add()` for more details).
        """
        if not self.is_in_eom_mode(channel):
            raise RuntimeError(f"Channel '{channel}' must be in EOM mode.")

        if self.is_parametrized():
            self._validate_add_protocol(protocol)
            # Test the parameters
            if not isinstance(duration, Parametrized):
                channel_obj = self.declared_channels[channel]
                channel_obj.validate_duration(duration)
            for arg in (phase, post_phase_shift):
                if not isinstance(arg, (float, int)):
                    raise TypeError("Phase values must be a numeric value.")
            return

        eom_settings = self._schedule[channel].eom_blocks[-1]
        eom_pulse = Pulse.ConstantPulse(
            duration,
            eom_settings.rabi_freq,
            eom_settings.detuning_on,
            phase,
            post_phase_shift=post_phase_shift,
        )
        self._add(eom_pulse, channel, protocol)

    @seq_decorators.store
    @seq_decorators.mark_non_empty
    @seq_decorators.block_if_measured
    def add(
        self,
        pulse: Union[Pulse, Parametrized],
        channel: str,
        protocol: PROTOCOLS = "min-delay",
    ) -> None:
        """Adds a pulse to a channel.

        Args:
            pulse: The pulse object to add to the channel.
            channel: The channel's name provided when declared.
            protocol: Stipulates how to deal with
                eventual conflicts with other channels, specifically in terms
                of having multiple channels act on the same target
                simultaneously.

                - ``'min-delay'``: Before adding the pulse, introduces the
                 smallest possible delay that avoids all exisiting conflicts.

                - ``'no-delay'``: Adds the pulse to the channel, regardless of
                 existing conflicts.

                - ``'wait-for-all'``: Before adding the pulse, adds a delay
                 that idles the channel until the end of the other channels'
                 latest pulse.

        Note:
            When the phase of the pulse to add is different than the phase of
            the previous pulse on the channel, a delay between the two pulses
            might be automatically added to ensure the channel's
            `phase_jump_time` is respected.
        """
        self._validate_channel(channel, block_eom_mode=True)
        self._add(pulse, channel, protocol)

    @seq_decorators.store
    def target(
        self,
        qubits: Union[QubitId, Iterable[QubitId]],
        channel: str,
    ) -> None:
        """Changes the target qubit of a 'Local' channel.

        Args:
            qubits: The new target for this channel. Must correspond to a
                qubit ID in device or an iterable of qubit IDs, when
                multi-qubit addressing is possible.
            channel: The channel's name provided when declared. Must be
                a channel with 'Local' addressing.
        """
        self._target(qubits, channel)

    @seq_decorators.store
    @seq_decorators.check_allow_qubit_index
    def target_index(
        self,
        qubits: Union[int, Iterable[int], Parametrized],
        channel: str,
    ) -> None:
        """Changes the target qubit of a 'Local' channel.

        Args:
            qubits: The new target for this channel. Must correspond to a
                qubit index or an iterable of qubit indices, when multi-qubit
                addressing is possible.
                A qubit index is a number between 0 and the number of qubits.
                It is then converted to a Qubit ID using the order in which
                they were declared when instantiating the ``Register``
                or ``MappableRegister``.
            channel: The channel's name provided when declared. Must be
                a channel with 'Local' addressing.

        Note:
            Cannot be used on non-parametrized sequences using a mappable
            register.
        """
        self._target(qubits, channel, _index=True)

    @seq_decorators.store
    def delay(
        self,
        duration: Union[int, Parametrized],
        channel: str,
    ) -> None:
        """Idles a given channel for a specific duration.

        Args:
            duration: Time to delay (in ns).
            channel: The channel's name provided when declared.
        """
        self._delay(duration, channel)

    @seq_decorators.store
    @seq_decorators.block_if_measured
    def measure(self, basis: str = "ground-rydberg") -> None:
        """Measures in a valid basis.

        Note:
            In addition to the supported bases of the selected device, allowed
            measurement bases will depend on the mode of operation. In
            particular, if using ``Microwave`` channels (XY mode), only
            measuring in the 'XY' basis is allowed. Inversely, it is not
            possible to measure in the 'XY' basis outside of XY mode.

        Args:
            basis: Valid basis for measurement (consult the
                ``supported_bases`` attribute of the selected device for
                the available options).
        """
        available = (
            self._device.supported_bases - {"XY"}
            if not self._in_xy
            else {"XY"}
        )
        if basis not in available:
            raise ValueError(
                f"The basis '{basis}' is not supported by the "
                "selected device and operation mode. The "
                "available options are: " + ", ".join(list(available))
            )

        if self.is_parametrized():
            self._is_measured = True
        else:
            self._measurement = basis

    @seq_decorators.store
    def phase_shift(
        self,
        phi: Union[float, Parametrized],
        *targets: QubitId,
        basis: str = "digital",
    ) -> None:
        r"""Shifts the phase of a qubit's reference by 'phi', on a given basis.

        This is equivalent to an :math:`R_z(\phi)` gate (i.e. a rotation of the
        target qubit's state by an angle :math:`\phi` around the z-axis of the
        Bloch sphere).

        Args:
            phi: The intended phase shift (in rads).
            targets: The ids of the qubits to apply the phase shift to.
            basis: The basis (i.e. electronic transition) to associate
                the phase shift to. Must correspond to the basis of a declared
                channel.
        """
        self._phase_shift(phi, *targets, basis=basis)

    @seq_decorators.store
    @seq_decorators.check_allow_qubit_index
    def phase_shift_index(
        self,
        phi: Union[float, Parametrized],
        *targets: Union[int, Parametrized],
        basis: str = "digital",
    ) -> None:
        r"""Shifts the phase of a qubit's reference by 'phi', on a given basis.

        This is equivalent to an :math:`R_z(\phi)` gate (i.e. a rotation of the
        target qubit's state by an angle :math:`\phi` around the z-axis of the
        Bloch sphere).

        Args:
            phi: The intended phase shift (in rads).
            targets: The indices of the qubits to apply the phase shift to.
                A qubit index is a number between 0 and the number of qubits.
                It is then converted to a Qubit ID using the order in which
                they were declared when instantiating the ``Register``
                or ``MappableRegister``.
            basis: The basis (i.e. electronic transition) to associate
                the phase shift to. Must correspond to the basis of a declared
                channel.

        Note:
            Cannot be used on non-parametrized sequences using a mappable
            register.
        """
        self._phase_shift(phi, *targets, basis=basis, _index=True)

    @seq_decorators.store
    @seq_decorators.block_if_measured
    def align(self, *channels: str) -> None:
        """Aligns multiple channels in time.

        Introduces delays that align the provided channels with the one that
        finished the latest, such that the next action added to any of them
        will start right after the latest channel has finished.

        Args:
            channels: The names of the channels to align, as given upon
                declaration.
        """
        ch_set = set(channels)
        # channels have to be a subset of the declared channels
        if not ch_set <= set(self._schedule):
            raise ValueError(
                "All channel names must correspond to declared channels."
            )
        if len(channels) != len(ch_set):
            raise ValueError("The same channel was provided more than once.")

        if len(channels) < 2:
            raise ValueError("Needs at least two channels for alignment.")

        if self.is_parametrized():
            return

        last_ts = {
            id: self.get_duration(id, include_fall_time=True)
            for id in channels
        }
        tf = max(last_ts.values())

        for id in channels:
            delta = tf - last_ts[id]
            if delta > 0:
                self._delay(
                    self._schedule[id].adjust_duration(delta),
                    id,
                )

    def build(
        self,
        *,
        qubits: Optional[Mapping[QubitId, int]] = None,
        **vars: Union[ArrayLike, float, int],
    ) -> Sequence:
        """Builds a sequence from the programmed instructions.

        Args:
            qubits: A mapping between qubit IDs and trap IDs used to define
                the register. Must only be provided when the sequence is
                initialized with a MappableRegister.
            vars: The values for all the variables declared in this Sequence
                instance, indexed by the name given upon declaration. Check
                ``Sequence.declared_variables`` to see all the variables.

        Returns:
            The Sequence built with the given variable values.

        Example:
            ::

                # Check which variables are declared
                >>> print(seq.declared_variables)
                {'x': Variable(name='x', dtype=<class 'float'>, size=1),
                 'y': Variable(name='y', dtype=<class 'int'>, size=3)}
                # Build a sequence with specific values for both variables
                >>> seq1 = seq.build(x=0.5, y=[1, 2, 3])
        """
        if self.is_register_mappable():
            if qubits is None:
                raise ValueError(
                    "'qubits' must be specified when the sequence is created "
                    "with a MappableRegister."
                )

        elif qubits is not None:
            raise ValueError(
                "'qubits' must not be specified when the sequence already has "
                "a concrete register."
            )

        self._cross_check_vars(vars)

        # Shallow copy with stored parametrized objects (if any)
        # NOTE: While seq is a shallow copy, be extra careful with changes to
        # attributes of seq pointing to mutable objects, as they might be
        # inadvertedly done to self too
        seq = copy.copy(self)

        # Eliminates the source of recursiveness errors
        seq._reset_parametrized()

        # Deepcopy the base sequence (what remains)
        seq = copy.deepcopy(seq)
        # NOTE: Changes to seq are now safe to do

        if not (self.is_parametrized() or self.is_register_mappable()):
            warnings.warn(
                "Building a non-parametrized sequence simply returns"
                " a copy of itself.",
                stacklevel=2,
            )
            return seq

        for name, value in vars.items():
            self._variables[name]._assign(value)

        if qubits:
            reg = cast(MappableRegister, self._register).build_register(qubits)
            self._set_register(seq, reg)

        for call in self._to_build_calls:
            args_ = [
                arg.build() if isinstance(arg, Parametrized) else arg
                for arg in call.args
            ]
            kwargs_ = {
                key: val.build() if isinstance(val, Parametrized) else val
                for key, val in call.kwargs.items()
            }
            getattr(seq, call.name)(*args_, **kwargs_)

        return seq

    def serialize(self, **kwargs: Any) -> str:
        """Serializes the Sequence into a JSON formatted string.

        Other Parameters:
            kwargs: Valid keyword-arguments for ``json.dumps()``, except for
                ``cls``.

        Returns:
            The sequence encoded in a JSON formatted string.

        See Also:
            ``json.dumps``: Built-in function for serialization to a JSON
            formatted string.
        """
        return json.dumps(self, cls=PulserEncoder, **kwargs)

    def to_abstract_repr(
        self, seq_name: str = "pulser-exported", **defaults: Any
    ) -> str:
        """Serializes the Sequence into an abstract JSON object.

        Keyword Args:
            seq_name (str): A name for the sequence. If not defined, defaults
                to "pulser-exported".
            defaults: The default values for all the variables declared in this
                Sequence instance, indexed by the name given upon declaration.
                Check ``Sequence.declared_variables`` to see all the variables.
                When using a MappableRegister, the Qubit IDs to trap IDs
                mapping must also be provided under the `qubits` keyword.

        Note:
            Providing the `defaults` is optional but, when done, it is
            mandatory to give default values for all the expected parameters.

        Returns:
            str: The sequence encoded as an abstract JSON object.

        See Also:
            ``serialize``
        """
        return serialize_abstract_sequence(self, seq_name, **defaults)

    @staticmethod
    def deserialize(obj: str, **kwargs: Any) -> Sequence:
        """Deserializes a JSON formatted string.

        Args:
            obj: The JSON formatted string to deserialize, coming from
                the serialization of a ``Sequence`` through
                ``Sequence.serialize()``.

        Other Parameters:
            kwargs: Valid keyword-arguments for ``json.loads()``, except for
                ``cls`` and ``object_hook``.

        Returns:
            The deserialized Sequence object.

        See Also:
            ``json.loads``: Built-in function for deserialization from a JSON
            formatted string.
        """
        if "Sequence" not in obj:
            raise ValueError(
                "The given JSON formatted string does not encode a Sequence."
            )

        return cast(Sequence, json.loads(obj, cls=PulserDecoder, **kwargs))

    @staticmethod
    def from_abstract_repr(obj_str: str) -> Sequence:
        """Deserialize a sequence from an abstract JSON object.

        Args:
            obj_str (str): the JSON string representing the sequence encoded
                in the abstract JSON format.

        Returns:
            Sequence: The Pulser sequence.
        """
        return deserialize_abstract_sequence(obj_str)

    @seq_decorators.screen
    def draw(
        self,
        mode: str = "input+output",
        draw_phase_area: bool = False,
        draw_interp_pts: bool = True,
        draw_phase_shifts: bool = False,
        draw_register: bool = False,
        draw_phase_curve: bool = False,
        fig_name: str = None,
        kwargs_savefig: dict = {},
    ) -> None:
        """Draws the sequence in its current state.

        Args:
            mode: The curves to draw. 'input'
                draws only the programmed curves, 'output' the excepted curves
                after modulation. 'input+output' will draw both curves except
                for channels without a defined modulation bandwidth, in which
                case only the input is drawn.
            draw_phase_area: Whether phase and area values need to be
                shown as text on the plot, defaults to False. Doesn't work in
                'output' mode. If `draw_phase_curve=True`, phase values are
                ommited.
            draw_interp_pts: When the sequence has pulses with waveforms
                of type InterpolatedWaveform, draws the points of interpolation
                on top of the respective input waveforms (defaults to True).
                Doesn't work in 'output' mode.
            draw_phase_shifts: Whether phase shift and reference
                information should be added to the plot, defaults to False.
            draw_register: Whether to draw the register before the pulse
                sequence, with a visual indication (square halo) around the
                qubits masked by the SLM, defaults to False. Can't be set to
                True if the sequence is defined with a mappable register.
            draw_phase_curve: Draws the changes in phase in its own curve
                (ignored if the phase doesn't change throughout the channel).
            fig_name: The name on which to save the
                figure. If `draw_register` is True, both pulses and register
                will be saved as figures, with a suffix ``_pulses`` and
                ``_register`` in the file name. If `draw_register` is False,
                only the pulses are saved, with no suffix. If `fig_name` is
                None, no figure is saved.
            kwargs_savefig: Keywords arguments for
                ``matplotlib.pyplot.savefig``. Not applicable if `fig_name`
                is ``None``.

        See Also:
            Simulation.draw(): Draws the provided sequence and the one used by
            the solver.
        """
        valid_modes = ("input", "output", "input+output")
        if mode not in valid_modes:
            raise ValueError(
                f"'mode' must be one of {valid_modes}, not '{mode}'."
            )
        if mode == "output":
            if draw_phase_area:
                warnings.warn(
                    "'draw_phase_area' doesn't work in 'output' mode, so it "
                    "will default to 'False'.",
                    stacklevel=2,
                )
                draw_phase_area = False
            if draw_interp_pts:
                warnings.warn(
                    "'draw_interp_pts' doesn't work in 'output' mode, so it "
                    "will default to 'False'.",
                    stacklevel=2,
                )
                draw_interp_pts = False
        if draw_register and self.is_register_mappable():
            raise ValueError(
                "Can't draw the register for a sequence without a defined "
                "register."
            )
        fig_reg, fig = draw_sequence(
            self,
            draw_phase_area=draw_phase_area,
            draw_interp_pts=draw_interp_pts,
            draw_phase_shifts=draw_phase_shifts,
            draw_register=draw_register,
            draw_input="input" in mode,
            draw_modulation="output" in mode,
            draw_phase_curve=draw_phase_curve,
        )
        if fig_name is not None and draw_register:
            name, ext = os.path.splitext(fig_name)
            fig.savefig(name + "_pulses" + ext, **kwargs_savefig)
            fig_reg.savefig(name + "_register" + ext, **kwargs_savefig)
        elif fig_name:
            fig.savefig(fig_name, **kwargs_savefig)
        plt.show()

    def _add(
        self,
        pulse: Union[Pulse, Parametrized],
        channel: str,
        protocol: PROTOCOLS,
    ) -> None:
        self._validate_add_protocol(protocol)
        if self.is_parametrized():
            if not isinstance(pulse, Parametrized):
                self._validate_and_adjust_pulse(pulse, channel)
            return

        pulse = cast(Pulse, pulse)
        channel_obj = self._schedule[channel].channel_obj
        last = self._last(channel)
        basis = channel_obj.basis

        ph_refs = {
            self._basis_ref[basis][q].phase.last_phase for q in last.targets
        }
        if len(ph_refs) != 1:
            raise ValueError(
                "Cannot do a multiple-target pulse on qubits with different "
                "phase references for the same basis."
            )
        else:
            phase_ref = ph_refs.pop()

        pulse = self._validate_and_adjust_pulse(pulse, channel, phase_ref)

        phase_barriers = [
            self._basis_ref[basis][q].phase.last_time for q in last.targets
        ]

        self._schedule.add_pulse(pulse, channel, phase_barriers, protocol)

        true_finish = self._last(channel).tf + pulse.fall_time(
            channel_obj, in_eom_mode=self.is_in_eom_mode(channel)
        )
        for qubit in last.targets:
            self._basis_ref[basis][qubit].update_last_used(true_finish)

        if pulse.post_phase_shift:
            self._phase_shift(
                pulse.post_phase_shift, *last.targets, basis=basis
            )

    @seq_decorators.block_if_measured
    def _target(
        self,
        qubits: Union[Iterable[QubitId], QubitId, Parametrized],
        channel: str,
        _index: bool = False,
    ) -> None:
        self._validate_channel(channel, block_eom_mode=True)
        channel_obj = self._schedule[channel].channel_obj
        try:
            qubits_set = (
                set(cast(Iterable, qubits))
                if not isinstance(qubits, str)
                else {qubits}
            )
        except TypeError:
            qubits_set = {qubits}

        if channel_obj.addressing != "Local":
            raise ValueError("Can only choose target of 'Local' channels.")
        elif (
            channel_obj.max_targets is not None
            and len(qubits_set) > channel_obj.max_targets
        ):
            raise ValueError(
                f"This channel can target at most {channel_obj.max_targets} "
                "qubits at a time."
            )
        qubit_ids_set = self._check_qubits_give_ids(*qubits_set, _index=_index)

        if not self.is_parametrized():
            basis = channel_obj.basis
            phase_refs = {
                self._basis_ref[basis][q].phase.last_phase
                for q in qubit_ids_set
            }
            if len(phase_refs) != 1:
                raise ValueError(
                    "Cannot target multiple qubits with different "
                    "phase references for the same basis."
                )
            self._schedule.add_target(qubit_ids_set, channel)

    def _check_qubits_give_ids(
        self, *qubits: Union[QubitId, Parametrized], _index: bool = False
    ) -> set[QubitId]:
        if _index:
            if self.is_parametrized():
                nb_of_indices = len(self._register.qubit_ids)
                allowed_indices = range(nb_of_indices)
                for i in qubits:
                    if i not in allowed_indices and not isinstance(
                        i, Parametrized
                    ):
                        raise ValueError(
                            f"All non-variable targets must be indices valid "
                            f"for the register, between 0 and "
                            f"{nb_of_indices - 1}. Wrong index: {i!r}."
                        )
                return set()
            else:
                qubits = cast(Tuple[int, ...], qubits)
                try:
                    return {self.register.qubit_ids[index] for index in qubits}
                except IndexError:
                    raise IndexError("Indices must exist for the register.")
        ids = set(cast(Tuple[QubitId, ...], qubits))
        if not ids <= self._qids:
            raise ValueError(
                "All given ids have to be qubit ids declared"
                " in this sequence's register."
            )
        return ids

    @seq_decorators.block_if_measured
    def _delay(self, duration: Union[int, Parametrized], channel: str) -> None:
        self._validate_channel(channel)
        if self.is_parametrized():
            return
        self._schedule.add_delay(cast(int, duration), channel)

    def _phase_shift(
        self,
        phi: Union[float, Parametrized],
        *targets: Union[QubitId, Parametrized],
        basis: str,
        _index: bool = False,
    ) -> None:
        if basis not in self._basis_ref:
            raise ValueError("No declared channel targets the given 'basis'.")
        target_ids = self._check_qubits_give_ids(*targets, _index=_index)

        if not self.is_parametrized():
            phi = cast(float, phi)
            if phi % (2 * np.pi) == 0:
                return

            for qubit in target_ids:
                self._basis_ref[basis][qubit].increment_phase(phi)

    def _to_dict(self) -> dict[str, Any]:
        d = obj_to_dict(
            self,
            *self._calls[0].args,
            _module="pulser.sequence",
            **self._calls[0].kwargs,
        )
        d["__version__"] = pulser.__version__
        d["calls"] = self._calls[1:]
        d["vars"] = self._variables
        d["to_build_calls"] = self._to_build_calls
        return d

    def __str__(self) -> str:
        return seq_to_str(self)

    def _add_to_schedule(self, channel: str, timeslot: _TimeSlot) -> None:
        # Maybe get rid of this
        self._schedule[channel].slots.append(timeslot)

    def _last(self, channel: str) -> _TimeSlot:
        """Shortcut to last element in the channel's schedule."""
        return self._schedule[channel][-1]

    def _validate_channel(
        self, channel: str, block_eom_mode: bool = False
    ) -> None:
        if isinstance(channel, Parametrized):
            raise NotImplementedError(
                "Using parametrized objects or variables to refer to channels "
                "is not supported."
            )
        if channel not in self._schedule:
            raise ValueError("Use the name of a declared channel.")
        if block_eom_mode and self.is_in_eom_mode(channel):
            raise RuntimeError("The chosen channel is in EOM mode.")

    def _validate_and_adjust_pulse(
        self, pulse: Pulse, channel: str, phase_ref: Optional[float] = None
    ) -> Pulse:
        channel_obj = self._schedule[channel].channel_obj
        channel_obj.validate_pulse(pulse)
        _duration = channel_obj.validate_duration(pulse.duration)
        new_phase = pulse.phase + (phase_ref if phase_ref else 0)
        if _duration != pulse.duration:
            try:
                new_amp = pulse.amplitude.change_duration(_duration)
                new_det = pulse.detuning.change_duration(_duration)
            except NotImplementedError:
                raise TypeError(
                    "Failed to automatically adjust one of the pulse's "
                    "waveforms to the channel duration constraints. Choose a "
                    "duration that is a multiple of "
                    f"{channel_obj.clock_period} ns."
                )
        else:
            new_amp = pulse.amplitude
            new_det = pulse.detuning

        return Pulse(new_amp, new_det, new_phase, pulse.post_phase_shift)

    def _validate_add_protocol(self, protocol: str) -> None:
        valid_protocols = get_args(PROTOCOLS)
        if protocol not in valid_protocols:
            raise ValueError(
                f"Invalid protocol '{protocol}', only accepts protocols: "
                + ", ".join(valid_protocols)
            )

    def _reset_parametrized(self) -> None:
        """Resets all attributes related to parametrization."""
        # Signals the sequence as actively "building" ie not parametrized
        self._building = True
        self._is_measured = False
        self._variables = {}
        self._to_build_calls = []

    def _set_register(self, seq: Sequence, reg: BaseRegister) -> None:
        """Sets the register on a sequence who had a mappable register."""
        self._device.validate_register(reg)
        qids = set(reg.qubit_ids)
        used_qubits = set()
        for ch, ch_schedule in self._schedule.items():
            # Correct the targets of global channels
            if ch_schedule.channel_obj.addressing == "Global":
                for i, slot in enumerate(self._schedule[ch]):
                    stored_values = slot._asdict()
                    stored_values["targets"] = qids
                    seq._schedule[ch].slots[i] = _TimeSlot(**stored_values)
            else:
                # Make sure all explicit targets are in the register
                for slot in self._schedule[ch]:
                    used_qubits.update(slot.targets)

        if not used_qubits <= qids:
            raise ValueError(
                f"Qubits {used_qubits - qids} are being targeted but"
                " have not been assigned a trap."
            )
        seq._register = reg
        seq._qids = qids
        seq._calls[0] = _Call("__init__", (seq._register, seq._device), {})

    def _cross_check_vars(self, vars: dict[str, Any]) -> None:
        """Checks if values are given to all and only declared vars."""
        all_keys, given_keys = self._variables.keys(), vars.keys()
        if given_keys != all_keys:
            invalid_vars = given_keys - all_keys
            if invalid_vars:
                warnings.warn(
                    "No declared variables named: " + ", ".join(invalid_vars),
                    stacklevel=3,
                )
                for k in invalid_vars:
                    vars.pop(k, None)
            missing_vars = all_keys - given_keys
            if missing_vars:
                raise TypeError(
                    "Did not receive values for variables: "
                    + ", ".join(missing_vars)
                )<|MERGE_RESOLUTION|>--- conflicted
+++ resolved
@@ -486,50 +486,15 @@
                     strict_error_message = strict_error_message or (
                         base_msg + " with the same fixed_retarget_t."
                     )
-<<<<<<< HEAD
-                    break
-                if not strict:
+                    continue
+
+                # Clock_period check
+                if o_d_ch_obj.clock_period == n_d_ch_obj.clock_period:
                     channel_match[o_d_ch_name] = n_d_ch_id
                     break
-
-                # Clock_period check
-                if o_d_ch_obj.clock_period == n_d_ch_obj.clock_period:
-=======
-                    continue
-
-                ch_samples = sample_seq.channel_samples[o_d_ch_name]
-                ch_sample_phase = ch_samples.phase
-                # Find if there is phase change between pulses or not
-                phase_is_constant = True
-                if ch_sample_phase.size != 0:
-                    phase_is_constant = bool(
-                        np.all(ch_sample_phase == ch_sample_phase[0])
-                    )
-                # Phase_jump_time and clock_period check
-                phase_jump_time_check = (
-                    o_d_ch_obj.phase_jump_time == n_d_ch_obj.phase_jump_time
-                )
-                clock_period_check = (
-                    o_d_ch_obj.clock_period == n_d_ch_obj.clock_period
-                )
-                if clock_period_check and (
-                    phase_is_constant or phase_jump_time_check
-                ):
->>>>>>> 0f2bb267
-                    channel_match[o_d_ch_name] = n_d_ch_id
-                    break
-<<<<<<< HEAD
-                else:
-                    channel_match[o_d_ch_name] = None
-                    strict_error_message = (
-                        f"No channel match for channel {o_d_ch_name}"
-                        + " with the right clock_period."
-                    )
-=======
                 strict_error_message = strict_error_message or (
-                    base_msg + " with the same phase_jump_time & clock_period."
-                )
->>>>>>> 0f2bb267
+                    base_msg + " with the same clock_period."
+                )
 
         if None in channel_match.values():
             if strict_error_message:
