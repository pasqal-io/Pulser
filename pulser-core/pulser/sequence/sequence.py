--- conflicted
+++ resolved
@@ -697,19 +697,14 @@
                  existing conflicts.
 
                 - ``'wait-for-all'``: Before adding the pulse, adds a delay
-<<<<<<< HEAD
-                  that idles the channel until the end of the other channels'
-                  latest pulse.
+                 that idles the channel until the end of the other channels'
+                 latest pulse.
 
         Note:
             When the phase of the pulse to add is different than the phase of
             the previous pulse on the channel, a delay between the two pulses
             might be automatically added to ensure the channel's
             `phase_jump_time` is respected.
-=======
-                 that idles the channel until the end of the other channels'
-                 latest pulse.
->>>>>>> fb8b588b
         """
         self._validate_channel(channel)
 
