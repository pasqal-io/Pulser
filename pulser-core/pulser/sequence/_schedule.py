# Copyright 2022 Pulser Development Team
#
# Licensed under the Apache License, Version 2.0 (the "License");
# you may not use this file except in compliance with the License.
# You may obtain a copy of the License at
#
#    http://www.apache.org/licenses/LICENSE-2.0
#
# Unless required by applicable law or agreed to in writing, software
# distributed under the License is distributed on an "AS IS" BASIS,
# WITHOUT WARRANTIES OR CONDITIONS OF ANY KIND, either express or implied.
# See the License for the specific language governing permissions and
# limitations under the License.
"""Special containers to store the schedule of operations in the Sequence."""
from __future__ import annotations

import warnings
from collections.abc import Iterator
from dataclasses import dataclass
from typing import Dict, NamedTuple, Optional, Union, cast, overload

import numpy as np

from pulser.channels.base_channel import Channel
from pulser.pulse import Pulse
from pulser.register.base_register import QubitId
from pulser.sampler.samples import ChannelSamples, _TargetSlot
from pulser.waveforms import ConstantWaveform


class _TimeSlot(NamedTuple):
    """Auxiliary class to store the information in the schedule."""

    type: Union[Pulse, str]
    ti: int
    tf: int
    targets: set[QubitId]


@dataclass
class _EOMSettings:
    rabi_freq: float
    detuning_on: float
    detuning_off: float
    ti: int
    tf: Optional[int] = None


@dataclass
class _ChannelSchedule:
    channel_id: str
    channel_obj: Channel

    def __post_init__(self) -> None:
        self.slots: list[_TimeSlot] = []
        self.eom_blocks: list[_EOMSettings] = []

    def last_target(self) -> int:
        """Last time a target happened on the channel."""
        for slot in self.slots[::-1]:
            if slot.type == "target":
                return slot.tf
        return 0  # pragma: no cover

    def last_pulse_slot(self) -> _TimeSlot:
        """The last slot with a Pulse."""
        for slot in self.slots[::-1]:
            if isinstance(slot.type, Pulse) and not self.is_eom_delay(slot):
                return slot
        raise RuntimeError("There is no slot with a pulse.")

    def in_eom_mode(self, time_slot: Optional[_TimeSlot] = None) -> bool:
        """States if a time slot is inside an EOM mode block."""
        if time_slot is None:
            return bool(self.eom_blocks) and (self.eom_blocks[-1].tf is None)
        return any(
            start <= time_slot.ti < end
            for start, end in self.get_eom_mode_intervals()
        )

    def is_eom_delay(self, slot: _TimeSlot) -> bool:
        """Tells if a pulse slot is actually an EOM delay."""
        return (
            self.in_eom_mode(time_slot=slot)
            and isinstance(slot.type, Pulse)
            and isinstance(slot.type.amplitude, ConstantWaveform)
            and slot.type.amplitude[0] == 0.0
        )

    def get_eom_mode_intervals(self) -> list[tuple[int, int]]:
        return [
            (
                block.ti,
                block.tf if block.tf is not None else self.get_duration(),
            )
            for block in self.eom_blocks
        ]

    def get_duration(self, include_fall_time: bool = False) -> int:
        temp_tf = 0
        for i, op in enumerate(self.slots[::-1]):
            if i == 0:
                # Start with the last slot found
                temp_tf = op.tf
                if not include_fall_time:
                    break
            if isinstance(op.type, Pulse):
                temp_tf = max(
                    temp_tf,
                    op.tf
                    + op.type.fall_time(
                        self.channel_obj, in_eom_mode=self.in_eom_mode()
                    ),
                )
                break
            elif temp_tf - op.tf >= 2 * self.channel_obj.rise_time:
                # No pulse behind 'op' with a long enough fall time
                break
        return temp_tf

    def adjust_duration(self, duration: int) -> int:
        """Adjust a duration for this channel."""
        with warnings.catch_warnings():
            warnings.simplefilter("ignore")
            return self.channel_obj.validate_duration(
                max(duration, self.channel_obj.min_duration)
            )

    def get_samples(self) -> ChannelSamples:
        """Returns the samples of the channel."""
        # Keep only pulse slots
        channel_slots = [s for s in self.slots if isinstance(s.type, Pulse)]
        dt = self.get_duration()
        amp, det, phase = np.zeros(dt), np.zeros(dt), np.zeros(dt)
        slots: list[_TargetSlot] = []

        for ind, s in enumerate(channel_slots):
            pulse = cast(Pulse, s.type)
            amp[s.ti : s.tf] += pulse.amplitude.samples
            det[s.ti : s.tf] += pulse.detuning.samples
            ph_jump_t = self.channel_obj.phase_jump_time
            t_start = s.ti - ph_jump_t if ind > 0 else 0
            t_end = (
                channel_slots[ind + 1].ti - ph_jump_t
                if ind < len(channel_slots) - 1
                else dt
            )
            phase[t_start:t_end] += pulse.phase
            tf = s.tf
            # Account for the extended duration of the pulses
            # after modulation, which is at most fall_time
            fall_time = pulse.fall_time(
                self.channel_obj, in_eom_mode=self.in_eom_mode(time_slot=s)
            )
            tf += (
                min(fall_time, channel_slots[ind + 1].ti - s.tf)
                if ind < len(channel_slots) - 1
                else fall_time
            )

            slots.append(_TargetSlot(s.ti, tf, s.targets))

        ch_samples = ChannelSamples(
            amp, det, phase, slots, self.get_eom_mode_intervals()
        )

        return ch_samples

    @overload
    def __getitem__(self, key: int) -> _TimeSlot:
        pass

    @overload
    def __getitem__(self, key: slice) -> list[_TimeSlot]:
        pass

    def __getitem__(
        self, key: Union[int, slice]
    ) -> Union[_TimeSlot, list[_TimeSlot]]:
        if key == -1 and not self.slots:
            raise ValueError("The chosen channel has no target.")
        return self.slots[key]

    def __iter__(self) -> Iterator[_TimeSlot]:
        for slot in self.slots:
            yield slot


class _Schedule(Dict[str, _ChannelSchedule]):
    def get_duration(
        self, channel: Optional[str] = None, include_fall_time: bool = False
    ) -> int:
        if channel is None:
            channels = tuple(self.keys())
            if not channels:
                return 0
        else:
            channels = (channel,)

        return max(self[id].get_duration(include_fall_time) for id in channels)

    def find_slm_mask_times(self) -> list[int]:
        # Find tentative initial and final time of SLM mask if possible
        mask_time: list[int] = []
        for ch_schedule in self.values():
            if ch_schedule.channel_obj.addressing != "Global":
                continue
            # Cycle on slots in schedule until the first pulse is found
            for slot in ch_schedule:
                if not isinstance(slot.type, Pulse):
                    continue
                ti = slot.ti
                tf = slot.tf
                if mask_time:
                    if ti < mask_time[0]:
                        mask_time = [ti, tf]
                else:
                    mask_time = [ti, tf]
                break
        return mask_time

    def enable_eom(
        self,
        channel_id: str,
        amp_on: float,
        detuning_on: float,
        detuning_off: float,
    ) -> None:
        channel_obj = self[channel_id].channel_obj
        if any(isinstance(op.type, Pulse) for op in self[channel_id]):
            # Wait for the last pulse to ramp down (if needed)
            self.wait_for_fall(channel_id)
            # Account for time needed to ramp to desired amplitude
            # By definition, rise_time goes from 10% to 90%
            # Roughly 2*rise_time is enough to go from 0% to 100%
            self.add_delay(2 * channel_obj.rise_time, channel_id)

        # Set up the EOM
        eom_settings = _EOMSettings(
            rabi_freq=amp_on,
            detuning_on=detuning_on,
            detuning_off=detuning_off,
            ti=self[channel_id][-1].tf,
        )

        self[channel_id].eom_blocks.append(eom_settings)

    def disable_eom(self, channel_id: str) -> None:
        self[channel_id].eom_blocks[-1].tf = self[channel_id][-1].tf
        self.wait_for_fall(channel_id)

    def add_pulse(
        self,
        pulse: Pulse,
        channel: str,
        phase_barrier_ts: list[int],
        protocol: str,
    ) -> None:
        pass
        last = self[channel][-1]
        t0 = last.tf
        current_max_t = max(t0, *phase_barrier_ts)
        for ch, ch_schedule in self.items():
            if protocol == "no-delay" or ch == channel:
                continue
            this_chobj = self[ch].channel_obj
            in_eom_mode = self[ch].in_eom_mode()
            for op in ch_schedule[::-1]:
                if not isinstance(op.type, Pulse):
                    if op.tf + 2 * this_chobj.rise_time <= current_max_t:
                        # No pulse behind 'op' needing a delay
                        break
<<<<<<< HEAD
                elif ch == channel:
                    if op.type.phase != pulse.phase:
                        phase_jump_buffer = (
                            this_chobj.phase_jump_time
                            + op.type.fall_time(this_chobj)
                            - (t0 - op.tf)
                        )
                    break
                elif op.tf + op.type.fall_time(this_chobj) <= current_max_t:
=======
                elif (
                    op.tf
                    + op.type.fall_time(this_chobj, in_eom_mode=in_eom_mode)
                    <= current_max_t
                ):
>>>>>>> 0f2bb267
                    break
                elif op.targets & last.targets or protocol == "wait-for-all":
                    current_max_t = op.tf + op.type.fall_time(
                        this_chobj, in_eom_mode=in_eom_mode
                    )
                    break

        # Buffer to add between pulses of different phase
        phase_jump_buffer = 0
        try:
            # Gets the last pulse on the channel
            last_pulse_slot = self[channel].last_pulse_slot()
            last_pulse = cast(Pulse, last_pulse_slot.type)
            # Checks if the current pulse changes the phase
            if last_pulse.phase != pulse.phase:
                # Subtracts the time that has already elapsed since the
                # last pulse from the phase_jump_time
                phase_jump_buffer = self[
                    channel
                ].channel_obj.phase_jump_time - (t0 - last_pulse_slot.tf)
        except RuntimeError:
            # No previous pulse
            pass

        delay_duration = max(current_max_t - t0, phase_jump_buffer)
        if delay_duration > 0:
            delay_duration = self[channel].adjust_duration(delay_duration)
            self.add_delay(delay_duration, channel)

        ti = t0 + delay_duration
        tf = ti + pulse.duration
        self[channel].slots.append(_TimeSlot(pulse, ti, tf, last.targets))

    def add_delay(self, duration: int, channel: str) -> None:
        last = self[channel][-1]
        ti = last.tf
        tf = ti + self[channel].channel_obj.validate_duration(duration)
        if (
            self[channel].in_eom_mode()
            and self[channel].eom_blocks[-1].detuning_off != 0
        ):
            try:
                last_pulse = cast(Pulse, self[channel].last_pulse_slot().type)
                phase = last_pulse.phase
            except RuntimeError:
                phase = 0.0
            delay_pulse = Pulse.ConstantPulse(
                tf - ti, 0.0, self[channel].eom_blocks[-1].detuning_off, phase
            )
            self[channel].slots.append(
                _TimeSlot(delay_pulse, ti, tf, last.targets)
            )
        else:
            self[channel].slots.append(
                _TimeSlot("delay", ti, tf, last.targets)
            )

    def add_target(self, qubits_set: set[QubitId], channel: str) -> None:
        channel_obj = self[channel].channel_obj
        if self[channel].slots:
            self.wait_for_fall(channel)

            last = self[channel][-1]
            if last.targets == qubits_set:
                return
            ti = last.tf
            retarget = cast(int, channel_obj.min_retarget_interval)
            elapsed = ti - self[channel].last_target()
            delta = cast(int, np.clip(retarget - elapsed, 0, retarget))
            if channel_obj.fixed_retarget_t:
                delta = max(delta, channel_obj.fixed_retarget_t)
            if delta != 0:
                delta = self[channel].adjust_duration(delta)
            tf = ti + delta

        else:
            ti = -1
            tf = 0

        self[channel].slots.append(
            _TimeSlot("target", ti, tf, set(qubits_set))
        )

    def wait_for_fall(self, channel: str) -> None:
        """Adds a delay to let the channel's amplitude ramp down."""
        # Extra time needed for the output to finish
        fall_time = (
            self[channel].get_duration(include_fall_time=True)
            - self[channel].get_duration()
        )
        # If there is a fall time, a delay is added to account for it
        if fall_time > 0:
            self.add_delay(self[channel].adjust_duration(fall_time), channel)<|MERGE_RESOLUTION|>--- conflicted
+++ resolved
@@ -270,7 +270,6 @@
                     if op.tf + 2 * this_chobj.rise_time <= current_max_t:
                         # No pulse behind 'op' needing a delay
                         break
-<<<<<<< HEAD
                 elif ch == channel:
                     if op.type.phase != pulse.phase:
                         phase_jump_buffer = (
@@ -279,14 +278,11 @@
                             - (t0 - op.tf)
                         )
                     break
-                elif op.tf + op.type.fall_time(this_chobj) <= current_max_t:
-=======
                 elif (
                     op.tf
                     + op.type.fall_time(this_chobj, in_eom_mode=in_eom_mode)
                     <= current_max_t
                 ):
->>>>>>> 0f2bb267
                     break
                 elif op.targets & last.targets or protocol == "wait-for-all":
                     current_max_t = op.tf + op.type.fall_time(
