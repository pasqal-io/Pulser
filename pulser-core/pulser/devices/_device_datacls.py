--- conflicted
+++ resolved
@@ -26,7 +26,6 @@
 from pulser.channels.base_channel import Channel
 from pulser.channels.dmm import DMM
 from pulser.devices.interaction_coefficients import c6_dict
-from pulser.dmm import DMM
 from pulser.json.abstract_repr.serializer import AbstractReprEncoder
 from pulser.json.abstract_repr.validation import validate_abstract_repr
 from pulser.json.utils import get_dataclass_defaults, obj_to_dict
@@ -444,10 +443,7 @@
     @abstractmethod
     def _to_abstract_repr(self) -> dict[str, Any]:
         ex_params = ("channel_objects", "channel_ids", "dmm_objects")
-<<<<<<< HEAD
         defaults = get_dataclass_defaults(fields(self))
-=======
->>>>>>> ce3534e8
         params = self._params()
         for p in ex_params:
             params.pop(p, None)
@@ -463,12 +459,8 @@
         return {
             "version": "1",
             "channels": ch_list,
-<<<<<<< HEAD
-            "dmm_channels": dmm_list,
-=======
             # TODO: Update JSON schema first
             # "dmm_channels": dmm_list,
->>>>>>> ce3534e8
             **params,
         }
 
@@ -573,7 +565,6 @@
             f" - SLM Mask: {'Yes' if self.supports_slm_mask else 'No'}",
         ]
 
-<<<<<<< HEAD
         if self.max_sequence_duration is not None:
             lines.append(
                 " - Maximum sequence duration: "
@@ -581,9 +572,6 @@
             )
 
         ch_lines = ["\nChannels:"]
-=======
-        ch_lines = []
->>>>>>> ce3534e8
         for name, ch in {**self.channels, **self.dmm_channels}.items():
             if for_docs:
                 ch_lines += [
