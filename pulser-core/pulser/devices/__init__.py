--- conflicted
+++ resolved
@@ -29,13 +29,7 @@
 from pulser.devices._device_datacls import Device, VirtualDevice
 from pulser.devices._devices import (
     AnalogDevice,
-<<<<<<< HEAD
-    Chadoq2 as Chadoq2,
     DigitalAnalogDevice,
-    IroiseMVP as IroiseMVP,
-=======
-    DigitalAnalogDevice,
->>>>>>> a053b7d6
 )
 from pulser.devices._mock_device import MockDevice
 
