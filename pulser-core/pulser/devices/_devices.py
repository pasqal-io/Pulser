--- conflicted
+++ resolved
@@ -83,8 +83,6 @@
                 min_duration=16,
                 max_duration=2**26,
                 mod_bandwidth=4,
-<<<<<<< HEAD
-=======
                 eom_config=RydbergEOM(
                     limiting_beam=RydbergBeam.RED,
                     max_limiting_amp=40 * 2 * np.pi,
@@ -92,7 +90,6 @@
                     mod_bandwidth=24,
                     controlled_beams=(RydbergBeam.BLUE,),
                 ),
->>>>>>> c437bebe
             ),
         ),
     ),
