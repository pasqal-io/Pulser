--- conflicted
+++ resolved
@@ -17,11 +17,7 @@
 
 import warnings
 from collections.abc import Mapping
-<<<<<<< HEAD
-from typing import TYPE_CHECKING, Any, Optional, Union
-=======
 from typing import TYPE_CHECKING, Any, Optional, Union, cast
->>>>>>> a053b7d6
 
 import matplotlib.pyplot as plt
 import numpy as np
@@ -40,11 +36,8 @@
 from pulser.register.base_register import BaseRegister, QubitId
 
 if TYPE_CHECKING:
-<<<<<<< HEAD
     from pulser.devices._device_datacls import BaseDevice
-=======
     from pulser.devices import Device
->>>>>>> a053b7d6
 
 
 class Register(BaseRegister, RegDrawer):
@@ -270,13 +263,8 @@
     def max_connectivity(
         cls,
         n_qubits: int,
-<<<<<<< HEAD
         device: BaseDevice,
-        spacing: float | None = None,
-=======
-        device: pulser.devices._device_datacls.BaseDevice,
         spacing: float | pm.TensorLike | None = None,
->>>>>>> a053b7d6
         prefix: str | None = None,
     ) -> Register:
         """Initializes the register with maximum connectivity for a device.
