"""Defines the main function for sequence sampling."""
from __future__ import annotations

from typing import TYPE_CHECKING

from pulser.sampler.samples import SequenceSamples

if TYPE_CHECKING:  # pragma: no cover
    from pulser import Sequence

<<<<<<< HEAD
def sample(
    seq: Sequence,
    modulation: bool = False,
    additional_final_sample: bool = False,
    common_noises: Optional[list[NoiseModel]] = None,
    global_noises: Optional[list[NoiseModel]] = None,
) -> dict:
    """Samples the given Sequence and returns a nested dictionary.
=======
>>>>>>> d9fa7366

def sample(seq: Sequence, modulation: bool = False) -> SequenceSamples:
    """Construct samples of a Sequence.

    Args:
<<<<<<< HEAD
        seq: A pulser.Sequence instance.
        modulation: Flag to account for the modulation of AOM/EOM
            before sampling.
        common_noises: A list of the noise sources
            for all channels.
        global_noises: A list of the noise sources
            for global channels.

    Returns:
        A nested dictionnary of the samples of the amplitude, detuning and
        phase at every nanoseconds for all channels.
    """
    if common_noises is None:
        common_noises = []
    if global_noises is None:
        global_noises = []

    # 1. determine if the global channel decay to a local one
    # 2. extract samples
    # 3. modulate
    # 4. apply noises/SLM
    # 5. write samples
    #
    # NOTE(perf): it not very efficient to hold copies of the same data for
    # every qubits in a global channel, but it remains manageable for registers
    # with less than 100 qubits.

    samples: dict[str, list[QubitSamples]] = {}
    addrs: dict[str, str] = {}

    for ch_name, ch in seq.declared_channels.items():
        s: list[QubitSamples]

        addr = seq.declared_channels[ch_name].addressing

        ch_noises = list(common_noises)

        slm_on = seq._slm_mask_targets and seq._slm_mask_time

        if addr == "Global":
            decay = slm_on or len(global_noises) > 0 or len(common_noises) > 0
            if decay:
                addr = "Decayed"
                ch_noises.extend(global_noises)

        addrs[ch_name] = addr

        strategy = _group_between_retargets if modulation else _regular
        s = _sample_channel(seq, ch_name, strategy)
        if modulation:
            s = _modulate(ch, s)

        s = apply_noises(s, ch_noises)

        if slm_on:  # Update the samples of masked qubits during SLM on times
            for i, _ in enumerate(s):
                if s[i].qubit in seq._slm_mask_targets:
                    ti, tf = seq._slm_mask_time[0], seq._slm_mask_time[1]
                    s[i].amp[ti:tf] = 0.0
                    # apply only on amp since it's just a shutter

        # Add final 0 samples to comply with the current format of the
        # simulation module.
        if additional_final_sample:
            for sample in s:
                sample.amp = np.append(sample.amp, 0.0)
                sample.det = np.append(sample.det, 0.0)
                sample.phase = np.append(sample.phase, 0.0)

        samples[ch_name] = s

    # format the samples in the simulation dict form
    d = _write_dict(seq, samples, addrs)

    # Replace empty defaultdict with empty dicts.
    # NOTE(lvignoli): this is the format required by the simulation module. We
    # keep the above code for flexibility in the construction of QubitSamples
    # and for other samples formats.
    return _default_to_regular(d)


def _default_to_regular(d: dict | defaultdict) -> dict:
    if isinstance(d, defaultdict):
        d = {k: _default_to_regular(v) for k, v in d.items()}
    return d


def _prepare_dict(seq: Sequence, N: int) -> dict:
    """Constructs empty dict of size N.

    Usually N is the duration of seq.
    """

    def new_qty_dict() -> dict:
        return {
            "amp": np.zeros(N),
            "det": np.zeros(N),
            "phase": np.zeros(N),
        }

    def new_qdict() -> dict:
        return defaultdict(new_qty_dict)

    if seq._in_xy:
        return {
            "Global": {"XY": new_qty_dict()},
            "Local": {"XY": new_qdict()},
        }
    else:
        return {
            "Global": defaultdict(new_qty_dict),
            "Local": defaultdict(new_qdict),
        }


def _write_dict(
    seq: Sequence,
    samples: dict[str, list[QubitSamples]],
    addrs: dict[str, str],
) -> dict:
    """Export the given samples to a nested dictionary."""
    # Get the duration
    if not _same_duration(samples):
        raise ValueError("All the samples do not share the same duration.")
    N = list(samples.values())[0][0].amp.size

    d = _prepare_dict(seq, N)

    for ch_name, some_samples in samples.items():
        basis = seq.declared_channels[ch_name].basis
        addr = addrs[ch_name]
        if addr == "Global":
            # Take samples on only one qubit and write them
            a_qubit = next(iter(seq._qids))
            to_write = [x for x in some_samples if x.qubit == a_qubit]
            for s in to_write:
                d["Global"][basis]["amp"] += s.amp
                d["Global"][basis]["det"] += s.det
                d["Global"][basis]["phase"] += s.phase
        else:
            for s in some_samples:
                d["Local"][basis][s.qubit]["amp"] += s.amp
                d["Local"][basis][s.qubit]["det"] += s.det
                d["Local"][basis][s.qubit]["phase"] += s.phase
    return d


def _same_duration(samples: dict[str, list[QubitSamples]]) -> bool:
    durations: list[int] = []
    flatten_samples: list[QubitSamples] = []
    for some_samples in samples.values():
        flatten_samples.extend(some_samples)
    for s in flatten_samples:
        durations.extend((s.amp.size, s.det.size, s.phase.size))
    return durations.count(durations[0]) == len(durations)


def _sample_channel(
    seq: Sequence, ch_name: str, strategy: TimeSlotExtractionStrategy
) -> list[QubitSamples]:
    """Compute a list of QubitSamples for a channel."""
    qs: list[QubitSamples] = []
    grouped_slots = strategy(seq._schedule[ch_name])

    for group in grouped_slots:
        ss = _sample_slots(seq.get_duration(), *group)
        qs.extend(ss)
    return qs


def _sample_slots(N: int, *slots: _TimeSlot) -> list[QubitSamples]:
    """Gather samples of a list of _TimeSlot in a single Samples instance."""
    # Same target in one group, guaranteed by the strategy (this seems
    # weird, it's not enforced by the structure,bad design?)
    qubits = slots[0].targets
    amp, det, phase = np.zeros(N), np.zeros(N), np.zeros(N)
    pulse_slots = [s for s in slots if isinstance(s.type, Pulse)]
    for s in pulse_slots:
        pulse = cast(Pulse, s.type)
        amp[s.ti : s.tf] += pulse.amplitude.samples
        det[s.ti : s.tf] += pulse.detuning.samples
        phase[s.ti : s.tf] += pulse.phase
    qs = [
        QubitSamples(
            amp=amp.copy(), det=det.copy(), phase=phase.copy(), qubit=q
        )
        for q in qubits
    ]
    return qs


TimeSlotExtractionStrategy = Callable[[List[_TimeSlot]], List[List[_TimeSlot]]]
"""Extraction strategy of _TimeSlot's of a Channel.

It's an alias for functions that returns a list of lists of _TimeSlots.
_TimeSlots in the same group MUST share the same targets.

NOTE:
    This strategy type is used mostly for the necessity to extract samples
    differently when taking into account the modulation of AOM/EOM. Despite
    there are only two cases, whether it's necessary to modulate a local
    channel or not, this pattern can accomodate for future needs.
"""


def _regular(ts: list[_TimeSlot]) -> list[list[_TimeSlot]]:
    """No grouping performed, return only the pulses."""
    return [[x] for x in ts if isinstance(x.type, Pulse)]


def _group_between_retargets(
    ts: list[_TimeSlot],
) -> list[list[_TimeSlot]]:
    """Filter and group _TimeSlots together.

    Group the input slots by groups of successive Pulses and delays between
    two target operations. Consider the following sequence consisting of pulses
    A B C D E F, targeting different qubits:

    .---A---B------.---C--D--E---.----F--
    ^              ^             ^
    |              |             |
    target q0   target q1     target q0

    It will group the pulses' _TimeSlot's in batches (A B), (C D E) and (F),
    returning the following list of list of _TimeSlot instances:

    [[A, B], [C, D, E], [F]]

    Args:
        ts: A list of TimeSlot from a Sequence schedule.

    Returns:
        A list of list of _TimeSlot. _TimeSlot instances are successive and
        share the same targets. They are of type either Pulse or "delay", all
        "target" ones are discarded.
    """
    TO_KEEP = "pulses_and_delays"

    def key_func(x: _TimeSlot) -> str:
        if isinstance(x.type, Pulse) or x.type == "delay":
            return TO_KEEP
        else:
            return "other"

    grouped_slots: list[list[_TimeSlot]] = []

    for key, group in itertools.groupby(ts, key_func):
        g = list(group)
        if key != TO_KEEP:
            continue
        grouped_slots.append(g)

    return grouped_slots


def _modulate(ch: Channel, samples: list[QubitSamples]) -> list[QubitSamples]:
    """Modulate local samples according to the hardware specs.

    Additional parameters will probably be needed (keep_end, etc).
=======
        seq: The sequence to sample.
        modulation: Whether to modulate the samples.
>>>>>>> d9fa7366
    """
    return SequenceSamples(
        list(seq.declared_channels.keys()),
        [
            ch_schedule.get_samples(modulated=modulation)
            for ch_schedule in seq._schedule.values()
        ],
        seq.declared_channels,
    )<|MERGE_RESOLUTION|>--- conflicted
+++ resolved
@@ -8,287 +8,13 @@
 if TYPE_CHECKING:  # pragma: no cover
     from pulser import Sequence
 
-<<<<<<< HEAD
-def sample(
-    seq: Sequence,
-    modulation: bool = False,
-    additional_final_sample: bool = False,
-    common_noises: Optional[list[NoiseModel]] = None,
-    global_noises: Optional[list[NoiseModel]] = None,
-) -> dict:
-    """Samples the given Sequence and returns a nested dictionary.
-=======
->>>>>>> d9fa7366
 
 def sample(seq: Sequence, modulation: bool = False) -> SequenceSamples:
     """Construct samples of a Sequence.
 
     Args:
-<<<<<<< HEAD
-        seq: A pulser.Sequence instance.
-        modulation: Flag to account for the modulation of AOM/EOM
-            before sampling.
-        common_noises: A list of the noise sources
-            for all channels.
-        global_noises: A list of the noise sources
-            for global channels.
-
-    Returns:
-        A nested dictionnary of the samples of the amplitude, detuning and
-        phase at every nanoseconds for all channels.
-    """
-    if common_noises is None:
-        common_noises = []
-    if global_noises is None:
-        global_noises = []
-
-    # 1. determine if the global channel decay to a local one
-    # 2. extract samples
-    # 3. modulate
-    # 4. apply noises/SLM
-    # 5. write samples
-    #
-    # NOTE(perf): it not very efficient to hold copies of the same data for
-    # every qubits in a global channel, but it remains manageable for registers
-    # with less than 100 qubits.
-
-    samples: dict[str, list[QubitSamples]] = {}
-    addrs: dict[str, str] = {}
-
-    for ch_name, ch in seq.declared_channels.items():
-        s: list[QubitSamples]
-
-        addr = seq.declared_channels[ch_name].addressing
-
-        ch_noises = list(common_noises)
-
-        slm_on = seq._slm_mask_targets and seq._slm_mask_time
-
-        if addr == "Global":
-            decay = slm_on or len(global_noises) > 0 or len(common_noises) > 0
-            if decay:
-                addr = "Decayed"
-                ch_noises.extend(global_noises)
-
-        addrs[ch_name] = addr
-
-        strategy = _group_between_retargets if modulation else _regular
-        s = _sample_channel(seq, ch_name, strategy)
-        if modulation:
-            s = _modulate(ch, s)
-
-        s = apply_noises(s, ch_noises)
-
-        if slm_on:  # Update the samples of masked qubits during SLM on times
-            for i, _ in enumerate(s):
-                if s[i].qubit in seq._slm_mask_targets:
-                    ti, tf = seq._slm_mask_time[0], seq._slm_mask_time[1]
-                    s[i].amp[ti:tf] = 0.0
-                    # apply only on amp since it's just a shutter
-
-        # Add final 0 samples to comply with the current format of the
-        # simulation module.
-        if additional_final_sample:
-            for sample in s:
-                sample.amp = np.append(sample.amp, 0.0)
-                sample.det = np.append(sample.det, 0.0)
-                sample.phase = np.append(sample.phase, 0.0)
-
-        samples[ch_name] = s
-
-    # format the samples in the simulation dict form
-    d = _write_dict(seq, samples, addrs)
-
-    # Replace empty defaultdict with empty dicts.
-    # NOTE(lvignoli): this is the format required by the simulation module. We
-    # keep the above code for flexibility in the construction of QubitSamples
-    # and for other samples formats.
-    return _default_to_regular(d)
-
-
-def _default_to_regular(d: dict | defaultdict) -> dict:
-    if isinstance(d, defaultdict):
-        d = {k: _default_to_regular(v) for k, v in d.items()}
-    return d
-
-
-def _prepare_dict(seq: Sequence, N: int) -> dict:
-    """Constructs empty dict of size N.
-
-    Usually N is the duration of seq.
-    """
-
-    def new_qty_dict() -> dict:
-        return {
-            "amp": np.zeros(N),
-            "det": np.zeros(N),
-            "phase": np.zeros(N),
-        }
-
-    def new_qdict() -> dict:
-        return defaultdict(new_qty_dict)
-
-    if seq._in_xy:
-        return {
-            "Global": {"XY": new_qty_dict()},
-            "Local": {"XY": new_qdict()},
-        }
-    else:
-        return {
-            "Global": defaultdict(new_qty_dict),
-            "Local": defaultdict(new_qdict),
-        }
-
-
-def _write_dict(
-    seq: Sequence,
-    samples: dict[str, list[QubitSamples]],
-    addrs: dict[str, str],
-) -> dict:
-    """Export the given samples to a nested dictionary."""
-    # Get the duration
-    if not _same_duration(samples):
-        raise ValueError("All the samples do not share the same duration.")
-    N = list(samples.values())[0][0].amp.size
-
-    d = _prepare_dict(seq, N)
-
-    for ch_name, some_samples in samples.items():
-        basis = seq.declared_channels[ch_name].basis
-        addr = addrs[ch_name]
-        if addr == "Global":
-            # Take samples on only one qubit and write them
-            a_qubit = next(iter(seq._qids))
-            to_write = [x for x in some_samples if x.qubit == a_qubit]
-            for s in to_write:
-                d["Global"][basis]["amp"] += s.amp
-                d["Global"][basis]["det"] += s.det
-                d["Global"][basis]["phase"] += s.phase
-        else:
-            for s in some_samples:
-                d["Local"][basis][s.qubit]["amp"] += s.amp
-                d["Local"][basis][s.qubit]["det"] += s.det
-                d["Local"][basis][s.qubit]["phase"] += s.phase
-    return d
-
-
-def _same_duration(samples: dict[str, list[QubitSamples]]) -> bool:
-    durations: list[int] = []
-    flatten_samples: list[QubitSamples] = []
-    for some_samples in samples.values():
-        flatten_samples.extend(some_samples)
-    for s in flatten_samples:
-        durations.extend((s.amp.size, s.det.size, s.phase.size))
-    return durations.count(durations[0]) == len(durations)
-
-
-def _sample_channel(
-    seq: Sequence, ch_name: str, strategy: TimeSlotExtractionStrategy
-) -> list[QubitSamples]:
-    """Compute a list of QubitSamples for a channel."""
-    qs: list[QubitSamples] = []
-    grouped_slots = strategy(seq._schedule[ch_name])
-
-    for group in grouped_slots:
-        ss = _sample_slots(seq.get_duration(), *group)
-        qs.extend(ss)
-    return qs
-
-
-def _sample_slots(N: int, *slots: _TimeSlot) -> list[QubitSamples]:
-    """Gather samples of a list of _TimeSlot in a single Samples instance."""
-    # Same target in one group, guaranteed by the strategy (this seems
-    # weird, it's not enforced by the structure,bad design?)
-    qubits = slots[0].targets
-    amp, det, phase = np.zeros(N), np.zeros(N), np.zeros(N)
-    pulse_slots = [s for s in slots if isinstance(s.type, Pulse)]
-    for s in pulse_slots:
-        pulse = cast(Pulse, s.type)
-        amp[s.ti : s.tf] += pulse.amplitude.samples
-        det[s.ti : s.tf] += pulse.detuning.samples
-        phase[s.ti : s.tf] += pulse.phase
-    qs = [
-        QubitSamples(
-            amp=amp.copy(), det=det.copy(), phase=phase.copy(), qubit=q
-        )
-        for q in qubits
-    ]
-    return qs
-
-
-TimeSlotExtractionStrategy = Callable[[List[_TimeSlot]], List[List[_TimeSlot]]]
-"""Extraction strategy of _TimeSlot's of a Channel.
-
-It's an alias for functions that returns a list of lists of _TimeSlots.
-_TimeSlots in the same group MUST share the same targets.
-
-NOTE:
-    This strategy type is used mostly for the necessity to extract samples
-    differently when taking into account the modulation of AOM/EOM. Despite
-    there are only two cases, whether it's necessary to modulate a local
-    channel or not, this pattern can accomodate for future needs.
-"""
-
-
-def _regular(ts: list[_TimeSlot]) -> list[list[_TimeSlot]]:
-    """No grouping performed, return only the pulses."""
-    return [[x] for x in ts if isinstance(x.type, Pulse)]
-
-
-def _group_between_retargets(
-    ts: list[_TimeSlot],
-) -> list[list[_TimeSlot]]:
-    """Filter and group _TimeSlots together.
-
-    Group the input slots by groups of successive Pulses and delays between
-    two target operations. Consider the following sequence consisting of pulses
-    A B C D E F, targeting different qubits:
-
-    .---A---B------.---C--D--E---.----F--
-    ^              ^             ^
-    |              |             |
-    target q0   target q1     target q0
-
-    It will group the pulses' _TimeSlot's in batches (A B), (C D E) and (F),
-    returning the following list of list of _TimeSlot instances:
-
-    [[A, B], [C, D, E], [F]]
-
-    Args:
-        ts: A list of TimeSlot from a Sequence schedule.
-
-    Returns:
-        A list of list of _TimeSlot. _TimeSlot instances are successive and
-        share the same targets. They are of type either Pulse or "delay", all
-        "target" ones are discarded.
-    """
-    TO_KEEP = "pulses_and_delays"
-
-    def key_func(x: _TimeSlot) -> str:
-        if isinstance(x.type, Pulse) or x.type == "delay":
-            return TO_KEEP
-        else:
-            return "other"
-
-    grouped_slots: list[list[_TimeSlot]] = []
-
-    for key, group in itertools.groupby(ts, key_func):
-        g = list(group)
-        if key != TO_KEEP:
-            continue
-        grouped_slots.append(g)
-
-    return grouped_slots
-
-
-def _modulate(ch: Channel, samples: list[QubitSamples]) -> list[QubitSamples]:
-    """Modulate local samples according to the hardware specs.
-
-    Additional parameters will probably be needed (keep_end, etc).
-=======
         seq: The sequence to sample.
         modulation: Whether to modulate the samples.
->>>>>>> d9fa7366
     """
     return SequenceSamples(
         list(seq.declared_channels.keys()),
