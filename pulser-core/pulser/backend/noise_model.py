# Copyright 2023 Pulser Development Team
#
# Licensed under the Apache License, Version 2.0 (the "License");
# you may not use this file except in compliance with the License.
# You may obtain a copy of the License at
#
#    http://www.apache.org/licenses/LICENSE-2.0
#
# Unless required by applicable law or agreed to in writing, software
# distributed under the License is distributed on an "AS IS" BASIS,
# WITHOUT WARRANTIES OR CONDITIONS OF ANY KIND, either express or implied.
# See the License for the specific language governing permissions and
# limitations under the License.
"""Defines a noise model class for emulator backends."""
from __future__ import annotations

from dataclasses import dataclass, field, fields
from typing import Literal, get_args

import numpy as np

NOISE_TYPES = Literal[
<<<<<<< HEAD
    "leakage",
=======
>>>>>>> 96a8c34e
    "doppler",
    "amplitude",
    "SPAM",
    "dephasing",
<<<<<<< HEAD
=======
    "relaxation",
>>>>>>> 96a8c34e
    "depolarizing",
    "eff_noise",
]


@dataclass(frozen=True)
class NoiseModel:
    """Specifies the noise model parameters for emulation.

    Select the desired noise types in `noise_types` and, if necessary,
    modifiy the default values of related parameters.
    Non-specified parameters will have reasonable default value which
    is only taken into account when the related noise type is selected.

    Args:
        noise_types: Noise types to include in the emulation. Available
            options:
<<<<<<< HEAD
            - "leakage": Adds an error state 'x' to the computational
              basis, that can interact with the other states via an
              effective noise channel. Must be defined with an effective
              noise channel, but is incompatible with dephasing and
              depolarizing noise channels.
=======

            - "relaxation": Noise due to a decay from the Rydberg to
              the ground state (parametrized by `relaxation_rate`), commonly
              characterized experimentally by the T1 time.
>>>>>>> 96a8c34e
            - "dephasing": Random phase (Z) flip (parametrized
              by `dephasing_rate`), commonly characterized experimentally
              by the T2* time.
            - "depolarizing": Quantum noise where the state is
              turned into a mixed state I/2 with rate `depolarizing_rate`.
              While it does not describe a physical phenomenon, it is a
              commonly used tool to test the system under a uniform
              combination of phase flip (Z) and bit flip (X) errors.
            - "eff_noise": General effective noise channel defined by
              the set of collapse operators `eff_noise_opers`
              and the corresponding rates distribution
              `eff_noise_rates`.
            - "doppler": Local atom detuning due to termal motion of the
              atoms and Doppler effect with respect to laser frequency.
              Parametrized by the `temperature` field.
            - "amplitude": Gaussian damping due to finite laser waist and
                laser amplitude fluctuations. Parametrized by `laser_waist`
                and `amp_sigma`.
            - "SPAM": SPAM errors. Parametrized by `state_prep_error`,
                `p_false_pos` and `p_false_neg`.

        runs: Number of runs needed (each run draws a new random noise).
        samples_per_run: Number of samples per noisy run. Useful for
            cutting down on computing time, but unrealistic.
        state_prep_error: The state preparation error probability.
        p_false_pos: Probability of measuring a false positive.
        p_false_neg: Probability of measuring a false negative.
        temperature: Temperature, set in µK, of the atoms in the array.
            Also sets the standard deviation of the speed of the atoms.
        laser_waist: Waist of the gaussian laser, set in µm, for global
            pulses.
        amp_sigma: Dictates the fluctuations in amplitude as a standard
            deviation of a normal distribution centered in 1.
        relaxation_rate: The rate of relaxation from the Rydberg to the
            ground state (in 1/µs). Corresponds to 1/T1.
        dephasing_rate: The rate of a dephasing occuring (in 1/µs) in a
            Rydberg state superpostion. Only used if a Rydberg state is
            involved. Corresponds to 1/T2*.
        hyperfine_dephasing_rate: The rate of dephasing occuring (in 1/µs)
            between hyperfine ground states. Only used if the hyperfine
            state is involved.
        depolarizing_rate: The rate (in 1/µs) at which a depolarizing
            error occurs.
        eff_noise_rates: The rate associated to each effective noise operator
            (in 1/µs).
        eff_noise_opers: The operators for the effective noise model.
    """

    noise_types: tuple[NOISE_TYPES, ...] = ()
    runs: int = 15
    samples_per_run: int = 5
    state_prep_error: float = 0.005
    p_false_pos: float = 0.01
    p_false_neg: float = 0.05
    temperature: float = 50.0
    laser_waist: float = 175.0
    amp_sigma: float = 5e-2
    relaxation_rate: float = 0.01
    dephasing_rate: float = 0.05
    hyperfine_dephasing_rate: float = 1e-3
    depolarizing_rate: float = 0.05
    eff_noise_rates: list[float] = field(default_factory=list)
    eff_noise_opers: list[np.ndarray] = field(default_factory=list)

    def __post_init__(self) -> None:
        positive = {
            "dephasing_rate",
            "hyperfine_dephasing_rate",
            "relaxation_rate",
            "depolarizing_rate",
        }
        strict_positive = {
            "runs",
            "samples_per_run",
            "temperature",
            "laser_waist",
        }
        probability_like = {
            "state_prep_error",
            "p_false_pos",
            "p_false_neg",
            "amp_sigma",
        }
        # The two share no common terms
        assert not strict_positive.intersection(probability_like)

        for f in fields(self):
            is_valid = True
            param = f.name
            value = getattr(self, param)
            if param in positive:
                is_valid = value is None or value >= 0
                comp = "None or greater than or equal to zero"
            if param in strict_positive:
                is_valid = value > 0
                comp = "greater than zero"
            elif param in probability_like:
                is_valid = 0 <= value <= 1
                comp = (
                    "greater than or equal to zero and smaller than "
                    "or equal to one"
                )
            if not is_valid:
                raise ValueError(f"'{param}' must be {comp}, not {value}.")

        self._check_noise_types()
        self._check_leakage_noise()
        self._check_eff_noise()

    def _check_noise_types(self) -> None:
        for noise_type in self.noise_types:
            if noise_type not in get_args(NOISE_TYPES):
                raise ValueError(
                    f"'{noise_type}' is not a valid noise type. "
                    + "Valid noise types: "
                    + ", ".join(get_args(NOISE_TYPES))
                )

    def _check_eff_noise(self) -> None:
        if len(self.eff_noise_opers) != len(self.eff_noise_rates):
            raise ValueError(
                f"The operators list length({len(self.eff_noise_opers)}) "
                "and rates list length"
                f"({len(self.eff_noise_rates)}) must be equal."
            )
        for rate in self.eff_noise_rates:
            if not isinstance(rate, float):
                raise TypeError(
                    "eff_noise_rates is a list of floats,"
                    f" it must not contain a {type(rate)}."
                )

        if "eff_noise" not in self.noise_types:
            # Stop here if effective noise is not selected
            return

        if not self.eff_noise_opers or not self.eff_noise_rates:
            raise ValueError(
                "The effective noise parameters have not been filled."
            )

        if np.any(np.array(self.eff_noise_rates) < 0):
            raise ValueError("The provided rates must be greater than 0.")

        # Check the validity of operators
        for operator in self.eff_noise_opers:
            # type checking
            if not isinstance(operator, np.ndarray):
                raise TypeError(f"{operator} is not a Numpy array.")

    def _check_leakage_noise(self) -> None:
        # Can't define "dephasing", "depolarizing" with "leakage"
        if "leakage" not in self.noise_types:
            return
        if (
            "dephasing" in self.noise_types
            or "depolarizing" in self.noise_types
        ):
            raise ValueError(
                "Dephasing and depolarizing channels can't be defined "
                "with a leakage noise."
            )
        if "eff_noise" not in self.noise_types:
            raise ValueError(
                "Effective noise must be included in noise types to "
                "simulate leakage."
            )<|MERGE_RESOLUTION|>--- conflicted
+++ resolved
@@ -20,19 +20,14 @@
 import numpy as np
 
 NOISE_TYPES = Literal[
-<<<<<<< HEAD
     "leakage",
-=======
->>>>>>> 96a8c34e
     "doppler",
     "amplitude",
     "SPAM",
     "dephasing",
-<<<<<<< HEAD
-=======
     "relaxation",
->>>>>>> 96a8c34e
     "depolarizing",
+   
     "eff_noise",
 ]
 
@@ -49,18 +44,14 @@
     Args:
         noise_types: Noise types to include in the emulation. Available
             options:
-<<<<<<< HEAD
             - "leakage": Adds an error state 'x' to the computational
               basis, that can interact with the other states via an
               effective noise channel. Must be defined with an effective
               noise channel, but is incompatible with dephasing and
               depolarizing noise channels.
-=======
-
             - "relaxation": Noise due to a decay from the Rydberg to
               the ground state (parametrized by `relaxation_rate`), commonly
               characterized experimentally by the T1 time.
->>>>>>> 96a8c34e
             - "dephasing": Random phase (Z) flip (parametrized
               by `dephasing_rate`), commonly characterized experimentally
               by the T2* time.
