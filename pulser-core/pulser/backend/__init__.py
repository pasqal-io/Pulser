--- conflicted
+++ resolved
@@ -14,14 +14,9 @@
 """Classes for backend execution."""
 
 import pulser.noise_model as noise_model  # For backwards compat
-<<<<<<< HEAD
 from pulser.backend.abc import Backend, EmulatorBackend
 from pulser.backend.config import EmulatorConfig, EmulationConfig
-from pulser.noise_model import NoiseModel  # For backwards compat
-=======
-from pulser.backend.config import EmulatorConfig
 from pulser.noise_model import NoiseModel as NoiseModel  # For backwards compat
->>>>>>> 21a82535
 from pulser.backend.qpu import QPUBackend
 from pulser.backend.results import Results
 from pulser.backend.state import State
@@ -39,7 +34,6 @@
     StateResult,
 )
 
-<<<<<<< HEAD
 __all__ = [
     "Backend",
     "QPUBackend",
@@ -60,7 +54,4 @@
     "Fidelity",
     "Occupation",
     "StateResult",
-]
-=======
-__all__ = ["EmulatorConfig", "QPUBackend"]
->>>>>>> 21a82535
+]