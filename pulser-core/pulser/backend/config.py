--- conflicted
+++ resolved
@@ -45,7 +45,6 @@
 class BackendConfig:
     """The base backend configuration."""
 
-<<<<<<< HEAD
     _backend_options: dict[str, Any]
 
     def __init__(self, **backend_options: Any) -> None:
@@ -117,10 +116,6 @@
         noise_model: An optional noise model to emulate the sequence with.
             Ignored if the sequence's device has default noise model and
             `prefer_device_noise_model=True`.
-=======
-    Args:
-        backend_options: A dictionary of backend specific options.
->>>>>>> 21a82535
     """
 
     observables: Sequence[Observable]
@@ -269,15 +264,11 @@
 class EmulatorConfig(BackendConfig):
     """The configuration for emulator backends.
 
-<<<<<<< HEAD
     Warning:
         This class will be deprecated in favor of EmulationConfig once all
         backends migrate to it.
 
-    Attributes:
-=======
     Args:
->>>>>>> 21a82535
         backend_options: A dictionary of backend-specific options.
         sampling_rate: The fraction of samples to extract from the pulse
             sequence for emulation.
