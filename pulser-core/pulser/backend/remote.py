--- conflicted
+++ resolved
@@ -18,12 +18,8 @@
 import typing
 from abc import ABC, abstractmethod
 from enum import Enum, auto
-<<<<<<< HEAD
 from types import TracebackType
-from typing import Any, Type, TypedDict, cast
-=======
-from typing import Any, Mapping, TypedDict
->>>>>>> 7af1d2d6
+from typing import Any, Mapping, Type, TypedDict, cast
 
 from pulser.backend.abc import Backend
 from pulser.devices import Device
@@ -185,9 +181,6 @@
         pass
 
     @abstractmethod
-<<<<<<< HEAD
-    def _get_submission_status(self, batch_id: str) -> SubmissionStatus:
-=======
     def _query_job_progress(
         self, submission_id: str
     ) -> Mapping[str, tuple[JobStatus, Result | None]]:
@@ -202,7 +195,6 @@
 
     @abstractmethod
     def _get_submission_status(self, submission_id: str) -> SubmissionStatus:
->>>>>>> 7af1d2d6
         """Gets the status of a submission from its ID.
 
         Not all SubmissionStatus values must be covered, but at least
