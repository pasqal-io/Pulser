# Copyright 2023 Pulser Development Team
#
# Licensed under the Apache License, Version 2.0 (the "License");
# you may not use this file except in compliance with the License.
# You may obtain a copy of the License at
#
#    http://www.apache.org/licenses/LICENSE-2.0
#
# Unless required by applicable law or agreed to in writing, software
# distributed under the License is distributed on an "AS IS" BASIS,
# WITHOUT WARRANTIES OR CONDITIONS OF ANY KIND, either express or implied.
# See the License for the specific language governing permissions and
# limitations under the License.
"""Base classes for remote backend execution."""

from __future__ import annotations

import typing
from abc import ABC, abstractmethod
from enum import Enum, auto
from types import TracebackType
from typing import Any, Type, TypedDict, cast

from pulser.backend.abc import Backend
from pulser.devices import Device
from pulser.result import Result, Results
from pulser.sequence import Sequence


class JobParams(TypedDict, total=False):
    """The parameters for an individual job running on a backend."""

    runs: int
    variables: dict[str, Any]


class SubmissionStatus(Enum):
    """Status of a remote submission."""

    PENDING = auto()
    RUNNING = auto()
    DONE = auto()
    CANCELED = auto()
    TIMED_OUT = auto()
    ERROR = auto()
    PAUSED = auto()


class RemoteResultsError(Exception):
    """Error raised when fetching remote results fails."""

    pass


class RemoteResults(Results):
    """A collection of results obtained through a remote connection.

    Args:
        submission_id: The ID that identifies the submission linked to
            the results.
        connection: The remote connection over which to get the submission's
            status and fetch the results.
        job_ids: If given, specifies which jobs within the submission should
            be included in the results and in what order. If left undefined,
            all jobs are included.
    """

    def __init__(
        self,
        submission_id: str,
        connection: RemoteConnection,
        job_ids: list[str] | None = None,
    ):
        """Instantiates a new collection of remote results."""
        self._submission_id = submission_id
        self._connection = connection
        if job_ids is not None and not set(job_ids).issubset(
            all_job_ids := self._connection._get_job_ids(self._submission_id)
        ):
            unknown_ids = [id_ for id_ in job_ids if id_ not in all_job_ids]
            raise RuntimeError(
                f"Submission {self._submission_id!r} does not contain jobs "
                f"{unknown_ids}."
            )
        self._job_ids = job_ids

    @property
    def results(self) -> tuple[Result, ...]:
        """The actual results, obtained after execution is done."""
        return self._results

    @property
    def batch_id(self) -> str:
        """The ID of the batch containing these results."""
        return self._submission_id

    @property
    def job_ids(self) -> list[str]:
        """The IDs of the jobs within this results submission."""
        if self._job_ids is None:
            return self._connection._get_job_ids(self._submission_id)
        return self._job_ids

    def get_status(self) -> SubmissionStatus:
        """Gets the status of the remote submission."""
        return self._connection._get_submission_status(self._submission_id)

    def __getattr__(self, name: str) -> Any:
        if name == "_results":
            status = self.get_status()
            if status == SubmissionStatus.DONE:
                self._results = tuple(
                    self._connection._fetch_result(
                        self._submission_id, self._job_ids
                    )
                )
                return self._results
            raise RemoteResultsError(
                "The results are not available. The submission's status is "
                f"{str(status)}."
            )
        raise AttributeError(
            f"'RemoteResults' object has no attribute '{name}'."
        )


class RemoteConnection(ABC):
    """The abstract base class for a remote connection."""

    @abstractmethod
    def submit(
        self,
        sequence: Sequence,
        wait: bool = False,
        open: bool = True,
        batch_id: str | None = None,
        **kwargs: Any,
    ) -> RemoteResults | tuple[RemoteResults, ...]:
        """Submit a job for execution."""
        pass

    @abstractmethod
<<<<<<< HEAD
    def _fetch_result(self, batch_id: str) -> typing.Sequence[Result]:
=======
    def _fetch_result(
        self, submission_id: str, job_ids: list[str] | None
    ) -> typing.Sequence[Result]:
>>>>>>> 6c121563
        """Fetches the results of a completed submission."""
        pass

    @abstractmethod
    def _get_submission_status(self, batch_id: str) -> SubmissionStatus:
        """Gets the status of a submission from its ID.

        Not all SubmissionStatus values must be covered, but at least
        SubmissionStatus.DONE is expected.
        """
        pass

    def _get_job_ids(self, submission_id: str) -> list[str]:
        """Gets all the job IDs within a submission."""
        raise NotImplementedError(
            "Unable to find job IDs through this remote connection."
        )

    def fetch_available_devices(self) -> dict[str, Device]:
        """Fetches the devices available through this connection."""
        raise NotImplementedError(
            "Unable to fetch the available devices through this "
            "remote connection."
        )

    def _close_batch(self, batch_id: str) -> None:
        """Closes a batch using its ID."""
        raise NotImplementedError(  # pragma: no cover
            "Unable to close batch through this remote connection"
        )

    @abstractmethod
    def supports_open_batch(self) -> bool:
        """Flag to confirm this class can support creating an open batch."""
        pass


class RemoteBackend(Backend):
    """A backend for sequence execution through a remote connection.

    Args:
        sequence: A Sequence or a list of Sequences to execute on a
            backend accessible via a remote connection.
        connection: The remote connection through which the jobs
            are executed.
        mimic_qpu: Whether to mimic the validations necessary for
            execution on a QPU.
    """

    def __init__(
        self,
        sequence: Sequence,
        connection: RemoteConnection,
        mimic_qpu: bool = False,
    ) -> None:
        """Starts a new remote backend instance."""
        super().__init__(sequence, mimic_qpu=mimic_qpu)
        if not isinstance(connection, RemoteConnection):
            raise TypeError(
                "'connection' must be a valid RemoteConnection instance."
            )
        self._connection = connection
        self._batch_id: str | None = None

    @staticmethod
    def _type_check_job_params(job_params: list[JobParams] | None) -> None:
        if not isinstance(job_params, list):
            raise TypeError(
                f"'job_params' must be a list; got {type(job_params)} instead."
            )
        for d in job_params:
            if not isinstance(d, dict):
                raise TypeError(
                    "All elements of 'job_params' must be dictionaries; "
                    f"got {type(d)} instead."
                )

    def open_batch(self) -> _OpenBatchContextManager:
        """Creates an open batch within a context manager object."""
        if not self._connection.supports_open_batch():
            raise NotImplementedError(
                "Unable to execute open_batch using this remote connection"
            )
        return _OpenBatchContextManager(self)


class _OpenBatchContextManager:
    def __init__(self, backend: RemoteBackend) -> None:
        self.backend = backend

    def __enter__(self) -> _OpenBatchContextManager:
        batch = cast(
            RemoteResults,
            self.backend._connection.submit(self.backend._sequence, open=True),
        )
        self.backend._batch_id = batch._submission_id
        return self

    def __exit__(
        self,
        exc_type: Type[BaseException] | None,
        exc_value: BaseException | None,
        traceback: TracebackType | None,
    ) -> None:
        if self.backend._batch_id:
            self.backend._connection._close_batch(self.backend._batch_id)
        self.backend._batch_id = None<|MERGE_RESOLUTION|>--- conflicted
+++ resolved
@@ -140,13 +140,9 @@
         pass
 
     @abstractmethod
-<<<<<<< HEAD
-    def _fetch_result(self, batch_id: str) -> typing.Sequence[Result]:
-=======
     def _fetch_result(
-        self, submission_id: str, job_ids: list[str] | None
+        self, batch_id: str, job_ids: list[str] | None
     ) -> typing.Sequence[Result]:
->>>>>>> 6c121563
         """Fetches the results of a completed submission."""
         pass
 
