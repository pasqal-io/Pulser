# Copyright 2023 Pulser Development Team
#
# Licensed under the Apache License, Version 2.0 (the "License");
# you may not use this file except in compliance with the License.
# You may obtain a copy of the License at
#
#    http://www.apache.org/licenses/LICENSE-2.0
#
# Unless required by applicable law or agreed to in writing, software
# distributed under the License is distributed on an "AS IS" BASIS,
# WITHOUT WARRANTIES OR CONDITIONS OF ANY KIND, either express or implied.
# See the License for the specific language governing permissions and
# limitations under the License.
"""Defines a noise model class for emulator backends."""
from __future__ import annotations

import json
import math
import warnings
from collections.abc import Collection, Sequence
from dataclasses import dataclass, field, fields
from typing import Any, Literal, Union, cast, get_args

import numpy as np
from numpy.typing import ArrayLike

import pulser.json.abstract_repr as pulser_abstract_repr
from pulser.json.abstract_repr.serializer import AbstractReprEncoder
from pulser.json.abstract_repr.validation import validate_abstract_repr
from pulser.json.utils import get_dataclass_defaults

__all__ = ["NoiseModel"]

TRAP_WAVELENGTH = 0.85  # µm

NoiseTypes = Literal[
    "leakage",
    "doppler",
    "amplitude",
    "detuning",
    "register",
    "SPAM",
    "dephasing",
    "relaxation",
    "depolarizing",
    "eff_noise",
]

_NOISE_TYPE_PARAMS: dict[NoiseTypes, tuple[str, ...]] = {
    "leakage": ("with_leakage",),
    "doppler": ("temperature",),
    "register": ("trap_waist", "trap_depth"),
    "amplitude": ("laser_waist", "amp_sigma"),
    "detuning": ("detuning_sigma", "detuning_hf_psd", "detuning_hf_freqs"),
    "SPAM": ("p_false_pos", "p_false_neg", "state_prep_error"),
    "dephasing": ("dephasing_rate", "hyperfine_dephasing_rate"),
    "relaxation": ("relaxation_rate",),
    "depolarizing": ("depolarizing_rate",),
    "eff_noise": ("eff_noise_rates", "eff_noise_opers"),
}

_PARAM_TO_NOISE_TYPE: dict[str, NoiseTypes] = {
    param: noise_type
    for noise_type, params in _NOISE_TYPE_PARAMS.items()
    for param in params
}


_POSITIVE = {
    "dephasing_rate",
    "hyperfine_dephasing_rate",
    "relaxation_rate",
    "depolarizing_rate",
    "temperature",
    "detuning_sigma",
    "trap_waist",
}
_STRICT_POSITIVE = {"runs", "samples_per_run", "laser_waist", "trap_depth"}
_PROBABILITY_LIKE = {
    "state_prep_error",
    "p_false_pos",
    "p_false_neg",
    "amp_sigma",
}

_BOOLEAN = {"with_leakage"}

_LEGACY_DEFAULTS = {
    "runs": 15,
    "samples_per_run": 5,
    "state_prep_error": 0.005,
    "p_false_pos": 0.01,
    "p_false_neg": 0.05,
    "temperature": 50.0,
    "laser_waist": 175.0,
    "amp_sigma": 5e-2,
    "relaxation_rate": 0.01,
    "dephasing_rate": 0.05,
    "hyperfine_dephasing_rate": 1e-3,
    "depolarizing_rate": 0.05,
}

OPTIONAL_IN_ABSTR_REPR = (
    "detuning_sigma",
    "trap_waist",
    "trap_depth",
    "detuning_hf_psd",
    "detuning_hf_freqs",
)

MASS = 1.45e-25  # kg
KB = 1.38e-23  # J/K
KEFF = 8.7  # µm^-1


def doppler_sigma(temperature: float) -> float:
    """Standard deviation for Doppler shifting due to thermal motion.

    Arg:
        temperature: The temperature in K.
    """
    return KEFF * math.sqrt(KB * temperature / MASS)


@dataclass(init=True, repr=False, frozen=True)
class NoiseModel:
    r"""Specifies the noise model parameters for emulation.

    **Supported noise types:**

    - **leakage**: Adds an error state 'x' to the computational
      basis, that can interact with the other states via an
      effective noise channel. Must be defined with an effective
      noise channel, but is incompatible with dephasing and
      depolarizing noise channels.
    - **relaxation**: Noise due to a decay from the Rydberg to
      the ground state (parametrized by ``relaxation_rate``),
      commonly characterized experimentally by the T1 time.
    - **dephasing**: Random phase (Z) flip (parametrized
      by ``dephasing_rate``), commonly characterized
      experimentally by the T2* time.
    - **depolarizing**: Quantum noise where the state is
      turned into the maximally mixed state with rate
      ``depolarizing_rate``. While it does not describe a
      physical phenomenon, it is a commonly used tool to test
      the system under a uniform combination of phase flip (Z) and
      bit flip (X) errors.
    - **eff_noise**: General effective noise channel defined by the
      set of collapse operators ``eff_noise_opers`` and their
      corresponding rates ``eff_noise_rates``.
    - **doppler**: Local atom detuning due to termal motion of the
      atoms and Doppler effect with respect to laser frequency.
      Parametrized by the ``temperature`` field.
    - **register**: Thermal fluctuations in the
      register positions, parametrized by ``temperature``, ``trap_waist``
      and, ``trap_depth``, which must all be defined.
      (1) Plane standard deviation fluctuation given by:
      :math:`\sigma^{xy} = \sqrt{\frac{T w²}{4 U_{trap}}}`, where T is
      temperature, w is the trap waist and :math:`U_{trap}` is
      the trap depth.
      (2) Off plane standard deviation fluctuation given by:
      :math:`\sigma^z = \frac{\pi}{\lambda}\sqrt{2} w \sigma^{xy}`, where
      :math:`\lambda` is the trap wavelength with a constant value of 0.85 µm.
    - **amplitude**: Gaussian damping due to finite laser waist and
      laser amplitude fluctuations. Parametrized by ``laser_waist``
      and ``amp_sigma``.
    - **detuning**: Detuning fluctuations consisting of two
      components:
      (1) constant offset (zero-frequency), parameterized by
      ``detuning_sigma``;
      (2) time-dependent high-frequency fluctuations, defined by the
      power spectral density ``detuning_hf_psd`` over the relevant
      ``detuning_hf_freqs`` frequencies support.
      δ_hf(t) = Σ_k sqrt(2 * Δf_k * psd_k) * cos(2π(f_k * t + φ_k))
      where φ_k ~ U[0, 1) (uniform random phase),
      Δf_k = freqs[k+1] - freqs[k].
    - **SPAM**: SPAM errors. Parametrized by ``state_prep_error``,
      ``p_false_pos`` and ``p_false_neg``.

    Args:
        runs: When reconstructing the Hamiltonian from random noise is
            necessary, this determines how many times that happens. Not
            to be confused with the number of times the resulting
            bitstring distribution is sampled when calculating bitstring
            counts.
        samples_per_run: Number of samples per noisy Hamiltonian. Useful
            for cutting down on computing time, but unrealistic. *Deprecated
            since v1.6, use only `runs`.*
        state_prep_error: The state preparation error probability. Defaults
            to 0.
        p_false_pos: Probability of measuring a false positive. Defaults to 0.
        p_false_neg: Probability of measuring a false negative. Defaults to 0.
        temperature: Temperature, set in µK, of the atoms in the array.
            Also sets the standard deviation of the speed of the atoms.
            Defaults to 0.
        laser_waist: Waist of the gaussian lasers, set in µm, for global
            pulses. Assumed to be the same for all global channels.
        amp_sigma: Dictates the fluctuation in amplitude of a channel from
            run to run as a standard deviation of a normal distribution
            centered in 1. Assumed to be the same for all channels (though
            each channel has its own randomly sampled value in each run).
        detuning_sigma: Dictates the fluctuation in detuning (in rad/µs)
            of a channel from run to run as a standard deviation of a normal
            distribution centered in 0. Assumed to be the same for all
            channels (though each channel has its own randomly sampled
            value in each run). This noise is additive. Defaults to 0.
        trap_waist: The waist of each optical trap at the focal point (in µm).
            Defaults to 0.
        trap_depth: The potential energy well depth that confines the atoms
            (in µK). Defaults to None.
        detuning_hf_psd: Power Spectral Density(PSD) is 1D tuple (in Hz²/Hz)
            provided together with `detuning_hf_freqs` define high frequency
            noise contribution of time dependent detuning (in rad/µs).
            Must either be empty or a tuple with at least two values,
            matching the length of `detuning_hf_freqs`. Default is ().
        detuning_hf_freqs: 1D tuple (in Hz) of relevant frequency support
            for PSD. Along with PSD, it is required to define high frequency
            noise contribution of time dependent detuning (in rad/µs).
            Must either be empty or a tuple with at least two values,
            matching the length of `detuning_hf_psd`. Default is ().
        relaxation_rate: The rate of relaxation from the Rydberg to the
            ground state (in 1/µs). Corresponds to 1/T1. Defaults to 0.
        dephasing_rate: The rate of a dephasing occuring (in 1/µs) in a
            Rydberg state superpostion. Only used if a Rydberg state is
            involved. Corresponds to 1/T2*. Defaults to 0.
        hyperfine_dephasing_rate: The rate of dephasing occuring (in 1/µs)
            between hyperfine ground states. Only used if the hyperfine
            state is involved. Defaults to 0.
        depolarizing_rate: The rate (in 1/µs) at which a depolarizing
            error occurs. Defaults to 0.
        eff_noise_rates: The rate associated to each effective noise operator
            (in 1/µs). Defaults to 0.
        eff_noise_opers: The operators for the effective noise model.
            Defaults to 0.
        with_leakage: Whether or not to include an error state in the
            computations (default to False).
    """

    noise_types: tuple[NoiseTypes, ...] = field(init=False)
    runs: int | None = None
    samples_per_run: int = 1
    state_prep_error: float = 0.0
    p_false_pos: float = 0.0
    p_false_neg: float = 0.0
    temperature: float = 0.0
    laser_waist: float | None = None
    amp_sigma: float = 0.0
    detuning_sigma: float = 0.0
    detuning_hf_psd: tuple[float, ...] = ()
    detuning_hf_freqs: tuple[float, ...] = ()
    relaxation_rate: float = 0.0
    dephasing_rate: float = 0.0
    # if the trap depth is not None the trap waist should be 0.0
    trap_waist: float = 0.0
    # Must be defined when trap_waist > 0
    trap_depth: float | None = None
    hyperfine_dephasing_rate: float = 0.0
    depolarizing_rate: float = 0.0
    eff_noise_rates: tuple[float, ...] = ()
    eff_noise_opers: tuple[ArrayLike, ...] = ()
    with_leakage: bool = False

    def __post_init__(self) -> None:
        """Initializes a noise model."""

        def to_tuple(obj: tuple) -> tuple:
            if isinstance(obj, (tuple, list, np.ndarray)):
                obj = tuple(to_tuple(el) for el in obj)
            return obj

        param_vals = {
            field.name: getattr(self, field.name)
            for field in fields(self)
            if field.init
        }

        param_vals["eff_noise_rates"] = to_tuple(self.eff_noise_rates)
        param_vals["eff_noise_opers"] = to_tuple(self.eff_noise_opers)

        param_vals["detuning_hf_psd"] = to_tuple(self.detuning_hf_psd)
        param_vals["detuning_hf_freqs"] = to_tuple(self.detuning_hf_freqs)

        # Checking the type of provided positive and probability parameters
        for p_, val in param_vals.items():
            if p_ in _PROBABILITY_LIKE | _POSITIVE:
                try:
                    param_vals[p_] = float(val)
                except (TypeError, ValueError):
                    raise TypeError(
                        f"{p_} should be castable to float, not of type"
                        f" {type(val)}."
                    )

        true_noise_types: set[NoiseTypes] = {
            _PARAM_TO_NOISE_TYPE[p_]
            for p_ in param_vals
            if param_vals[p_] and p_ in _PARAM_TO_NOISE_TYPE
        }

        self._check_leakage_noise(true_noise_types)
        self._check_detuning_hf_noise(
            param_vals["detuning_hf_psd"],
            param_vals["detuning_hf_freqs"],
        )
        self._check_eff_noise(
            cast(tuple, param_vals["eff_noise_rates"]),
            cast(tuple, param_vals["eff_noise_opers"]),
            "eff_noise" in true_noise_types,
            with_leakage=cast(bool, param_vals["with_leakage"]),
        )

        relevant_params = self._find_relevant_params(
            true_noise_types,
            cast(float, param_vals["state_prep_error"]),
            cast(float, param_vals["amp_sigma"]),
            cast(Union[float, None], param_vals["laser_waist"]),
        )

        relevant_param_vals = {
            p: param_vals[p]
            for p in param_vals
            if param_vals[p] is not None or p in relevant_params
        }
        self._validate_parameters(relevant_param_vals)

        self._check_register_noise_params(
            true_noise_types,
            cast(float, param_vals["trap_waist"]),
            cast(Union[float, None], param_vals["trap_depth"]),
            cast(float, param_vals["temperature"]),
        )

        object.__setattr__(
            self, "noise_types", tuple(sorted(true_noise_types))
        )
        non_zero_relevant_params = [
            p for p in relevant_params if param_vals[p]
        ]
        for param_, val_ in param_vals.items():
            object.__setattr__(self, param_, val_)
            if param_ not in relevant_params and (
                val_ if param_ != "samples_per_run" else val_ != 1
            ):
                warnings.warn(
                    f"{param_!r} is not used by any active noise type "
                    f"in {self.noise_types} when the only defined parameters "
                    f"are {non_zero_relevant_params}.",
                    stacklevel=2,
                )

    @staticmethod
    def _check_register_noise_params(
        true_noise_types: Collection[NoiseTypes],
        trap_waist: float,
        trap_depth: float | None,
        temperature: float,
    ) -> None:
        if "register" not in true_noise_types:
            # trap_waist and trap_depth have default values
            return
        if trap_waist == 0.0 or trap_depth is None or temperature == 0.0:
            raise ValueError(
                "trap_waist, trap_depth, and temperature must be defined in "
                "order to simulate register noise."
            )

    @staticmethod
    def _find_relevant_params(
        noise_types: Collection[NoiseTypes],
        state_prep_error: float,
        amp_sigma: float,
        laser_waist: float | None,
    ) -> set[str]:
        relevant_params: set[str] = set()
        for nt_ in noise_types:
            relevant_params.update(_NOISE_TYPE_PARAMS[nt_])
            if nt_ == "register":
                relevant_params.add("temperature")
            if (
                nt_ == "doppler"
                or nt_ == "detuning"
                or (nt_ == "amplitude" and amp_sigma != 0.0)
                or (nt_ == "SPAM" and state_prep_error != 0.0)
                or nt_ == "register"
            ):
                relevant_params.update(("runs", "samples_per_run"))
        # Disregard laser_waist when not defined
        if laser_waist is None:
            relevant_params.discard("laser_waist")
        return relevant_params

    @staticmethod
    def _check_leakage_noise(noise_types: Collection[NoiseTypes]) -> None:
        # Can't define "dephasing", "depolarizing" with "leakage"
        if "leakage" not in noise_types:
            return
        if "eff_noise" not in noise_types:
            raise ValueError(
                "At least one effective noise operator must be defined to"
                " simulate leakage."
            )

    @staticmethod
    def _check_noise_types(noise_types: Sequence[NoiseTypes]) -> None:
        for noise_type in noise_types:
            if noise_type not in get_args(NoiseTypes):
                raise ValueError(
                    f"'{noise_type}' is not a valid noise type. "
                    + "Valid noise types: "
                    + ", ".join(get_args(NoiseTypes))
                )

    @staticmethod
    def _check_detuning_hf_noise(
        psd: tuple[float, ...],
        freqs: tuple[float, ...],
    ) -> None:
        if (psd == ()) ^ (freqs == ()):
            raise ValueError(
                "`detuning_hf_psd` and `detuning_hf_freqs` must either both be"
                " empty tuples or both be provided."
            )

        if psd == ():
            return

        psd_a = np.asarray(psd)
        freqs_a = np.asarray(freqs)

        if psd_a.ndim != 1 or freqs_a.ndim != 1:
            raise ValueError(
                "`detuning_hf_psd` and `detuning_hf_freqs`"
                " are expected to be 1D tuples."
            )

        if psd_a.size != freqs_a.size:
            raise ValueError(
                "`detuning_hf_psd` and `detuning_hf_freqs`"
                " are expected to have the same length."
            )

        if psd_a.size <= 1:
            raise ValueError(
                "`detuning_hf_psd` and `detuning_hf_freqs`"
                " are expected to have length > 1."
            )

        if not (np.all(psd_a > 0) and np.all(freqs_a > 0)):
            raise ValueError(
                "`detuning_hf_psd` and `detuning_hf_freqs`"
                " are expected to have positive values."
            )

        if np.any(np.diff(freqs_a) < 0):
            raise ValueError(
                "`detuning_hf_freqs` are expected to be monotonously growing."
            )

    @staticmethod
    def _check_eff_noise(
        eff_noise_rates: Sequence[float],
        eff_noise_opers: Sequence[ArrayLike],
        check_contents: bool,
        with_leakage: bool,
    ) -> None:
        if len(eff_noise_opers) != len(eff_noise_rates):
            raise ValueError(
                f"The operators list length({len(eff_noise_opers)}) "
                "and rates list length"
                f"({len(eff_noise_rates)}) must be equal."
            )
        for rate in eff_noise_rates:
            if not isinstance(rate, float):
                raise TypeError(
                    "eff_noise_rates is a list of floats,"
                    f" it must not contain a {type(rate)}."
                )

        if not check_contents:
            return

        if not eff_noise_opers or not eff_noise_rates:
            raise ValueError(
                "The effective noise parameters have not been filled."
            )

        if np.any(np.array(eff_noise_rates) < 0):
            raise ValueError("The provided rates must be greater than 0.")

        # Check the validity of operators
        min_shape = 2 if not with_leakage else 3
        possible_shapes = [
            (min_shape, min_shape),
            (min_shape + 1, min_shape + 1),
        ]
        for op in eff_noise_opers:
            # type checking
            try:
                operator = np.array(op, dtype=complex)
            except TypeError as e1:
                try:
                    operator = np.array(
                        op.to("Dense").data_as("ndarray"),  # type: ignore
                        dtype=complex,
                    )
                except AttributeError:
                    raise TypeError(
                        f"Operator {op!r} is not castable to a Numpy array."
                    ) from e1
            if operator.ndim != 2:
                raise ValueError(f"Operator '{op!r}' is not a 2D array.")

            if operator.shape not in possible_shapes:
                raise ValueError(
                    f"With{'' if with_leakage else 'out'} leakage, operator's "
                    f"shape must be {possible_shapes[0]}, "
                    f"not {operator.shape}."
                )

    @staticmethod
    def _validate_parameters(param_vals: dict[str, Any]) -> None:
        for param in param_vals:
            is_valid = True
            value = param_vals[param]
            if param in _POSITIVE:
                is_valid = value >= 0
                comp = "greater than or equal to zero"
            elif param in _STRICT_POSITIVE:
                is_valid = value is not None and value > 0
                comp = "greater than zero"
            elif param in _PROBABILITY_LIKE:
                is_valid = 0 <= value <= 1
                comp = (
                    "greater than or equal to zero and smaller than "
                    "or equal to one"
                )
            elif param in _BOOLEAN:
                is_valid = isinstance(value, bool)
                comp = "a boolean"
            if not is_valid:
                raise ValueError(f"'{param}' must be {comp}, not {value}.")
            if param == "samples_per_run" and value != 1:
                warnings.warn(
                    "Setting samples_per_run different to 1 is "
                    "deprecated since pulser v1.6. Please use only "
                    "`runs` to define the number of noisy simulations "
                    "to perform.",
                    DeprecationWarning,
                    stacklevel=2,
                )

    def _to_abstract_repr(self) -> dict[str, Any]:
        all_fields = {}
        for f in fields(self):
            value = getattr(self, f.name)
            if (
                f.name in OPTIONAL_IN_ABSTR_REPR
                and get_dataclass_defaults((f,))[f.name] == value
            ):
                continue
            all_fields[f.name] = value
        all_fields.pop("with_leakage")
        eff_noise_rates = all_fields.pop("eff_noise_rates")
        eff_noise_opers = all_fields.pop("eff_noise_opers")
        all_fields["eff_noise"] = list(zip(eff_noise_rates, eff_noise_opers))

        if "detuning_hf_psd" in all_fields:
            det_hf_psd = all_fields.pop("detuning_hf_psd")
            det_hf_freqs = all_fields.pop("detuning_hf_freqs")
            all_fields["detuning_hf"] = list(zip(det_hf_psd, det_hf_freqs))

        return all_fields

    def __repr__(self) -> str:
        relevant_params = self._find_relevant_params(
            self.noise_types,
            self.state_prep_error,
            self.amp_sigma,
            self.laser_waist,
        )
        relevant_params.add("noise_types")
        params_list = []
        for f in fields(self):
            if f.name in relevant_params:
                params_list.append(f"{f.name}={getattr(self, f.name)!r}")
        return f"{self.__class__.__name__}({', '.join(params_list)})"

    def to_abstract_repr(self) -> str:
        """Serializes the noise model into an abstract JSON object."""
        abstr_str = json.dumps(self, cls=AbstractReprEncoder)
        validate_abstract_repr(abstr_str, "noise")
        return abstr_str

    @staticmethod
    def from_abstract_repr(obj_str: str) -> NoiseModel:
        """Deserialize a noise model from an abstract JSON object.

        Args:
            obj_str (str): the JSON string representing the noise model
                encoded in the abstract JSON format.
        """
        if not isinstance(obj_str, str):
            raise TypeError(
                "The serialized noise model must be given as a string. "
                f"Instead, got object of type {type(obj_str)}."
            )

        # Avoids circular imports
        return (
            pulser_abstract_repr.deserializer.deserialize_abstract_noise_model(
                obj_str
            )
<<<<<<< HEAD
        )
=======
        )


def _register_sigma_xy_z(
    temperature: float, trap_waist: float, trap_depth: float
) -> tuple[float, float]:
    """Standard deviation for fluctuations in atom position in the trap.

    - Plane fluctuation: 𝜎ˣʸ = √(T w²/(4 Uₜᵣₐₚ)), where T is temperature,
      w is the trap waist and Uₜᵣₐₚ is the trap depth.
    - Off plane fluctuation: 𝜎ᶻ = 𝜋 / 𝜆 √2 w 𝜎ˣʸ, where 𝜆 is the trap
    wavelength with a constant value of 0.85 µm

    Note: a k_B factor is absorbed in the trap depth (Uₜᵣₐₚ), so the units
    of temperature and trap depth are the same.

    Args:
        temperature (float): Temperature (T) of the atoms in the trap
            (in Kelvin).
        trap_depth (float): Depth of the trap (Uₜᵣₐₚ)
            (same units as temperature).
        trap_waist (float): Waist of the trap (w) (in µmeters).

    Returns:
        tuple: The standard deviations of the spatial position fluctuations
        in the xy-plane (register_sigma_xy) and along the z-axis
        (register_sigma_z).
    """
    register_sigma_xy = math.sqrt(
        temperature * trap_waist**2 / (4 * trap_depth)
    )
    register_sigma_z = (
        math.pi
        / TRAP_WAVELENGTH
        * math.sqrt(2)
        * trap_waist
        * register_sigma_xy
    )
    return register_sigma_xy, register_sigma_z


def _noisy_register(q_dict: dict, config: NoiseModel) -> dict:
    """Add Gaussian noise to the positions of the register."""
    register_sigma_xy, register_sigma_z = _register_sigma_xy_z(
        config.temperature, config.trap_waist, cast(float, config.trap_depth)
    )
    atoms = list(q_dict.keys())
    num_atoms = len(atoms)
    positions = np.array(list(q_dict.values()))

    if len(positions[0]) == 2:
        positions = np.array(
            [np.append(p, 0.0) for p in positions]
        )  # Convert 2D positions to 3D

    noise_xy = np.random.normal(0, register_sigma_xy, (num_atoms, 2))
    noise_z = np.random.normal(0, register_sigma_z, num_atoms)
    noise = np.column_stack((noise_xy, noise_z))
    positions += noise
    return {k: pos for (k, pos) in zip(atoms, positions)}


def _generate_detuning_fluctuations(
    noise_model: NoiseModel,
    times: ArrayLike,
    rng: Generator | None = None,
) -> np.ndarray:
    """Compute δ_hf(t) + δ_σ.

    Generates the high-frequency time-dependent component together
    with a constant offset of the detuning fluctuations.

    Args:
        noise_model (NoiseModel): class containing noise parameters
        times (ArrayLike): array of sample times (in µs).

    Notes
    -----
    High frequency term uses Gaussian stochastic noise with power
        spectral density `psd`:
        δ_hf(t) = Σ_k sqrt(2 * Δf_k * psd_k) * cos(2π(f_k * t + φ_k))
        where φ_k ~ U[0, 1) (uniform random phase),
        Δf_k = freqs[k+1] - freqs[k].
        The last (freqs[-1], psd[-1]) is unused.
    """
    det_cst_term = 0.0
    det_hf = np.zeros_like(times)

    if rng is None:
        rng = np.random.default_rng()

    if noise_model.detuning_sigma:
        det_cst_term = rng.normal(0.0, noise_model.detuning_sigma)

    if noise_model.detuning_hf_psd:
        t = np.asarray(times) * 1e-6  # µsec -> sec
        freqs = np.asarray(noise_model.detuning_hf_freqs)[:-1]
        psd = np.asarray(noise_model.detuning_hf_psd)[:-1]
        df = np.diff(noise_model.detuning_hf_freqs)
        amp = np.sqrt(2.0 * df * psd)
        phases = rng.uniform(0.0, 1.0, size=len(freqs))
        arg = freqs[:, None] * t[None, :] + phases[:, None]
        det_hf = (amp[:, None] * np.cos(2.0 * np.pi * arg)).sum(axis=0)

    return det_cst_term + det_hf
>>>>>>> 3924adf5
<|MERGE_RESOLUTION|>--- conflicted
+++ resolved
@@ -30,8 +30,6 @@
 from pulser.json.utils import get_dataclass_defaults
 
 __all__ = ["NoiseModel"]
-
-TRAP_WAVELENGTH = 0.85  # µm
 
 NoiseTypes = Literal[
     "leakage",
@@ -610,112 +608,4 @@
             pulser_abstract_repr.deserializer.deserialize_abstract_noise_model(
                 obj_str
             )
-<<<<<<< HEAD
-        )
-=======
-        )
-
-
-def _register_sigma_xy_z(
-    temperature: float, trap_waist: float, trap_depth: float
-) -> tuple[float, float]:
-    """Standard deviation for fluctuations in atom position in the trap.
-
-    - Plane fluctuation: 𝜎ˣʸ = √(T w²/(4 Uₜᵣₐₚ)), where T is temperature,
-      w is the trap waist and Uₜᵣₐₚ is the trap depth.
-    - Off plane fluctuation: 𝜎ᶻ = 𝜋 / 𝜆 √2 w 𝜎ˣʸ, where 𝜆 is the trap
-    wavelength with a constant value of 0.85 µm
-
-    Note: a k_B factor is absorbed in the trap depth (Uₜᵣₐₚ), so the units
-    of temperature and trap depth are the same.
-
-    Args:
-        temperature (float): Temperature (T) of the atoms in the trap
-            (in Kelvin).
-        trap_depth (float): Depth of the trap (Uₜᵣₐₚ)
-            (same units as temperature).
-        trap_waist (float): Waist of the trap (w) (in µmeters).
-
-    Returns:
-        tuple: The standard deviations of the spatial position fluctuations
-        in the xy-plane (register_sigma_xy) and along the z-axis
-        (register_sigma_z).
-    """
-    register_sigma_xy = math.sqrt(
-        temperature * trap_waist**2 / (4 * trap_depth)
-    )
-    register_sigma_z = (
-        math.pi
-        / TRAP_WAVELENGTH
-        * math.sqrt(2)
-        * trap_waist
-        * register_sigma_xy
-    )
-    return register_sigma_xy, register_sigma_z
-
-
-def _noisy_register(q_dict: dict, config: NoiseModel) -> dict:
-    """Add Gaussian noise to the positions of the register."""
-    register_sigma_xy, register_sigma_z = _register_sigma_xy_z(
-        config.temperature, config.trap_waist, cast(float, config.trap_depth)
-    )
-    atoms = list(q_dict.keys())
-    num_atoms = len(atoms)
-    positions = np.array(list(q_dict.values()))
-
-    if len(positions[0]) == 2:
-        positions = np.array(
-            [np.append(p, 0.0) for p in positions]
-        )  # Convert 2D positions to 3D
-
-    noise_xy = np.random.normal(0, register_sigma_xy, (num_atoms, 2))
-    noise_z = np.random.normal(0, register_sigma_z, num_atoms)
-    noise = np.column_stack((noise_xy, noise_z))
-    positions += noise
-    return {k: pos for (k, pos) in zip(atoms, positions)}
-
-
-def _generate_detuning_fluctuations(
-    noise_model: NoiseModel,
-    times: ArrayLike,
-    rng: Generator | None = None,
-) -> np.ndarray:
-    """Compute δ_hf(t) + δ_σ.
-
-    Generates the high-frequency time-dependent component together
-    with a constant offset of the detuning fluctuations.
-
-    Args:
-        noise_model (NoiseModel): class containing noise parameters
-        times (ArrayLike): array of sample times (in µs).
-
-    Notes
-    -----
-    High frequency term uses Gaussian stochastic noise with power
-        spectral density `psd`:
-        δ_hf(t) = Σ_k sqrt(2 * Δf_k * psd_k) * cos(2π(f_k * t + φ_k))
-        where φ_k ~ U[0, 1) (uniform random phase),
-        Δf_k = freqs[k+1] - freqs[k].
-        The last (freqs[-1], psd[-1]) is unused.
-    """
-    det_cst_term = 0.0
-    det_hf = np.zeros_like(times)
-
-    if rng is None:
-        rng = np.random.default_rng()
-
-    if noise_model.detuning_sigma:
-        det_cst_term = rng.normal(0.0, noise_model.detuning_sigma)
-
-    if noise_model.detuning_hf_psd:
-        t = np.asarray(times) * 1e-6  # µsec -> sec
-        freqs = np.asarray(noise_model.detuning_hf_freqs)[:-1]
-        psd = np.asarray(noise_model.detuning_hf_psd)[:-1]
-        df = np.diff(noise_model.detuning_hf_freqs)
-        amp = np.sqrt(2.0 * df * psd)
-        phases = rng.uniform(0.0, 1.0, size=len(freqs))
-        arg = freqs[:, None] * t[None, :] + phases[:, None]
-        det_hf = (amp[:, None] * np.cos(2.0 * np.pi * arg)).sum(axis=0)
-
-    return det_cst_term + det_hf
->>>>>>> 3924adf5
+        )