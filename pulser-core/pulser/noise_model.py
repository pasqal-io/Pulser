--- conflicted
+++ resolved
@@ -103,13 +103,10 @@
 
 OPTIONAL_IN_ABSTR_REPR = (
     "detuning_sigma",
-<<<<<<< HEAD
     "trap_waist",
     "trap_depth",
-=======
     "detuning_hf_psd",
     "detuning_hf_freqs",
->>>>>>> 7ea4146b
 )
 
 
@@ -188,12 +185,10 @@
             distribution centered in 0. Assumed to be the same for all
             channels (though each channel has its own randomly sampled
             value in each run). This noise is additive. Defaults to 0.
-<<<<<<< HEAD
         trap_waist: The waist of each optical trap at the focal point (in µm).
             Defaults to 0.
         trap_depth: The potential energy well depth that confines the atoms
             (in µK). Defaults to None.
-=======
         detuning_hf_psd: Power Spectral Density(PSD) is 1D tuple (in Hz²/Hz)
             provided together with `detuning_hf_freqs` define high frequency
             noise contribution of time dependent detuning (in rad/µs).
@@ -204,7 +199,6 @@
             noise contribution of time dependent detuning (in rad/µs).
             Must either be empty or a tuple with at least two values,
             matching the length of `detuning_hf_psd`. Default is ().
->>>>>>> 7ea4146b
         relaxation_rate: The rate of relaxation from the Rydberg to the
             ground state (in 1/µs). Corresponds to 1/T1. Defaults to 0.
         dephasing_rate: The rate of a dephasing occuring (in 1/µs) in a
@@ -335,6 +329,8 @@
                     stacklevel=2,
                 )
 
+    # make a function with explicity parameters
+    # _register_sigma_xy_z(tempera, trap_*)
     def _register_sigma_xy_z(self) -> tuple[float, float]:
         """Standard deviation for fluctuations in atom position in the trap.
 
@@ -380,18 +376,10 @@
     ) -> None:
         if "register" not in true_noise_types:
             return
-        if trap_waist == 0.0 or trap_depth is None:
-            raise ValueError(
-                "trap_waist and trap_depth must be defined in "
+        if trap_waist == 0.0 or trap_depth is None or temperature == 0.0:
+            raise ValueError(
+                "trap_waist, trap_depth, and temperature must be defined in "
                 "order to simulate register noise."
-            )
-        elif temperature == 0.0:
-            warnings.warn(
-                "trap_waist, trap_depth, and temperature must be defined in "
-                "order to simulate register noise. Temperature is "
-                f"{temperature} µK. Register noise will have no effect",
-                UserWarning,
-                stacklevel=2,
             )
 
     @staticmethod
@@ -641,7 +629,6 @@
         )
 
 
-<<<<<<< HEAD
 def _noisy_register(q_dict: dict, config: NoiseModel) -> dict:
     """Add Gaussian noise to the positions of the register."""
     register_sigma_xy, register_sigma_z = config._register_sigma_xy_z()
@@ -659,7 +646,8 @@
     noise = np.column_stack((noise_xy, noise_z))
     positions += noise
     return {k: pos for (k, pos) in zip(atoms, positions)}
-=======
+
+
 def _generate_detuning_fluctuations(
     noise_model: NoiseModel,
     times: ArrayLike,
@@ -702,5 +690,4 @@
         arg = freqs[:, None] * t[None, :] + phases[:, None]
         det_hf = (amp[:, None] * np.cos(2.0 * np.pi * arg)).sum(axis=0)
 
-    return det_cst_term + det_hf
->>>>>>> 7ea4146b
+    return det_cst_term + det_hf