--- conflicted
+++ resolved
@@ -282,19 +282,12 @@
             channel=op["channel"],
             correct_phase_drift=op.get("correct_phase_drift", False),
         )
-<<<<<<< HEAD
-    elif op["op"] == "modulate_det_map":
-        seq.modulate_det_map(
-=======
     elif op["op"] == "add_dmm_detuning":
         seq.add_dmm_detuning(
->>>>>>> 47101d49
             waveform=_deserialize_waveform(op["waveform"], vars),
             dmm_name=op["dmm_name"],
             protocol=op["protocol"],
         )
-<<<<<<< HEAD
-=======
     elif op["op"] == "config_slm_mask":
         seq.config_slm_mask(qubits=op["qubits"], dmm_id=op["dmm_id"])
     elif op["op"] == "config_detuning_map":
@@ -302,7 +295,6 @@
             detuning_map=_deserialize_det_map(op["detuning_map"]),
             dmm_id=op["dmm_id"],
         )
->>>>>>> 47101d49
 
 
 def _deserialize_channel(obj: dict[str, Any]) -> Channel:
@@ -474,34 +466,6 @@
         # This is kept for backwards compatibility
         seq.config_slm_mask(obj["slm_mask_targets"])
 
-    to_config_det_map: dict[str, dict] = dict()
-    if "dmm_channels" in obj:
-        # Make a dictionnary with all the configured dmm channels
-        for dmm_name, ser_det_map in obj["dmm_channels"]:
-            splitted_dmm_name = dmm_name.split("_")  # dmm_id_num
-            dmm_id = "_".join(splitted_dmm_name[0:2])
-            call_num = (
-                0 if len(splitted_dmm_name) <= 2 else int(splitted_dmm_name[2])
-            )
-            if dmm_id not in to_config_det_map:
-                to_config_det_map[dmm_id] = {}
-            to_config_det_map[dmm_id][call_num] = ser_det_map
-
-        for dmm_id, ser_det_maps in to_config_det_map.items():
-            slm_mask_dmm = None
-            call_nums = list(ser_det_maps.keys())
-            # If an SLM Mask has been defined, an iteration will be taken
-            for i, call_num in enumerate(call_nums):
-                if call_nums != i:
-                    slm_mask_dmm = i
-            # Have to wait for the SLM Mask to be configured to finish
-            # configuring the last Detuning Maps
-            for call_num, ser_det_map in ser_det_maps.items():
-                if slm_mask_dmm is not None and call_num >= slm_mask_dmm:
-                    break
-                det_map = _deserialize_det_map(ser_det_map)
-                seq.config_detuning_map(detuning_map=det_map, dmm_id=dmm_id)
-
     # Variables
     vars = {}
     for name, desc in obj["variables"].items():
@@ -514,21 +478,7 @@
 
     # Operations
     for op in obj["operations"]:
-        if op["op"] == "config_slm_mask":
-            seq.config_slm_mask(qubits=op["qubits"], dmm_id=op["dmm_id"])
-            # Finish configuration of detuning maps
-            if op["dmm_id"] in to_config_det_map and slm_mask_dmm is not None:
-                for call_num, ser_det_map in to_config_det_map[
-                    op["dmm_id"]
-                ].items():
-                    if call_num <= slm_mask_dmm:
-                        continue
-                    det_map = _deserialize_det_map(ser_det_map)
-                    seq.config_detuning_map(
-                        detuning_map=det_map, dmm_id=op["dmm_id"]
-                    )
-        else:
-            _deserialize_operation(seq, op, vars)
+        _deserialize_operation(seq, op, vars)
 
     # Measurement
     if obj["measurement"] is not None:
