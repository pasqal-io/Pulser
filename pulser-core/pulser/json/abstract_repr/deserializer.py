--- conflicted
+++ resolved
@@ -278,8 +278,10 @@
             correct_phase_drift=op.get("correct_phase_drift", False),
         )
     elif op["op"] == "disable_eom_mode":
-<<<<<<< HEAD
-        seq.disable_eom_mode(channel=op["channel"])
+        seq.disable_eom_mode(
+            channel=op["channel"],
+            correct_phase_drift=op.get("correct_phase_drift", False),
+        )
     elif op["op"] == "modulate_det_map":
         seq.modulate_det_map(
             waveform=_deserialize_waveform(op["waveform"], vars),
@@ -292,11 +294,6 @@
         seq.config_detuning_map(
             detuning_map=_deserialize_det_map(op["detuning_map"]),
             dmm_id=op["dmm_id"],
-=======
-        seq.disable_eom_mode(
-            channel=op["channel"],
-            correct_phase_drift=op.get("correct_phase_drift", False),
->>>>>>> 2315989d
         )
 
 
