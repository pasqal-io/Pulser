# Copyright 2022 Pulser Development Team
#
# Licensed under the Apache License, Version 2.0 (the "License");
# you may not use this file except in compliance with the License.
# You may obtain a copy of the License at
#
#    http://www.apache.org/licenses/LICENSE-2.0
#
# Unless required by applicable law or agreed to in writing, software
# distributed under the License is distributed on an "AS IS" BASIS,
# WITHOUT WARRANTIES OR CONDITIONS OF ANY KIND, either express or implied.
# See the License for the specific language governing permissions and
# limitations under the License.
"""Deserializer from JSON in the abstract representation."""
from __future__ import annotations

import dataclasses
import json
from typing import TYPE_CHECKING, Any, Type, Union, cast, overload

import jsonschema
import jsonschema.exceptions

import pulser
import pulser.devices as devices
from pulser.channels import Microwave, Raman, Rydberg
from pulser.channels.base_channel import Channel
from pulser.channels.eom import (
    OPTIONAL_ABSTR_EOM_FIELDS,
    RydbergBeam,
    RydbergEOM,
)
from pulser.devices import Device, VirtualDevice
from pulser.json.abstract_repr.signatures import (
    BINARY_OPERATORS,
    UNARY_OPERATORS,
)
from pulser.json.abstract_repr.validation import validate_abstract_repr
from pulser.json.exceptions import AbstractReprError, DeserializeDeviceError
from pulser.json.utils import get_dataclass_defaults
from pulser.parametrized import ParamObj, Variable
from pulser.pulse import Pulse
from pulser.register.mappable_reg import MappableRegister
from pulser.register.register import Register
from pulser.register.register_layout import RegisterLayout
from pulser.waveforms import (
    BlackmanWaveform,
    CompositeWaveform,
    ConstantWaveform,
    CustomWaveform,
    InterpolatedWaveform,
    KaiserWaveform,
    RampWaveform,
    Waveform,
)

if TYPE_CHECKING:
    from pulser.register.base_register import BaseRegister
    from pulser.sequence import Sequence


VARIABLE_TYPE_MAP = {"int": int, "float": float}

ExpReturnType = Union[int, float, ParamObj]


@overload
def _deserialize_parameter(param: int, vars: dict[str, Variable]) -> int:
    pass


@overload
def _deserialize_parameter(param: float, vars: dict[str, Variable]) -> float:
    pass


@overload
def _deserialize_parameter(
    param: dict[str, str], vars: dict[str, Variable]
) -> Variable:
    pass


def _deserialize_parameter(
    param: Union[int, float, dict[str, Any]],
    vars: dict[str, Variable],
) -> Union[ExpReturnType, Variable]:
    """Deserialize a parameterized object.

    A parameter can be either a literal, a variable or an expression.
    In the first case, return the literal. Otherwise, return a reference
    to the variable, or build an expression referencing variables.

    Args:
        param: The JSON parametrized object to deserialize
        vars: The references to the sequence variables

    Returns:
        A literal (int | float), a ``Variable``, or a ``ParamObj``.
    """
    if not isinstance(param, dict):
        # This is a literal
        return param

    if "variable" in param:
        # This is a reference to a variable.
        if param["variable"] not in vars:
            raise AbstractReprError(
                f"Variable '{param['variable']}' used in operations "
                "but not found in declared variables."
            )
        return vars[param["variable"]]

    if "expression" not in param:
        # Can't deserialize param if it is a dict without a
        # `variable` or an `expression` key
        raise AbstractReprError(
            f"Parameter '{param}' is neither a literal nor "
            "a variable or an expression."
        )

    # This is a unary or a binary expression
    expression = (
        param["expression"] if param["expression"] != "div" else "truediv"
    )

    if expression in UNARY_OPERATORS:
        return cast(
            ExpReturnType,
            UNARY_OPERATORS[expression](
                _deserialize_parameter(param["lhs"], vars)
            ),
        )
    elif expression in BINARY_OPERATORS:
        return cast(
            ExpReturnType,
            BINARY_OPERATORS[expression](
                _deserialize_parameter(param["lhs"], vars),
                _deserialize_parameter(param["rhs"], vars),
            ),
        )
    else:
        raise AbstractReprError(f"Expression '{param['expression']}' invalid.")


def _deserialize_waveform(obj: dict, vars: dict) -> Waveform:
    if obj["kind"] == "constant":
        return ConstantWaveform(
            duration=_deserialize_parameter(obj["duration"], vars),
            value=_deserialize_parameter(obj["value"], vars),
        )
    if obj["kind"] == "ramp":
        return RampWaveform(
            duration=_deserialize_parameter(obj["duration"], vars),
            start=_deserialize_parameter(obj["start"], vars),
            stop=_deserialize_parameter(obj["stop"], vars),
        )
    if obj["kind"] == "blackman":
        return BlackmanWaveform(
            duration=_deserialize_parameter(obj["duration"], vars),
            area=_deserialize_parameter(obj["area"], vars),
        )
    if obj["kind"] == "blackman_max":
        return BlackmanWaveform.from_max_val(
            max_val=_deserialize_parameter(obj["max_val"], vars),
            area=_deserialize_parameter(obj["area"], vars),
        )
    if obj["kind"] == "interpolated":
        return InterpolatedWaveform(
            duration=_deserialize_parameter(obj["duration"], vars),
            values=_deserialize_parameter(obj["values"], vars),
            times=_deserialize_parameter(obj["times"], vars),
        )
    if obj["kind"] == "kaiser":
        return KaiserWaveform(
            duration=_deserialize_parameter(obj["duration"], vars),
            area=_deserialize_parameter(obj["area"], vars),
            beta=_deserialize_parameter(obj["beta"], vars),
        )
    if obj["kind"] == "kaiser_max":
        return KaiserWaveform.from_max_val(
            max_val=_deserialize_parameter(obj["max_val"], vars),
            area=_deserialize_parameter(obj["area"], vars),
            beta=_deserialize_parameter(obj["beta"], vars),
        )
    if obj["kind"] == "composite":
        wfs = [_deserialize_waveform(wf, vars) for wf in obj["waveforms"]]
        return CompositeWaveform(*wfs)
    if obj["kind"] == "custom":
        return CustomWaveform(
            samples=_deserialize_parameter(obj["samples"], vars)
        )

    raise AbstractReprError("The object does not encode a known waveform.")


def _deserialize_operation(seq: Sequence, op: dict, vars: dict) -> None:
    if op["op"] == "target":
        seq.target_index(
            qubits=_deserialize_parameter(op["target"], vars),
            channel=op["channel"],
        )
    elif op["op"] == "align":
        seq.align(*op["channels"])
    elif op["op"] == "delay":
        seq.delay(
            duration=_deserialize_parameter(op["time"], vars),
            channel=op["channel"],
        )
    elif op["op"] == "phase_shift":
        seq.phase_shift_index(
            _deserialize_parameter(op["phi"], vars),
            *[_deserialize_parameter(t, vars) for t in op["targets"]],
        )
    elif op["op"] == "pulse":
        phase = _deserialize_parameter(op["phase"], vars)
        post_phase_shift = _deserialize_parameter(op["post_phase_shift"], vars)

        # A waveform with a duration of 0 means the pulse was created with one
        # of Pulse's class methods (ConstantAmplitude or ConstantDetuning) and
        # the Pulse is parametrized
        if (
            op["amplitude"].get("duration") == 0
            and op["amplitude"].get("kind") == "constant"
        ):
            pulse = Pulse.ConstantAmplitude(
                amplitude=_deserialize_parameter(
                    op["amplitude"]["value"], vars
                ),
                detuning=_deserialize_waveform(op["detuning"], vars),
                phase=phase,
                post_phase_shift=post_phase_shift,
            )
        elif (
            op["detuning"].get("duration") == 0
            and op["detuning"].get("kind") == "constant"
        ):
            pulse = Pulse.ConstantDetuning(
                amplitude=_deserialize_waveform(op["amplitude"], vars),
                detuning=_deserialize_parameter(op["detuning"]["value"], vars),
                phase=phase,
                post_phase_shift=post_phase_shift,
            )
        else:
            pulse = Pulse(
                amplitude=_deserialize_waveform(op["amplitude"], vars),
                detuning=_deserialize_waveform(op["detuning"], vars),
                phase=phase,
                post_phase_shift=post_phase_shift,
            )

        seq.add(
            pulse=pulse,
            channel=op["channel"],
            protocol=op["protocol"],
        )
    elif op["op"] == "enable_eom_mode":
        seq.enable_eom_mode(
            channel=op["channel"],
            amp_on=_deserialize_parameter(op["amp_on"], vars),
            detuning_on=_deserialize_parameter(op["detuning_on"], vars),
            optimal_detuning_off=_deserialize_parameter(
                op["optimal_detuning_off"], vars
            ),
        )
    elif op["op"] == "add_eom_pulse":
        seq.add_eom_pulse(
            channel=op["channel"],
            duration=_deserialize_parameter(op["duration"], vars),
            phase=_deserialize_parameter(op["phase"], vars),
            post_phase_shift=_deserialize_parameter(
                op["post_phase_shift"], vars
            ),
            protocol=op["protocol"],
        )
    elif op["op"] == "disable_eom_mode":
        seq.disable_eom_mode(channel=op["channel"])


def _deserialize_channel(obj: dict[str, Any]) -> Channel:
    params: dict[str, Any] = {}
    channel_cls: Type[Channel]
    if obj["basis"] == "ground-rydberg":
        channel_cls = Rydberg
        params["eom_config"] = None
        if obj["eom_config"] is not None:
            data = obj["eom_config"]
            try:
                optional = {
                    key: data[key]
                    for key in OPTIONAL_ABSTR_EOM_FIELDS
                    if key in data
                }
                params["eom_config"] = RydbergEOM(
                    mod_bandwidth=data["mod_bandwidth"],
                    limiting_beam=RydbergBeam[data["limiting_beam"]],
                    max_limiting_amp=data["max_limiting_amp"],
                    intermediate_detuning=data["intermediate_detuning"],
                    controlled_beams=tuple(
                        RydbergBeam[beam] for beam in data["controlled_beams"]
                    ),
                    **optional,
                )
            except ValueError as e:
                raise AbstractReprError(
                    "RydbergEOM deserialization failed."
                ) from e
    elif obj["basis"] == "digital":
        channel_cls = Raman
    elif obj["basis"] == "XY":
        channel_cls = Microwave
    # No other basis allowed by the schema

    channel_fields = dataclasses.fields(channel_cls)
    channel_defaults = get_dataclass_defaults(channel_fields)
    for param in channel_fields:
        use_default = param.name not in obj and param.name in channel_defaults
        if param.init and param.name != "eom_config" and not use_default:
            params[param.name] = obj[param.name]
    try:
        return channel_cls(**params)
    except (ValueError, NotImplementedError) as e:
        raise AbstractReprError("Channel deserialization failed.") from e


def _deserialize_layout(layout_obj: dict[str, Any]) -> RegisterLayout:
    try:
        return RegisterLayout(
            layout_obj["coordinates"], slug=layout_obj.get("slug")
        )
    except ValueError as e:
        raise AbstractReprError(
            "Register layout deserialization failed."
        ) from e


def _deserialize_device_object(obj: dict[str, Any]) -> Device | VirtualDevice:
    device_cls: Type[Device] | Type[VirtualDevice] = (
        VirtualDevice if obj["is_virtual"] else Device
    )
    ch_ids = []
    ch_objs = []
    for ch in obj["channels"]:
        ch_ids.append(ch["id"])
        ch_objs.append(_deserialize_channel(ch))
    params: dict[str, Any] = dict(
        channel_ids=tuple(ch_ids), channel_objects=tuple(ch_objs)
    )
<<<<<<< HEAD
    ex_params = ("channel_objects", "channel_ids")
    device_fields = dataclasses.fields(device_cls)
    device_defaults = get_dataclass_defaults(device_fields)
    for param in device_fields:
        use_default = param.name not in obj and param.name in device_defaults
        if not param.init or param.name in ex_params or use_default:
=======
    # TODO: Handle dmm_objects once JSON schema is updated
    ex_params = ("channel_objects", "channel_ids", "dmm_objects")
    for param in dataclasses.fields(device_cls):
        if not param.init or param.name in ex_params:
>>>>>>> ce3534e8
            continue
        if param.name == "pre_calibrated_layouts":
            key = "pre_calibrated_layouts"
            params[key] = tuple(
                _deserialize_layout(layout) for layout in obj[key]
            )
        else:
            params[param.name] = obj[param.name]
    try:
        return device_cls(**params)
    except (ValueError, TypeError) as e:
        raise AbstractReprError("Device deserialization failed.") from e


def deserialize_abstract_sequence(obj_str: str) -> Sequence:
    """Deserialize a sequence from an abstract JSON object.

    Args:
        obj_str: the JSON string representing the sequence encoded
            in the abstract JSON format.

    Returns:
        Sequence: The Pulser sequence.
    """
    # Validate the format of the data against the JSON schema.
    validate_abstract_repr(obj_str, "sequence")
    obj = json.loads(obj_str)
    # Device
    if isinstance(obj["device"], str):
        device_name = obj["device"]
        device = getattr(devices, device_name)
    else:
        device = _deserialize_device_object(obj["device"])

    # Register Layout
    layout = _deserialize_layout(obj["layout"]) if "layout" in obj else None

    # Register
    reg: Union[BaseRegister, MappableRegister]
    qubits = obj["register"]
    if {"name", "x", "y"} == qubits[0].keys():
        # Regular register
        coords = [(q["x"], q["y"]) for q in qubits]
        qubit_ids = [q["name"] for q in qubits]
        if layout:
            trap_ids = layout.get_traps_from_coordinates(*coords)
            reg = layout.define_register(*trap_ids, qubit_ids=qubit_ids)
        else:
            reg = Register(dict(zip(qubit_ids, coords)))
    else:
        # Mappable register
        assert (
            layout is not None
        ), "Layout must be defined in a MappableRegister."
        reg = MappableRegister(layout, *(d["qid"] for d in qubits))

    seq = pulser.Sequence(reg, device)

    # Channels
    for name, channel_id in obj["channels"].items():
        seq.declare_channel(name, channel_id)

    # Magnetic field
    if "magnetic_field" in obj:
        seq.set_magnetic_field(*obj["magnetic_field"])

    # SLM Mask
    if "slm_mask_targets" in obj:
        seq.config_slm_mask(obj["slm_mask_targets"])

    # Variables
    vars = {}
    for name, desc in obj["variables"].items():
        v = seq.declare_variable(
            cast(str, name),
            size=len(desc["value"]),
            dtype=VARIABLE_TYPE_MAP[desc["type"]],
        )
        vars[name] = v

    # Operations
    for op in obj["operations"]:
        _deserialize_operation(seq, op, vars)

    # Measurement
    if obj["measurement"] is not None:
        seq.measure(obj["measurement"])

    return seq


def deserialize_device(obj_str: str) -> Device | VirtualDevice:
    """Deserialize a device from an abstract JSON object.

    Args:
        obj_str: the JSON string representing the device encoded
            in the abstract JSON format.

    Returns:
        The Pulser device.

    Raises:
        DeserializeDeviceError: Whenever the device deserialization
        fails due to an invalid 'obj_str'.
    """
    if not isinstance(obj_str, str):
        type_error = TypeError(
            f"'obj_str' must be a string, not {type(obj_str)}."
        )
        raise DeserializeDeviceError from type_error

    try:
        # Validate the format of the data against the JSON schema.
        validate_abstract_repr(obj_str, "device")
        return _deserialize_device_object(json.loads(obj_str))
    except (
        json.JSONDecodeError,  # From json.loads
        jsonschema.exceptions.ValidationError,  # From jsonschema.validate
        AbstractReprError,  # From _deserialize_device_object
    ) as e:
        raise DeserializeDeviceError from e<|MERGE_RESOLUTION|>--- conflicted
+++ resolved
@@ -346,19 +346,13 @@
     params: dict[str, Any] = dict(
         channel_ids=tuple(ch_ids), channel_objects=tuple(ch_objs)
     )
-<<<<<<< HEAD
-    ex_params = ("channel_objects", "channel_ids")
+    # TODO: Handle dmm_objects once JSON schema is updated
+    ex_params = ("channel_objects", "channel_ids", "dmm_objects")
     device_fields = dataclasses.fields(device_cls)
     device_defaults = get_dataclass_defaults(device_fields)
     for param in device_fields:
         use_default = param.name not in obj and param.name in device_defaults
         if not param.init or param.name in ex_params or use_default:
-=======
-    # TODO: Handle dmm_objects once JSON schema is updated
-    ex_params = ("channel_objects", "channel_ids", "dmm_objects")
-    for param in dataclasses.fields(device_cls):
-        if not param.init or param.name in ex_params:
->>>>>>> ce3534e8
             continue
         if param.name == "pre_calibrated_layouts":
             key = "pre_calibrated_layouts"
