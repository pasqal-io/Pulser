{
  "$ref": "#/definitions/PulserSequence",
  "$schema": "http://json-schema.org/draft-07/schema#",
  "definitions": {
    "Atom": {
      "additionalProperties": false,
      "properties": {
        "name": {
          "$ref": "#/definitions/QubitId",
          "description": "Name of the atom."
        },
        "x": {
          "description": "x-position in µm",
          "type": "number"
        },
        "y": {
          "description": "y-position in µm",
          "type": "number"
        }
      },
      "required": [
        "name",
        "x",
        "y"
      ],
      "type": "object"
    },
    "Basis": {
      "description": "The two-level-system basis addressable by a given channel.",
      "enum": [
        "ground-rydberg",
        "digital",
        "XY"
      ],
      "type": "string"
    },
    "BlackmanMaxWaveform": {
      "additionalProperties": false,
      "description": "A Blackman window of a specified max value and area.",
      "properties": {
        "area": {
          "$ref": "#/definitions/ParametrizedNum",
          "description": "The integral of the waveform. Can be negative, in which case it takes the positive waveform and changes the sign of all its values."
        },
        "kind": {
          "const": "blackman_max",
          "type": "string"
        },
        "max_val": {
          "$ref": "#/definitions/ParametrizedNum",
          "description": "The waveform peak value."
        }
      },
      "required": [
        "kind",
        "max_val",
        "area"
      ],
      "type": "object"
    },
    "BlackmanWaveform": {
      "additionalProperties": false,
      "description": "A Blackman window of a specified duration and area.",
      "properties": {
        "area": {
          "$ref": "#/definitions/ParametrizedNum",
          "description": "The integral of the waveform. Can be negative, in which case it takes the positive waveform and changes the sign of all its values."
        },
        "duration": {
          "$ref": "#/definitions/ParametrizedNum",
          "description": "The waveform duration (in ns)."
        },
        "kind": {
          "const": "blackman",
          "type": "string"
        }
      },
      "required": [
        "kind",
        "duration",
        "area"
      ],
      "type": "object"
    },
    "ChannelId": {
      "description": "Hardware channel ID in the Device.",
      "type": "string"
    },
    "ChannelName": {
      "description": "Name of declared channel.",
      "type": "string"
    },
    "CompositeWaveform": {
      "additionalProperties": false,
      "properties": {
        "kind": {
          "const": "composite",
          "type": "string"
        },
        "waveforms": {
          "description": "List of waveforms to compose one after another, in specified order.",
          "items": {
            "$ref": "#/definitions/Waveform"
          },
          "type": "array"
        }
      },
      "required": [
        "kind",
        "waveforms"
      ],
      "type": "object"
    },
    "ConstantWaveform": {
      "additionalProperties": false,
      "description": "A waveform of constant value.",
      "properties": {
        "duration": {
          "$ref": "#/definitions/ParametrizedNum",
          "description": "The waveform duration (in ns)."
        },
        "kind": {
          "const": "constant",
          "type": "string"
        },
        "value": {
          "$ref": "#/definitions/ParametrizedNum",
          "description": "The constant modulation value (in rad/µs)."
        }
      },
      "required": [
        "kind",
        "duration",
        "value"
      ],
      "type": "object"
    },
    "CustomWaveform": {
      "additionalProperties": false,
      "properties": {
        "kind": {
          "const": "custom",
          "type": "string"
        },
        "samples": {
          "description": "List of waveform value samples, one per timestep.",
          "items": {
            "type": "number"
          },
          "type": "array"
        }
      },
      "required": [
        "kind",
        "samples"
      ],
      "type": "object"
    },
    "Device": {
      "$ref": "device-schema.json"
    },
    "ExprArgument": {
      "anyOf": [
        {
          "type": "number"
        },
        {
          "items": {
            "type": "number"
          },
          "type": "array"
        },
        {
          "$ref": "#/definitions/VariableRef"
        },
        {
          "$ref": "#/definitions/ExprBinary"
        },
        {
          "$ref": "#/definitions/ExprUnary"
        }
      ],
      "description": "Expression argument"
    },
    "ExprBinary": {
      "additionalProperties": false,
      "description": "Simple binary expression involving variables and constants.\n\nThe array access behaviour depends on expression:\n- index:   - the lhs array is indexed using rhs indices, resulting in an array of the same length as rhs.   - out of bounds indexing is a runtime error   - NOTE: Pulser only supports variable references on lhs of index expression.           This limitation might be lifted in the future.\n- everything else:   - the expression is applied element-wise   - operating on arrays of different lengths is a runtime error",
      "properties": {
        "expression": {
          "description": "Expresion operation",
          "enum": [
            "add",
            "sub",
            "mul",
            "div",
            "mod",
            "pow",
            "index"
          ],
          "type": "string"
        },
        "lhs": {
          "$ref": "#/definitions/ExprArgument",
          "description": "Left-hand side of an operation"
        },
        "rhs": {
          "$ref": "#/definitions/ExprArgument",
          "description": "Right-hand side of an operation"
        }
      },
      "required": [
        "expression",
        "lhs",
        "rhs"
      ],
      "type": "object"
    },
    "ExprUnary": {
      "additionalProperties": false,
      "description": "Simple arithmetic binary expression involving variables and constants.",
      "properties": {
        "expression": {
          "description": "Expresion operation",
          "enum": [
            "neg",
            "abs",
            "floor",
            "ceil",
            "round",
            "sqrt",
            "exp",
            "log2",
            "log",
            "sin",
            "cos",
            "tan"
          ],
          "type": "string"
        },
        "lhs": {
          "$ref": "#/definitions/ExprArgument",
          "description": "Argument of an unary operation"
        }
      },
      "required": [
        "expression",
        "lhs"
      ],
      "type": "object"
    },
    "Expression": {
      "anyOf": [
        {
          "$ref": "#/definitions/ExprBinary"
        },
        {
          "$ref": "#/definitions/ExprUnary"
        }
      ],
      "description": "Mathematical expression involving variables and constants.\n\nThe expression is evaluated in the context of any parametrizable field.\n\nIf the context requires an integer value, the float result is rounded at the end. If the expression type differs from expected by the context (e.g. channel_name), it is a runtime error. If an expression result array length differs from expected, a it is a runtime error."
    },
    "HardcodedDevice": {
      "enum": [
        "Chadoq2",
        "IroiseMVP",
        "MockDevice"
      ],
      "type": "string"
    },
    "InterpolatedWaveform": {
      "additionalProperties": false,
      "description": "Creates a waveform from interpolation of a set of data points. Uses pchip interpolation algorithm.",
      "properties": {
        "duration": {
          "$ref": "#/definitions/ParametrizedNum",
          "description": "The waveform duration (in ns)."
        },
        "kind": {
          "const": "interpolated",
          "type": "string"
        },
        "times": {
          "$ref": "#/definitions/ParametrizedNumArray",
          "description": "Fractions of the total duration (between 0 and 1), indicating where to place each value on the time axis. The array size must be the same as `values` array size."
        },
        "values": {
          "$ref": "#/definitions/ParametrizedNumArray",
          "description": "Values of the interpolation points (in rad/µs)."
        }
      },
      "required": [
        "kind",
        "duration",
        "values",
        "times"
      ],
      "type": "object"
    },
    "KaiserMaxWaveform": {
      "additionalProperties": false,
      "description": "A Kaiser window of a specified max value, area and beta parameter.",
      "properties": {
        "area": {
          "$ref": "#/definitions/ParametrizedNum",
          "description": "The integral of the waveform. Can be negative, in which case it takes the positive waveform and changes the sign of all its values."
        },
        "beta": {
          "$ref": "#/definitions/ParametrizedNum",
          "description": "The beta parameter of the Kaiser window. A typical value is 14."
        },
        "kind": {
          "const": "kaiser_max",
          "type": "string"
        },
        "max_val": {
          "$ref": "#/definitions/ParametrizedNum",
          "description": "The waveform peak value."
        }
      },
      "required": [
        "kind",
        "max_val",
        "area",
        "beta"
      ],
      "type": "object"
    },
    "KaiserWaveform": {
      "additionalProperties": false,
      "description": "A Kaiser window of a specified duration, area and beta parameter.",
      "properties": {
        "area": {
          "$ref": "#/definitions/ParametrizedNum",
          "description": "The integral of the waveform. Can be negative, in which case it takes the positive waveform and changes the sign of all its values."
        },
        "beta": {
          "$ref": "#/definitions/ParametrizedNum",
          "description": "The beta parameter of the Kaiser window. A typical value is 14."
        },
        "duration": {
          "$ref": "#/definitions/ParametrizedNum",
          "description": "The waveform duration (in ns)."
        },
        "kind": {
          "const": "kaiser",
          "type": "string"
        }
      },
      "required": [
        "kind",
        "duration",
        "area",
        "beta"
      ],
      "type": "object"
    },
    "Layout": {
      "additionalProperties": false,
      "description": "Layout with the positions of the traps. A selection of up to 50% of these traps makes up the Register.",
      "properties": {
        "coordinates": {
          "description": "The trap coordinates in µm.",
          "items": {
            "items": {
              "type": "number"
            },
            "maxItems": 2,
            "minItems": 2,
            "type": "array"
          },
          "type": "array"
        },
        "slug": {
          "description": "An optional name for the layout.",
          "type": "string"
        }
      },
      "required": [
        "coordinates"
      ],
      "type": "object"
    },
    "MappableQubit": {
      "additionalProperties": false,
      "properties": {
        "default_trap": {
          "description": "An optional default trap ID.",
          "type": "number"
        },
        "qid": {
          "$ref": "#/definitions/QubitId",
          "description": "The ID of the qubit."
        }
      },
      "required": [
        "qid"
      ],
      "type": "object"
    },
    "OpAlign": {
      "additionalProperties": false,
      "description": "Aligns multiple channels in time.\n\nIntroduces delays that align the provided channels with the one that finished the latest, such that the next action added to any of them will start right after the latest channel has finished.",
      "properties": {
        "channels": {
          "items": {
            "$ref": "#/definitions/ChannelName"
          },
          "type": "array"
        },
        "op": {
          "const": "align",
          "type": "string"
        }
      },
      "required": [
        "op",
        "channels"
      ],
      "type": "object"
    },
<<<<<<< HEAD
=======
    "OpConfigDetMap": {
      "additionalProperties": false,
      "properties": {
        "detuning_map": {
          "$ref": "#/definitions/WeightMap",
          "description": "DetuningMap to associate with the DMM channel."
        },
        "dmm_id": {
          "$ref": "#/definitions/ChannelId",
          "description": "ID of the DMM channel to configure."
        },
        "op": {
          "const": "config_detuning_map",
          "type": "string"
        }
      },
      "required": [
        "op",
        "detuning_map",
        "dmm_id"
      ],
      "type": "object"
    },
>>>>>>> 80fac91f
    "OpConfigSLM": {
      "additionalProperties": false,
      "properties": {
        "dmm_id": {
          "$ref": "#/definitions/ChannelId",
          "description": "ID of the DMM channel to use for the SLM mask."
        },
        "op": {
          "const": "config_slm_mask",
          "type": "string"
        },
        "qubits": {
          "description": "Qubit ID's to mask during the first global pulse of the sequence.",
          "items": {
            "$ref": "#/definitions/QubitId"
          },
          "type": "array"
        }
      },
      "required": [
        "op",
        "qubits",
        "dmm_id"
      ],
      "type": "object"
    },
    "OpDelay": {
      "additionalProperties": false,
      "description": "Adds extra fixed delay before starting the pulse.",
      "properties": {
        "channel": {
          "$ref": "#/definitions/ChannelName",
          "description": "Channel on which to insert a delay"
        },
        "op": {
          "const": "delay",
          "type": "string"
        },
        "time": {
          "$ref": "#/definitions/ParametrizedNum",
          "description": "Delay time"
        }
      },
      "required": [
        "op",
        "channel",
        "time"
      ],
      "type": "object"
    },
    "OpDisableEOM": {
      "additionalProperties": false,
      "properties": {
        "channel": {
          "$ref": "#/definitions/ChannelName",
          "description": "The name of the channel to take out of EOM mode."
        },
        "correct_phase_drift": {
          "description": "Performs a phase shift to correct for the phase drift that occured since the last pulse (or the start of the EOM mode, if no pulse was added).",
          "type": "boolean"
        },
        "op": {
          "const": "disable_eom_mode",
          "type": "string"
        }
      },
      "required": [
        "op",
        "channel"
      ],
      "type": "object"
    },
    "OpEOMPulse": {
      "additionalProperties": false,
      "properties": {
        "channel": {
          "$ref": "#/definitions/ChannelName",
          "description": "The name of the channel to add the pulse to."
        },
        "correct_phase_drift": {
          "description": "Performs a phase shift to correct for the phase drift that occured since the last pulse (or the start of the EOM mode, if adding the first pulse).",
          "type": "boolean"
        },
        "duration": {
          "$ref": "#/definitions/ParametrizedNum",
          "description": "The duration of the pulse (in ns)."
        },
        "op": {
          "const": "add_eom_pulse",
          "type": "string"
        },
        "phase": {
          "$ref": "#/definitions/ParametrizedNum",
          "description": "The pulse phase (in radians)."
        },
        "post_phase_shift": {
          "$ref": "#/definitions/ParametrizedNum",
          "description": "A phase shift (in radians) immediately after the end of the pulse."
        },
        "protocol": {
          "description": "Stipulates how to deal with eventual conflicts with other channels.",
          "enum": [
            "min-delay",
            "no-delay",
            "wait-for-all"
          ],
          "type": "string"
        }
      },
      "required": [
        "op",
        "channel",
        "duration",
        "phase",
        "post_phase_shift",
        "protocol"
      ],
      "type": "object"
    },
    "OpEnableEOM": {
      "additionalProperties": false,
      "properties": {
        "amp_on": {
          "$ref": "#/definitions/ParametrizedNum",
          "description": "The amplitude of the EOM pulses (in rad/µs)."
        },
        "channel": {
          "$ref": "#/definitions/ChannelName",
          "description": "The name of the channel to put in EOM mode."
        },
        "correct_phase_drift": {
          "description": "Performs a phase shift to correct for the phase drift incurred while turning on the EOM mode.",
          "type": "boolean"
        },
        "detuning_on": {
          "$ref": "#/definitions/ParametrizedNum",
          "description": "The detuning of the EOM pulses (in rad/µs)."
        },
        "op": {
          "const": "enable_eom_mode",
          "type": "string"
        },
        "optimal_detuning_off": {
          "$ref": "#/definitions/ParametrizedNum",
          "description": "The optimal value of detuning when there is no pulse being played (in rad/µs). It will choose the closest value among the existing options."
        }
      },
      "required": [
        "op",
        "channel",
        "amp_on",
        "detuning_on",
        "optimal_detuning_off"
      ],
      "type": "object"
    },
    "OpModDetMap": {
      "additionalProperties": false,
      "properties": {
        "dmm_name": {
          "$ref": "#/definitions/ChannelName",
          "description": "The name of the DMM."
        },
        "op": {
          "const": "modulate_det_map",
          "type": "string"
        },
        "protocol": {
          "description": "Stipulates how to deal with eventual conflicts with other channels, specifically in terms of having multiple channels act on the same target simultaneously.\n\n- ``'min-delay'``: Before adding the pulse, introduces the   smallest possible delay that avoids all exisiting conflicts.\n\n- ``'no-delay'``: Adds the pulse to the channel, regardless of   existing conflicts.\n\n- ``'wait-for-all'``: Before adding the pulse, adds a delay   that idles the channel until the end of the other channels'   latest pulse.",
          "enum": [
            "min-delay",
            "no-delay",
            "wait-for-all"
          ],
          "type": "string"
        },
        "waveform": {
          "$ref": "#/definitions/Waveform",
          "description": "The waveform to add to the detuning of the DMM."
        }
      },
      "required": [
        "op",
        "waveform",
        "dmm_name",
        "protocol"
      ],
      "type": "object"
    },
    "OpPhaseShift": {
      "additionalProperties": false,
      "description": "Adds a separate phase shift to atoms. If possible, OpPulse phase and post_phase_shift are preferred.",
      "properties": {
        "basis": {
          "$ref": "#/definitions/Basis",
          "description": "Phase shift basis"
        },
        "op": {
          "const": "phase_shift",
          "type": "string"
        },
        "phi": {
          "$ref": "#/definitions/ParametrizedNum",
          "description": "The intended phase shift (in rads)."
        },
        "targets": {
          "description": "Target atom indices",
          "items": {
            "$ref": "#/definitions/ParametrizedNum"
          },
          "type": "array"
        }
      },
      "required": [
        "op",
        "basis",
        "targets",
        "phi"
      ],
      "type": "object"
    },
    "OpPulse": {
      "additionalProperties": false,
      "description": "Pulse is a modulation of a frequency signal in amplitude and/or frequency, with a specific phase, over a given duration.\n\nNote:     We define the ``amplitude`` of a pulse to be its Rabi frequency, `ω`, in rad/µs.     Equivalently, the ``detuning`` is `Δ`, also in rad/µs.",
      "properties": {
        "amplitude": {
          "$ref": "#/definitions/Waveform",
          "description": "Pulse amplitude waveform (in rad/µs)"
        },
        "channel": {
          "$ref": "#/definitions/ChannelName",
          "description": "Device channel to use for this pulse."
        },
        "detuning": {
          "$ref": "#/definitions/Waveform",
          "description": "Shift in frequency from the channel's central frequency over time (in rad/µs)"
        },
        "op": {
          "const": "pulse",
          "type": "string"
        },
        "phase": {
          "$ref": "#/definitions/ParametrizedNum",
          "description": "The pulse phase (in radians)"
        },
        "post_phase_shift": {
          "$ref": "#/definitions/ParametrizedNum",
          "description": "A phase shift (in radians) immediately after the end of the pulse"
        },
        "protocol": {
          "description": "Stipulates how to deal with eventual conflicts with other channels, specifically in terms of having multiple channels act on the same target simultaneously.\n\n- ``'min-delay'``: Before adding the pulse, introduces the   smallest possible delay that avoids all exisiting conflicts.\n\n- ``'no-delay'``: Adds the pulse to the channel, regardless of   existing conflicts.\n\n- ``'wait-for-all'``: Before adding the pulse, adds a delay   that idles the channel until the end of the other channels'   latest pulse.",
          "enum": [
            "min-delay",
            "no-delay",
            "wait-for-all"
          ],
          "type": "string"
        }
      },
      "required": [
        "op",
        "protocol",
        "channel",
        "amplitude",
        "detuning",
        "phase",
        "post_phase_shift"
      ],
      "type": "object"
    },
    "OpTarget": {
      "additionalProperties": false,
      "description": "Adds a waveform to the pulse.",
      "properties": {
        "channel": {
          "$ref": "#/definitions/ChannelName",
          "description": "Channel to retarget. Must be local"
        },
        "op": {
          "const": "target",
          "type": "string"
        },
        "target": {
          "$ref": "#/definitions/ParametrizedNum",
          "description": "New target atom index"
        }
      },
      "required": [
        "op",
        "channel",
        "target"
      ],
      "type": "object"
    },
    "Operation": {
      "anyOf": [
        {
          "$ref": "#/definitions/OpAlign"
        },
        {
          "$ref": "#/definitions/OpDelay"
        },
        {
          "$ref": "#/definitions/OpTarget"
        },
        {
          "$ref": "#/definitions/OpPulse"
        },
        {
          "$ref": "#/definitions/OpPhaseShift"
        },
        {
          "$ref": "#/definitions/OpEnableEOM"
        },
        {
          "$ref": "#/definitions/OpDisableEOM"
        },
        {
          "$ref": "#/definitions/OpEOMPulse"
        },
        {
          "$ref": "#/definitions/OpConfigSLM"
        },
        {
<<<<<<< HEAD
=======
          "$ref": "#/definitions/OpConfigDetMap"
        },
        {
>>>>>>> 80fac91f
          "$ref": "#/definitions/OpModDetMap"
        }
      ],
      "description": "Sequence operation. All operations are performed in specified order."
    },
    "ParametrizedNum": {
      "anyOf": [
        {
          "type": "number"
        },
        {
          "$ref": "#/definitions/Expression"
        }
      ],
      "description": "Numeric scalar value that can be parametrized"
    },
    "ParametrizedNumArray": {
      "anyOf": [
        {
          "items": {
            "type": "number"
          },
          "type": "array"
        },
        {
          "$ref": "#/definitions/Expression"
        },
        {
          "$ref": "#/definitions/VariableRef"
        }
      ],
      "description": "Numeric array value that can be parametrized"
    },
    "PulserSequence": {
      "anyOf": [
        {
          "additionalProperties": false,
          "properties": {
            "$schema": {
              "type": "string"
            },
            "channels": {
              "additionalProperties": {
                "$ref": "#/definitions/ChannelId"
              },
              "description": "Channels declared in this Sequence.",
              "type": "object"
            },
            "device": {
              "anyOf": [
                {
                  "$ref": "#/definitions/HardcodedDevice"
                },
                {
                  "$ref": "#/definitions/Device"
                }
              ],
              "description": "A valid device in which to execute the Sequence"
            },
            "dmm_channels": {
              "description": "DMM channels declared in this Sequence.",
              "items": {
                "items": [
                  {
                    "$ref": "#/definitions/ChannelId"
                  },
                  {
                    "$ref": "#/definitions/WeightMap"
                  }
                ],
                "maxItems": 2,
                "minItems": 2,
                "type": "array"
              },
              "type": "array"
            },
            "layout": {
              "$ref": "#/definitions/Layout",
              "description": "The trap layout underlying the register."
            },
            "magnetic_field": {
              "description": "The magnetic field components in x, y and z (in Gauss)",
              "items": {
                "type": "number"
              },
              "maxItems": 3,
              "minItems": 3,
              "type": "array"
            },
            "measurement": {
              "anyOf": [
                {
                  "$ref": "#/definitions/Basis"
                },
                {
                  "type": "null"
                }
              ],
              "description": "Type of measurement to perform after all pulses are executed"
            },
            "name": {
              "description": "User-assigned sequence name. Can be autogenerated on export if not provided.",
              "type": "string"
            },
            "operations": {
              "description": "Sequence of pulses, delays and target changes, performed in specified order.",
              "items": {
                "$ref": "#/definitions/Operation"
              },
              "type": "array"
            },
            "register": {
              "description": "A 2D register containing a set of atoms.",
              "items": {
                "$ref": "#/definitions/Atom"
              },
              "type": "array"
            },
            "slm_mask_targets": {
              "description": "The qubits to mask during the first global pulse of the sequence.",
              "items": {
                "$ref": "#/definitions/QubitId"
              },
              "type": "array"
            },
            "variables": {
              "additionalProperties": {
                "$ref": "#/definitions/Variable"
              },
              "description": "Variables and expressions that can be used in expressions or parametrized values.",
              "type": "object"
            },
            "version": {
              "const": "1",
              "type": "string"
            }
          },
          "required": [
            "channels",
            "device",
            "measurement",
            "name",
            "operations",
            "register",
            "variables",
            "version"
          ],
          "type": "object"
        },
        {
          "additionalProperties": false,
          "properties": {
            "$schema": {
              "type": "string"
            },
            "channels": {
              "additionalProperties": {
                "$ref": "#/definitions/ChannelId"
              },
              "description": "Channels declared in this Sequence.",
              "type": "object"
            },
            "device": {
              "anyOf": [
                {
                  "$ref": "#/definitions/HardcodedDevice"
                },
                {
                  "$ref": "#/definitions/Device"
                }
              ],
              "description": "A valid device in which to execute the Sequence"
            },
            "dmm_channels": {
              "description": "DMM channels declared in this Sequence.",
              "items": {
                "items": [
                  {
                    "$ref": "#/definitions/ChannelId"
                  },
                  {
                    "$ref": "#/definitions/WeightMap"
                  }
                ],
                "maxItems": 2,
                "minItems": 2,
                "type": "array"
              },
              "type": "array"
            },
            "layout": {
              "$ref": "#/definitions/Layout",
              "description": "The trap layout underlying the register."
            },
            "magnetic_field": {
              "description": "The magnetic field components in x, y and z (in Gauss)",
              "items": {
                "type": "number"
              },
              "maxItems": 3,
              "minItems": 3,
              "type": "array"
            },
            "measurement": {
              "anyOf": [
                {
                  "$ref": "#/definitions/Basis"
                },
                {
                  "type": "null"
                }
              ],
              "description": "Type of measurement to perform after all pulses are executed"
            },
            "name": {
              "description": "User-assigned sequence name. Can be autogenerated on export if not provided.",
              "type": "string"
            },
            "operations": {
              "description": "Sequence of pulses, delays and target changes, performed in specified order.",
              "items": {
                "$ref": "#/definitions/Operation"
              },
              "type": "array"
            },
            "register": {
              "description": "A  list of qubit IDs.",
              "items": {
                "$ref": "#/definitions/MappableQubit"
              },
              "type": "array"
            },
            "slm_mask_targets": {
              "description": "The qubits to mask during the first global pulse of the sequence.",
              "items": {
                "$ref": "#/definitions/QubitId"
              },
              "type": "array"
            },
            "variables": {
              "additionalProperties": {
                "$ref": "#/definitions/Variable"
              },
              "description": "Variables and expressions that can be used in expressions or parametrized values.",
              "type": "object"
            },
            "version": {
              "const": "1",
              "type": "string"
            }
          },
          "required": [
            "channels",
            "device",
            "layout",
            "measurement",
            "name",
            "operations",
            "register",
            "variables",
            "version"
          ],
          "type": "object"
        }
      ],
      "description": "Pulser import/export data structure."
    },
    "QubitId": {
      "description": "Name for a qubit.",
      "type": "string"
    },
    "RampWaveform": {
      "additionalProperties": false,
      "description": "A linear ramp waveform.",
      "properties": {
        "duration": {
          "$ref": "#/definitions/ParametrizedNum",
          "description": "The waveform duration (in ns)."
        },
        "kind": {
          "const": "ramp",
          "type": "string"
        },
        "start": {
          "$ref": "#/definitions/ParametrizedNum",
          "description": "The initial value (in rad/µs)."
        },
        "stop": {
          "$ref": "#/definitions/ParametrizedNum",
          "description": "The final value (in rad/µs)."
        }
      },
      "required": [
        "kind",
        "duration",
        "start",
        "stop"
      ],
      "type": "object"
    },
    "Variable": {
      "additionalProperties": false,
      "description": "Variable representing a typed value assigned during sequence build. variables can be used in expressions and parametrized values.",
      "properties": {
        "type": {
          "description": "Variable type",
          "enum": [
            "int",
            "float"
          ],
          "type": "string"
        },
        "value": {
          "description": "Default variable value. The default array length determines the variable array size.",
          "items": {
            "type": "number"
          },
          "type": "array"
        }
      },
      "required": [
        "type"
      ],
      "type": "object"
    },
    "VariableName": {
      "description": "Name of declared variable.",
      "type": "string"
    },
    "VariableRef": {
      "additionalProperties": false,
      "description": "References a declared variable by name.",
      "properties": {
        "variable": {
          "$ref": "#/definitions/VariableName",
          "description": "variable name, must reference declared variable"
        }
      },
      "required": [
        "variable"
      ],
      "type": "object"
    },
    "Waveform": {
      "anyOf": [
        {
          "$ref": "#/definitions/CompositeWaveform"
        },
        {
          "$ref": "#/definitions/CustomWaveform"
        },
        {
          "$ref": "#/definitions/ConstantWaveform"
        },
        {
          "$ref": "#/definitions/RampWaveform"
        },
        {
          "$ref": "#/definitions/BlackmanWaveform"
        },
        {
          "$ref": "#/definitions/BlackmanMaxWaveform"
        },
        {
          "$ref": "#/definitions/InterpolatedWaveform"
        },
        {
          "$ref": "#/definitions/KaiserWaveform"
        },
        {
          "$ref": "#/definitions/KaiserMaxWaveform"
        }
      ],
      "description": "Modulation waveform of any kind"
    },
    "WeightMap": {
      "additionalProperties": false,
      "description": "Associates weights to trap coordinates. The sum of the provided weights must be equal to 1.",
      "properties": {
        "slug": {
          "type": "string"
        },
        "traps": {
          "items": {
            "$ref": "#/definitions/WeightedTrap"
          },
          "type": "array"
        }
      },
      "required": [
        "traps"
      ],
      "type": "object"
    },
    "WeightedTrap": {
      "additionalProperties": false,
      "properties": {
        "weight": {
          "description": "The weight on the site.",
          "type": "number"
        },
        "x": {
          "description": "x-position in µm",
          "type": "number"
        },
        "y": {
          "description": "y-position in µm",
          "type": "number"
        }
      },
      "required": [
        "weight",
        "x",
        "y"
      ],
      "type": "object"
    }
  }
}<|MERGE_RESOLUTION|>--- conflicted
+++ resolved
@@ -418,8 +418,6 @@
       ],
       "type": "object"
     },
-<<<<<<< HEAD
-=======
     "OpConfigDetMap": {
       "additionalProperties": false,
       "properties": {
@@ -443,7 +441,6 @@
       ],
       "type": "object"
     },
->>>>>>> 80fac91f
     "OpConfigSLM": {
       "additionalProperties": false,
       "properties": {
@@ -768,12 +765,9 @@
           "$ref": "#/definitions/OpConfigSLM"
         },
         {
-<<<<<<< HEAD
-=======
           "$ref": "#/definitions/OpConfigDetMap"
         },
         {
->>>>>>> 80fac91f
           "$ref": "#/definitions/OpModDetMap"
         }
       ],
