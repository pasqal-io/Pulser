--- conflicted
+++ resolved
@@ -451,8 +451,6 @@
       ],
       "type": "object"
     },
-<<<<<<< HEAD
-=======
     "OpConfigDetMap": {
       "additionalProperties": false,
       "properties": {
@@ -476,7 +474,6 @@
       ],
       "type": "object"
     },
->>>>>>> 47101d49
     "OpConfigSLM": {
       "additionalProperties": false,
       "properties": {
@@ -633,16 +630,65 @@
       ],
       "type": "object"
     },
-    "OpModDetMap": {
-      "additionalProperties": false,
-      "properties": {
-        "dmm_name": {
+    "OpPhaseShift": {
+      "additionalProperties": false,
+      "description": "Adds a separate phase shift to atoms. If possible, OpPulse phase and post_phase_shift are preferred.",
+      "properties": {
+        "basis": {
+          "$ref": "#/definitions/Basis",
+          "description": "Phase shift basis"
+        },
+        "op": {
+          "const": "phase_shift",
+          "type": "string"
+        },
+        "phi": {
+          "$ref": "#/definitions/ParametrizedNum",
+          "description": "The intended phase shift (in rads)."
+        },
+        "targets": {
+          "description": "Target atom indices",
+          "items": {
+            "$ref": "#/definitions/ParametrizedNum"
+          },
+          "type": "array"
+        }
+      },
+      "required": [
+        "op",
+        "basis",
+        "targets",
+        "phi"
+      ],
+      "type": "object"
+    },
+    "OpPulse": {
+      "additionalProperties": false,
+      "description": "Pulse is a modulation of a frequency signal in amplitude and/or frequency, with a specific phase, over a given duration.\n\nNote:     We define the ``amplitude`` of a pulse to be its Rabi frequency, `ω`, in rad/µs.     Equivalently, the ``detuning`` is `Δ`, also in rad/µs.",
+      "properties": {
+        "amplitude": {
+          "$ref": "#/definitions/Waveform",
+          "description": "Pulse amplitude waveform (in rad/µs)"
+        },
+        "channel": {
           "$ref": "#/definitions/ChannelName",
-          "description": "The name of the DMM."
+          "description": "Device channel to use for this pulse."
+        },
+        "detuning": {
+          "$ref": "#/definitions/Waveform",
+          "description": "Shift in frequency from the channel's central frequency over time (in rad/µs)"
         },
         "op": {
-          "const": "modulate_det_map",
-          "type": "string"
+          "const": "pulse",
+          "type": "string"
+        },
+        "phase": {
+          "$ref": "#/definitions/ParametrizedNum",
+          "description": "The pulse phase (in radians)"
+        },
+        "post_phase_shift": {
+          "$ref": "#/definitions/ParametrizedNum",
+          "description": "A phase shift (in radians) immediately after the end of the pulse"
         },
         "protocol": {
           "description": "Stipulates how to deal with eventual conflicts with other channels, specifically in terms of having multiple channels act on the same target simultaneously.\n\n- ``'min-delay'``: Before adding the pulse, introduces the   smallest possible delay that avoids all exisiting conflicts.\n\n- ``'no-delay'``: Adds the pulse to the channel, regardless of   existing conflicts.\n\n- ``'wait-for-all'``: Before adding the pulse, adds a delay   that idles the channel until the end of the other channels'   latest pulse.",
@@ -652,88 +698,6 @@
             "wait-for-all"
           ],
           "type": "string"
-        },
-        "waveform": {
-          "$ref": "#/definitions/Waveform",
-          "description": "The waveform to add to the detuning of the DMM."
-        }
-      },
-      "required": [
-        "op",
-        "waveform",
-        "dmm_name",
-        "protocol"
-      ],
-      "type": "object"
-    },
-    "OpPhaseShift": {
-      "additionalProperties": false,
-      "description": "Adds a separate phase shift to atoms. If possible, OpPulse phase and post_phase_shift are preferred.",
-      "properties": {
-        "basis": {
-          "$ref": "#/definitions/Basis",
-          "description": "Phase shift basis"
-        },
-        "op": {
-          "const": "phase_shift",
-          "type": "string"
-        },
-        "phi": {
-          "$ref": "#/definitions/ParametrizedNum",
-          "description": "The intended phase shift (in rads)."
-        },
-        "targets": {
-          "description": "Target atom indices",
-          "items": {
-            "$ref": "#/definitions/ParametrizedNum"
-          },
-          "type": "array"
-        }
-      },
-      "required": [
-        "op",
-        "basis",
-        "targets",
-        "phi"
-      ],
-      "type": "object"
-    },
-    "OpPulse": {
-      "additionalProperties": false,
-      "description": "Pulse is a modulation of a frequency signal in amplitude and/or frequency, with a specific phase, over a given duration.\n\nNote:     We define the ``amplitude`` of a pulse to be its Rabi frequency, `ω`, in rad/µs.     Equivalently, the ``detuning`` is `Δ`, also in rad/µs.",
-      "properties": {
-        "amplitude": {
-          "$ref": "#/definitions/Waveform",
-          "description": "Pulse amplitude waveform (in rad/µs)"
-        },
-        "channel": {
-          "$ref": "#/definitions/ChannelName",
-          "description": "Device channel to use for this pulse."
-        },
-        "detuning": {
-          "$ref": "#/definitions/Waveform",
-          "description": "Shift in frequency from the channel's central frequency over time (in rad/µs)"
-        },
-        "op": {
-          "const": "pulse",
-          "type": "string"
-        },
-        "phase": {
-          "$ref": "#/definitions/ParametrizedNum",
-          "description": "The pulse phase (in radians)"
-        },
-        "post_phase_shift": {
-          "$ref": "#/definitions/ParametrizedNum",
-          "description": "A phase shift (in radians) immediately after the end of the pulse"
-        },
-        "protocol": {
-          "description": "Stipulates how to deal with eventual conflicts with other channels, specifically in terms of having multiple channels act on the same target simultaneously.\n\n- ``'min-delay'``: Before adding the pulse, introduces the   smallest possible delay that avoids all exisiting conflicts.\n\n- ``'no-delay'``: Adds the pulse to the channel, regardless of   existing conflicts.\n\n- ``'wait-for-all'``: Before adding the pulse, adds a delay   that idles the channel until the end of the other channels'   latest pulse.",
-          "enum": [
-            "min-delay",
-            "no-delay",
-            "wait-for-all"
-          ],
-          "type": "string"
         }
       },
       "required": [
@@ -801,14 +765,10 @@
           "$ref": "#/definitions/OpConfigSLM"
         },
         {
-<<<<<<< HEAD
-          "$ref": "#/definitions/OpModDetMap"
-=======
           "$ref": "#/definitions/OpConfigDetMap"
         },
         {
           "$ref": "#/definitions/OpAddDmmDet"
->>>>>>> 47101d49
         }
       ],
       "description": "Sequence operation. All operations are performed in specified order."
@@ -866,23 +826,6 @@
                 }
               ],
               "description": "A valid device in which to execute the Sequence"
-            },
-            "dmm_channels": {
-              "description": "DMM channels declared in this Sequence.",
-              "items": {
-                "items": [
-                  {
-                    "$ref": "#/definitions/ChannelId"
-                  },
-                  {
-                    "$ref": "#/definitions/WeightMap"
-                  }
-                ],
-                "maxItems": 2,
-                "minItems": 2,
-                "type": "array"
-              },
-              "type": "array"
             },
             "layout": {
               "$ref": "#/definitions/Layout",
@@ -980,23 +923,6 @@
                 }
               ],
               "description": "A valid device in which to execute the Sequence"
-            },
-            "dmm_channels": {
-              "description": "DMM channels declared in this Sequence.",
-              "items": {
-                "items": [
-                  {
-                    "$ref": "#/definitions/ChannelId"
-                  },
-                  {
-                    "$ref": "#/definitions/WeightMap"
-                  }
-                ],
-                "maxItems": 2,
-                "minItems": 2,
-                "type": "array"
-              },
-              "type": "array"
             },
             "layout": {
               "$ref": "#/definitions/Layout",
