--- conflicted
+++ resolved
@@ -220,15 +220,6 @@
                     }
                 )
         elif call.name == "config_detuning_map":
-<<<<<<< HEAD
-            data = get_all_args(("dmm_name", "dmm_id", "detuning_map"), call)
-            if "dmm_channels" not in res:
-                # Adding this field will break backwards compatibility, so
-                # we only add it if necessary
-                res["dmm_channels"] = []
-            res["dmm_channels"].append(
-                [data["dmm_name"], data["detuning_map"]]
-=======
             data = get_all_args(("detuning_map", "dmm_id"), call)
             operations.append(
                 {
@@ -236,7 +227,6 @@
                     "detuning_map": data["detuning_map"],
                     "dmm_id": data["dmm_id"],
                 }
->>>>>>> 80fac91f
             )
         elif "target" in call.name:
             data = get_all_args(("qubits", "channel"), call)
@@ -346,10 +336,7 @@
             data = remove_kwarg_if_default(
                 data, call.name, "correct_phase_drift"
             )
-<<<<<<< HEAD
-=======
             operations.append({"op": "disable_eom_mode", **data})
->>>>>>> 80fac91f
         elif call.name == "modulate_det_map":
             data = get_all_args(("waveform", "dmm_name", "protocol"), call)
             operations.append({"op": "modulate_det_map", **data})
