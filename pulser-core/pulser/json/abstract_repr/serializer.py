# Copyright 2022 Pulser Development Team
#
# Licensed under the Apache License, Version 2.0 (the "License");
# you may not use this file except in compliance with the License.
# You may obtain a copy of the License at
#
#    http://www.apache.org/licenses/LICENSE-2.0
#
# Unless required by applicable law or agreed to in writing, software
# distributed under the License is distributed on an "AS IS" BASIS,
# WITHOUT WARRANTIES OR CONDITIONS OF ANY KIND, either express or implied.
# See the License for the specific language governing permissions and
# limitations under the License.
"""Utility functions for JSON serialization to the abstract representation."""
from __future__ import annotations

import inspect
import json
from itertools import chain
from typing import TYPE_CHECKING, Any
from typing import Sequence as abcSequence
from typing import Union, cast

import numpy as np

from pulser.json.abstract_repr.signatures import SIGNATURES
from pulser.json.abstract_repr.validation import validate_abstract_repr
from pulser.json.exceptions import AbstractReprError
from pulser.json.utils import stringify_qubit_ids

if TYPE_CHECKING:
    from pulser.register.base_register import QubitId
    from pulser.sequence import Sequence
    from pulser.sequence._call import _Call


class AbstractReprEncoder(json.JSONEncoder):
    """The custom encoder for abstract representation of Pulser objects."""

    def default(self, o: Any) -> Union[dict[str, Any], list[Any]]:
        """Handles JSON encoding of objects not supported by default."""
        if hasattr(o, "_to_abstract_repr"):
            return cast(dict, o._to_abstract_repr())
        elif isinstance(o, np.ndarray):
            return cast(list, o.tolist())
        elif isinstance(o, set):
            return list(o)
        else:
            return cast(dict, json.JSONEncoder.default(self, o))


def abstract_repr(name: str, *args: Any, **kwargs: Any) -> dict[str, Any]:
    """Generates the abstract repr of an object with a defined signature."""
    try:
        signature = SIGNATURES[name]
    except KeyError:
        raise ValueError(f"No signature found for '{name}'.")
    arg_as_kwarg: tuple[str, ...] = tuple()
    if len(args) < len(signature.pos):
        # If less arguments than those in the signature were given, that might
        # be because they were provided with a keyword and thus stored as
        # kwargs instead (unless var_pos is defined)
        arg_as_kwarg = signature.pos[len(args) :]
        if signature.var_pos is not None or not set(arg_as_kwarg) <= set(
            kwargs
        ):
            raise ValueError(
                f"Not enough arguments given for '{name}' (expected "
                f"{len(signature.pos)}, got {len(args)})."
            )
    res: dict[str, Any] = {}
    res.update(signature.extra)  # Starts with extra info ({} if undefined)
    # With PulseSignature.all_pos_args(), we safeguard against the opposite
    # case where an expected keyword argument is given as a positional argument
    res.update(dict(zip(signature.all_pos_args(), args)))

    # Account for keyword arguments given as pos args
    max_pos_args = len(signature.pos) + len(
        set(signature.keyword) - set(kwargs)
    )
    if signature.var_pos:
        res[signature.var_pos] = args[len(signature.pos) :]
    elif len(args) > max_pos_args:
        raise ValueError(
            f"Too many positional arguments given for '{name}' (expected "
            f"{max_pos_args}, got {len(args)})."
        )
    for kw in kwargs:
        if kw in signature.keyword or kw in arg_as_kwarg:
            res[kw] = kwargs[kw]
        else:
            raise ValueError(
                f"Keyword argument '{kw}' is not in the signature of '{name}'."
            )
    return res


def serialize_abstract_sequence(
    seq: Sequence,
    seq_name: str = "pulser-exported",
    json_dumps_options: dict[str, Any] = {},
    **defaults: Any,
) -> str:
    """Serializes the Sequence into an abstract JSON object.

    Keyword Args:
        seq_name (str): A name for the sequence. If not defined, defaults
            to "pulser-exported".
        json_dumps_options: A mapping between optional parameters of
            ``json.dumps()`` (as string) and their value (parameter cannot
            be "cls").
        defaults: The default values for all the variables declared in this
            Sequence instance, indexed by the name given upon declaration.
            Check ``Sequence.declared_variables`` to see all the variables.
            When using a MappableRegister, the Qubit IDs to trap IDs
            mapping must also be provided under the `qubits` keyword.

    Note:
        Providing the `defaults` is optional but, when done, it is
        mandatory to give default values for all the expected parameters.

    Returns:
        str: The sequence encoded as an abstract JSON object.
    """
    res: dict[str, Any] = {
        "version": "1",
        "name": seq_name,
        "register": [],
        "channels": {},
        "variables": {},
        "operations": [],
        "measurement": None,
    }

    for var in seq._variables.values():
        res["variables"][var.name] = dict(type=var.dtype.__name__)

    qubits_default = defaults.pop("qubits", None)
    if defaults or qubits_default:
        seq._cross_check_vars(defaults)
        try:
            seq.build(qubits=qubits_default, **defaults)
        except Exception:
            raise ValueError(
                "The given 'defaults' produce an invalid sequence."
            )

        for var in seq._variables.values():
            value = var._validate_value(defaults[var.name])
            res["variables"][var.name]["value"] = value.tolist()
    else:
        # Still need to set a default value for the variables because the
        # deserializer uses it to infer the size of the variable
        for var in seq._variables.values():
            res["variables"][var.name]["value"] = [var.dtype()] * var.size

    def convert_targets(
        target_ids: Union[QubitId, abcSequence[QubitId]]
    ) -> Union[int, list[int]]:
        target_array = np.array(target_ids)
        og_dim = target_array.ndim
        if og_dim == 0:
            target_array = target_array[np.newaxis]
        indices = seq.get_register(include_mappable=True).find_indices(
            target_array.tolist()
        )
        return indices[0] if og_dim == 0 else indices

    def get_kwarg_default(call_name: str, kwarg_name: str) -> Any:
        sig = inspect.signature(getattr(seq, call_name))
        return sig.parameters[kwarg_name].default

    def get_all_args(
        pos_args_signature: tuple[str, ...], call: _Call
    ) -> dict[str, Any]:
        params = {**dict(zip(pos_args_signature, call.args)), **call.kwargs}
        default_values = {
            p_name: get_kwarg_default(call.name, p_name)
            for p_name in pos_args_signature
            if p_name not in params
        }
        return {**default_values, **params}

    def remove_kwarg_if_default(
        data: dict[str, Any], call_name: str, kwarg_name: str
    ) -> dict[str, Any]:
        if data.get(kwarg_name, None) == get_kwarg_default(
            call_name, kwarg_name
        ):
            data.pop(kwarg_name, None)
        return data

    operations = res["operations"]
    for call in chain(seq._calls, seq._to_build_calls):
        if call.name == "__init__":
            data = get_all_args(("register", "device"), call)
            res["device"] = data["device"]
            res["register"] = data["register"]
            layout = data["register"].layout
            if layout is not None:
                res["layout"] = layout
            if qubits_default is not None:
                serial_reg = res["register"]._to_abstract_repr()
                for q_dict in serial_reg:
                    qid = q_dict["qid"]
                    if qid in qubits_default:
                        q_dict["default_trap"] = qubits_default[qid]
                res["register"] = serial_reg
        elif call.name == "declare_channel":
            data = get_all_args(
                ("channel", "channel_id", "initial_target"), call
            )
            res["channels"][data["channel"]] = data["channel_id"]
            if data["initial_target"] is not None:
                operations.append(
                    {
                        "op": "target",
                        "channel": data["channel"],
                        "target": convert_targets(data["initial_target"]),
                    }
                )
        elif call.name == "config_detuning_map":
<<<<<<< HEAD
            data = get_all_args(("dmm_name", "dmm_id", "detuning_map"), call)
            if "dmm_channels" not in res:
                # Adding this field will break backwards compatibility, so
                # we only add it if necessary
                res["dmm_channels"] = []
            res["dmm_channels"].append(
                [data["dmm_name"], data["detuning_map"]]
=======
            data = get_all_args(("detuning_map", "dmm_id"), call)
            operations.append(
                {
                    "op": "config_detuning_map",
                    "detuning_map": data["detuning_map"],
                    "dmm_id": data["dmm_id"],
                }
>>>>>>> 47101d49
            )
        elif "target" in call.name:
            data = get_all_args(("qubits", "channel"), call)
            if call.name == "target":
                target = convert_targets(data["qubits"])
            elif call.name == "target_index":
                target = data["qubits"]
            else:
                raise AbstractReprError(f"Unknown call '{call.name}'.")
            operations.append(
                {
                    "op": "target",
                    "channel": data["channel"],
                    "target": target,
                }
            )
        elif call.name == "align":
            operations.append({"op": "align", "channels": list(call.args)})
        elif call.name == "delay":
            data = get_all_args(("duration", "channel"), call)
            operations.append(
                {
                    "op": "delay",
                    "channel": data["channel"],
                    "time": data["duration"],
                }
            )
        elif call.name == "measure":
            data = get_all_args(("basis",), call)
            res["measurement"] = data["basis"]
        elif call.name == "add":
            data = get_all_args(("pulse", "channel", "protocol"), call)
            op_dict = {
                "op": "pulse",
                "channel": data["channel"],
                "protocol": data["protocol"],
            }
            op_dict.update(data["pulse"]._to_abstract_repr())
            operations.append(op_dict)
        elif "phase_shift" in call.name:
            targets = call.args[1:]
            if call.name == "phase_shift":
                targets = convert_targets(targets)
            elif call.name != "phase_shift_index":
                raise AbstractReprError(f"Unknown call '{call.name}'.")
            operations.append(
                {
                    "op": "phase_shift",
                    "phi": call.args[0],
                    "targets": targets,
                    "basis": call.kwargs.get(
                        "basis", get_kwarg_default(call.name, "basis")
                    ),
                }
            )
        elif call.name == "set_magnetic_field":
            res["magnetic_field"] = seq.magnetic_field.tolist()
        elif call.name == "config_slm_mask":
            data = get_all_args(("qubits", "dmm_id"), call)
            qubit_ids = stringify_qubit_ids(data["qubits"])
            if seq._in_xy and data["dmm_id"] == get_kwarg_default(
                call.name, "dmm_id"
            ):
                # Use the old way in XY mode to preserve compatibility
                res["slm_mask_targets"] = tuple(qubit_ids)
            else:
                operations.append(
                    {
                        "op": "config_slm_mask",
                        "qubits": qubit_ids,
                        "dmm_id": data["dmm_id"],
                    }
                )
        elif call.name == "enable_eom_mode":
            data = get_all_args(
                (
                    "channel",
                    "amp_on",
                    "detuning_on",
                    "optimal_detuning_off",
                    "correct_phase_drift",
                ),
                call,
            )
            data = remove_kwarg_if_default(
                data, call.name, "correct_phase_drift"
            )
            operations.append({"op": "enable_eom_mode", **data})
        elif call.name == "add_eom_pulse":
            data = get_all_args(
                (
                    "channel",
                    "duration",
                    "phase",
                    "post_phase_shift",
                    "protocol",
                    "correct_phase_drift",
                ),
                call,
            )
            data = remove_kwarg_if_default(
                data, call.name, "correct_phase_drift"
            )
            operations.append({"op": "add_eom_pulse", **data})
        elif call.name == "disable_eom_mode":
            data = get_all_args(("channel", "correct_phase_drift"), call)
            data = remove_kwarg_if_default(
                data, call.name, "correct_phase_drift"
            )
            operations.append({"op": "disable_eom_mode", **data})
<<<<<<< HEAD
        elif call.name == "modulate_det_map":
            data = get_all_args(("waveform", "dmm_name", "protocol"), call)
            operations.append({"op": "modulate_det_map", **data})
=======
        elif call.name == "add_dmm_detuning":
            data = get_all_args(("waveform", "dmm_name", "protocol"), call)
            operations.append({"op": "add_dmm_detuning", **data})
>>>>>>> 47101d49
        else:
            raise AbstractReprError(f"Unknown call '{call.name}'.")

    abstr_seq_str = json.dumps(
        res, cls=AbstractReprEncoder, **json_dumps_options
    )
    validate_abstract_repr(abstr_seq_str, "sequence")
    return abstr_seq_str<|MERGE_RESOLUTION|>--- conflicted
+++ resolved
@@ -220,15 +220,6 @@
                     }
                 )
         elif call.name == "config_detuning_map":
-<<<<<<< HEAD
-            data = get_all_args(("dmm_name", "dmm_id", "detuning_map"), call)
-            if "dmm_channels" not in res:
-                # Adding this field will break backwards compatibility, so
-                # we only add it if necessary
-                res["dmm_channels"] = []
-            res["dmm_channels"].append(
-                [data["dmm_name"], data["detuning_map"]]
-=======
             data = get_all_args(("detuning_map", "dmm_id"), call)
             operations.append(
                 {
@@ -236,7 +227,6 @@
                     "detuning_map": data["detuning_map"],
                     "dmm_id": data["dmm_id"],
                 }
->>>>>>> 47101d49
             )
         elif "target" in call.name:
             data = get_all_args(("qubits", "channel"), call)
@@ -347,15 +337,9 @@
                 data, call.name, "correct_phase_drift"
             )
             operations.append({"op": "disable_eom_mode", **data})
-<<<<<<< HEAD
-        elif call.name == "modulate_det_map":
-            data = get_all_args(("waveform", "dmm_name", "protocol"), call)
-            operations.append({"op": "modulate_det_map", **data})
-=======
         elif call.name == "add_dmm_detuning":
             data = get_all_args(("waveform", "dmm_name", "protocol"), call)
             operations.append({"op": "add_dmm_detuning", **data})
->>>>>>> 47101d49
         else:
             raise AbstractReprError(f"Unknown call '{call.name}'.")
 
