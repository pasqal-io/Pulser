# Copyright 2022 Pulser Development Team
#
# Licensed under the Apache License, Version 2.0 (the "License");
# you may not use this file except in compliance with the License.
# You may obtain a copy of the License at
#
#    http://www.apache.org/licenses/LICENSE-2.0
#
# Unless required by applicable law or agreed to in writing, software
# distributed under the License is distributed on an "AS IS" BASIS,
# WITHOUT WARRANTIES OR CONDITIONS OF ANY KIND, either express or implied.
# See the License for the specific language governing permissions and
# limitations under the License.
"""Function for validation of JSON serialization to abstract representation."""
import json
from importlib.metadata import version
from typing import Literal

import jsonschema
from packaging.version import InvalidVersion, Version
from referencing import Registry, Resource

import pulser
from pulser.json.abstract_repr import SCHEMAS, SCHEMAS_PATH
from pulser.json.exceptions import AbstractReprError

LEGACY_JSONSCHEMA = (
    Version("4.18") > Version(version("jsonschema")) >= Version("4.17.3")
)

REGISTRY: Registry = Registry(
    [
        ("device-schema.json", Resource.from_contents(SCHEMAS["device"])),
        ("layout-schema.json", Resource.from_contents(SCHEMAS["layout"])),
        ("register-schema.json", Resource.from_contents(SCHEMAS["register"])),
        ("noise-schema.json", Resource.from_contents(SCHEMAS["noise"])),
    ]
)


def validate_abstract_repr(
    obj_str: str,
    name: Literal[
<<<<<<< HEAD
        "sequence", "device", "layout", "register", "noise", "results"
=======
        "sequence", "device", "layout", "register", "noise", "config"
>>>>>>> d75ca50c
    ],
) -> None:
    """Validate the abstract representation of an object.

    Args:
        obj_str: A JSON-formatted string encoding the object.
        name: The type of object to validate (can be "sequence" or "device").
    """
    obj = json.loads(obj_str)
    validate_args = dict(instance=obj, schema=SCHEMAS[name])
    if LEGACY_JSONSCHEMA:  # pragma: no cover
        validate_args["resolver"] = jsonschema.validators.RefResolver(
            base_uri=f"{SCHEMAS_PATH.resolve().as_uri()}/",
            referrer=SCHEMAS[name],
        )
    else:  # pragma: no cover
        validate_args["registry"] = REGISTRY
    try:
        jsonschema.validate(**validate_args)
    except Exception as exc:
        try:
            ser_pulser_version = Version(obj.get("pulser_version", "0.0.0"))
        except InvalidVersion:
            # In case the serialized version is invalid
            raise exc
        if Version(pulser.__version__) < ser_pulser_version:
            raise AbstractReprError(
                "The provided object is invalid under the current abstract "
                "representation schema. It appears it was serialized with a "
                f"more recent version of pulser ({ser_pulser_version!s}) than "
                f"the one currently being used ({pulser.__version__}). "
                "It is possible validation failed because new features have "
                "since been added; consider upgrading your pulser "
                "installation and retrying."
            ) from exc
        raise exc<|MERGE_RESOLUTION|>--- conflicted
+++ resolved
@@ -41,11 +41,13 @@
 def validate_abstract_repr(
     obj_str: str,
     name: Literal[
-<<<<<<< HEAD
-        "sequence", "device", "layout", "register", "noise", "results"
-=======
-        "sequence", "device", "layout", "register", "noise", "config"
->>>>>>> d75ca50c
+        "sequence",
+        "device",
+        "layout",
+        "register",
+        "noise",
+        "results",
+        "config",
     ],
 ) -> None:
     """Validate the abstract representation of an object.
