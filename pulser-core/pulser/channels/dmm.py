# Copyright 2023 Pulser Development Team
#
# Licensed under the Apache License, Version 2.0 (the "License");
# you may not use this file except in compliance with the License.
# You may obtain a copy of the License at
#
#    http://www.apache.org/licenses/LICENSE-2.0
#
# Unless required by applicable law or agreed to in writing, software
# distributed under the License is distributed on an "AS IS" BASIS,
# WITHOUT WARRANTIES OR CONDITIONS OF ANY KIND, either express or implied.
# See the License for the specific language governing permissions and
# limitations under the License.
"""Defines the detuning map modulator."""
from __future__ import annotations

from dataclasses import dataclass, field
from typing import Literal, Optional

import numpy as np

from pulser.channels.base_channel import Channel
from pulser.pulse import Pulse


@dataclass(init=True, repr=False, frozen=True)
class DMM(Channel):
    """Defines a Detuning Map Modulator (DMM) Channel.

    A Detuning Map Modulator can be used to define `Global` detuning Pulses
    (of zero amplitude and phase). These Pulses are locally modulated by the
    weights of a `DetuningMap`, thus providing a local control over the
    detuning. The detuning of the pulses added to a DMM has to be negative,
    between 0 and `bottom_detuning`. Channel targeting the transition between
    the ground and rydberg states, thus encoding the 'ground-rydberg' basis.

    Note:
        The protocol to add pulses to the DMM Channel is by default
        "no-delay".

    Args:
        bottom_detuning: Minimum possible detuning (in rad/µs), must be below
            zero.
        clock_period: The duration of a clock cycle (in ns). The duration of a
            pulse or delay instruction is enforced to be a multiple of the
            clock cycle.
        min_duration: The shortest duration an instruction can take.
        max_duration: The longest duration an instruction can take.
        min_avg_amp: The minimum average amplitude of a pulse (when not zero).
        mod_bandwidth: The modulation bandwidth at -3dB (50% reduction), in
            MHz.
    """

    bottom_detuning: Optional[float] = field(default=None, init=True)
    addressing: Literal["Global"] = field(default="Global", init=False)
    max_abs_detuning: Optional[float] = field(default=None, init=False)
    max_amp: float = field(default=0, init=False)
    min_retarget_interval: Optional[int] = field(default=None, init=False)
    fixed_retarget_t: Optional[int] = field(default=None, init=False)
    max_targets: Optional[int] = field(default=None, init=False)

    def __post_init__(self) -> None:
        super().__post_init__()
        if self.bottom_detuning and self.bottom_detuning > 0:
            raise ValueError("bottom_detuning must be negative.")

    @property
    def basis(self) -> Literal["ground-rydberg"]:
        """The addressed basis name."""
        return "ground-rydberg"

    def _undefined_fields(self) -> list[str]:
        optional = [
            "bottom_detuning",
            "max_duration",
        ]
        return [field for field in optional if getattr(self, field) is None]

    def validate_pulse(self, pulse: Pulse) -> None:
        """Checks if a pulse can be executed in this DMM.

        Args:
            pulse: The pulse to validate.
        """
        super().validate_pulse(pulse)
        round_detuning = np.round(pulse.detuning.samples, decimals=6)
        if np.any(round_detuning > 0):
            raise ValueError("The detuning in a DMM must not be positive.")
        if self.bottom_detuning is not None and np.any(
            round_detuning < self.bottom_detuning
        ):
            raise ValueError(
                "The detuning goes below the bottom detuning "
                f"of the DMM ({self.bottom_detuning} rad/µs)."
<<<<<<< HEAD
            )
=======
            )


def _dmm_id_from_name(dmm_name: str) -> str:
    """Converts a dmm_name into a dmm_id.

    As a reminder the dmm_name is generated automatically from dmm_id
    as dmm_id_{number of times dmm_id has been called}.

    Args:
        dmm_name: The dmm_name to convert.

    Returns:
        The associated dmm_id.
    """
    return "_".join(dmm_name.split("_")[0:2])


def _get_dmm_name(dmm_id: str, channels: list[str]) -> str:
    """Get the dmm_name to add a dmm_id to a list of channels.

    Counts the number of channels starting by dmm_id, generates the
    dmm_name as dmm_id_{number of times dmm_id has been called}.

    Args:
        dmm_id: the id of the DMM to add to the list of channels.
        channels: a list of channel names.

    Returns:
        The associated dmm_name.
    """
    dmm_count = len(
        [key for key in channels if _dmm_id_from_name(key) == dmm_id]
    )
    if dmm_count == 0:
        return dmm_id
    return dmm_id + f"_{dmm_count}"
>>>>>>> 47101d49
<|MERGE_RESOLUTION|>--- conflicted
+++ resolved
@@ -92,9 +92,6 @@
             raise ValueError(
                 "The detuning goes below the bottom detuning "
                 f"of the DMM ({self.bottom_detuning} rad/µs)."
-<<<<<<< HEAD
-            )
-=======
             )
 
 
@@ -131,5 +128,4 @@
     )
     if dmm_count == 0:
         return dmm_id
-    return dmm_id + f"_{dmm_count}"
->>>>>>> 47101d49
+    return dmm_id + f"_{dmm_count}"