# Copyright 2022 Pulser Development Team
#
# Licensed under the Apache License, Version 2.0 (the "License");
# you may not use this file except in compliance with the License.
# You may obtain a copy of the License at
#
#    http://www.apache.org/licenses/LICENSE-2.0
#
# Unless required by applicable law or agreed to in writing, software
# distributed under the License is distributed on an "AS IS" BASIS,
# WITHOUT WARRANTIES OR CONDITIONS OF ANY KIND, either express or implied.
# See the License for the specific language governing permissions and
# limitations under the License.
from __future__ import annotations

import copy
import dataclasses
import re
from pathlib import Path
from typing import Any
from unittest.mock import MagicMock, patch

import numpy as np
import pytest
from pasqal_cloud.device.configuration import EmuFreeConfig, EmuTNConfig

import pulser
import pulser_pasqal
from pulser.backend.config import EmulatorConfig
from pulser.backend.remote import (
    RemoteConnection,
    RemoteResults,
    SubmissionStatus,
)
from pulser.devices import DigitalAnalogDevice
from pulser.register.special_layouts import SquareLatticeLayout
from pulser.result import SampledResult
from pulser.sequence import Sequence
from pulser_pasqal import EmulatorType, Endpoints, PasqalCloud
from pulser_pasqal.backends import EmuFreeBackend, EmuTNBackend

root = Path(__file__).parent.parent


def test_version():
    assert pulser_pasqal.__version__ == pulser.__version__


@dataclasses.dataclass
class CloudFixture:
    pasqal_cloud: PasqalCloud
    mock_cloud_sdk: Any


test_device = dataclasses.replace(
    DigitalAnalogDevice,
    dmm_objects=(
        dataclasses.replace(
            DigitalAnalogDevice.dmm_objects[0], total_bottom_detuning=-1000
        ),
    ),
)
virtual_device = dataclasses.replace(
    test_device.to_virtual(), name="test-virtual"
)


@pytest.fixture
def seq():
    reg = SquareLatticeLayout(5, 5, 5).make_mappable_register(10)
    return Sequence(reg, test_device)


class _MockJob:
    def __init__(
        self,
        runs=10,
        variables={"t": 100, "qubits": {"q0": 1, "q1": 2, "q2": 4, "q3": 3}},
        result={"00": 5, "11": 5},
    ) -> None:
        self.runs = runs
        self.variables = variables
        self.result = result
        self.id = str(np.random.randint(10000))


@pytest.fixture
def mock_job():
    return _MockJob()


@pytest.fixture
def mock_batch(mock_job, seq):
    seq_ = copy.deepcopy(seq)
    seq_.declare_channel("rydberg_global", "rydberg_global")
    seq_.measure()

    @dataclasses.dataclass
    class MockBatch:
        id = "abcd"
        status = "DONE"
        ordered_jobs = [
            mock_job,
            _MockJob(result={"00": 10}),
            _MockJob(result={"11": 10}),
        ]
        sequence_builder = seq_.to_abstract_repr()

    return MockBatch()


@pytest.fixture
def fixt(mock_batch):
    with patch("pasqal_cloud.SDK", autospec=True) as mock_cloud_sdk_class:
        pasqal_cloud_kwargs = dict(
            username="abc",
            password="def",
            project_id="ghi",
            endpoints=Endpoints(core="core_url"),
            webhook="xyz",
        )

        pasqal_cloud = PasqalCloud(**pasqal_cloud_kwargs)

        mock_cloud_sdk_class.assert_called_once_with(**pasqal_cloud_kwargs)

        mock_cloud_sdk = mock_cloud_sdk_class.return_value

        mock_cloud_sdk_class.reset_mock()

        mock_cloud_sdk.create_batch = MagicMock(return_value=mock_batch)
        mock_cloud_sdk.get_batch = MagicMock(return_value=mock_batch)
        mock_cloud_sdk.add_jobs = MagicMock(return_value=mock_batch)
        mock_cloud_sdk._close_batch = MagicMock(return_value=None)
        mock_cloud_sdk.get_device_specs_dict = MagicMock(
            return_value={test_device.name: test_device.to_abstract_repr()}
        )

        yield CloudFixture(
            pasqal_cloud=pasqal_cloud, mock_cloud_sdk=mock_cloud_sdk
        )

        mock_cloud_sdk_class.assert_not_called()


@pytest.mark.parametrize("with_job_id", [False, True])
def test_remote_results(fixt, mock_batch, with_job_id):
    with pytest.raises(
        RuntimeError, match=re.escape("does not contain jobs ['badjobid']")
    ):
        RemoteResults(mock_batch.id, fixt.pasqal_cloud, job_ids=["badjobid"])
    fixt.mock_cloud_sdk.get_batch.reset_mock()

    select_jobs = (
        mock_batch.ordered_jobs[::-1][:2]
        if with_job_id
        else mock_batch.ordered_jobs
    )
    select_job_ids = [j.id for j in select_jobs]

    remote_results = RemoteResults(
        mock_batch.id,
        fixt.pasqal_cloud,
        job_ids=select_job_ids if with_job_id else None,
    )

    assert remote_results.batch_id == mock_batch.id
    assert remote_results.job_ids == select_job_ids
    fixt.mock_cloud_sdk.get_batch.assert_called_once_with(
        id=remote_results.batch_id
    )
    fixt.mock_cloud_sdk.get_batch.reset_mock()

    assert remote_results.get_status() == SubmissionStatus.DONE
    fixt.mock_cloud_sdk.get_batch.assert_called_once_with(
        id=remote_results.batch_id
    )

    fixt.mock_cloud_sdk.get_batch.reset_mock()
    results = remote_results.results
    fixt.mock_cloud_sdk.get_batch.assert_called_with(
        id=remote_results.batch_id
    )
    assert results == tuple(
        SampledResult(
            atom_order=("q0", "q1", "q2", "q3"),
            meas_basis="ground-rydberg",
            bitstring_counts=job.result,
        )
        for job in select_jobs
    )

    assert hasattr(remote_results, "_results")


@pytest.mark.parametrize("mimic_qpu", [False, True])
@pytest.mark.parametrize(
    "emulator", [None, EmulatorType.EMU_TN, EmulatorType.EMU_FREE]
)
@pytest.mark.parametrize("parametrized", [True, False])
def test_submit(
    fixt, parametrized, emulator, mimic_qpu, seq, mock_batch, mock_job
):
    with pytest.raises(
        ValueError,
        match="The measurement basis can't be implicitly determined for a "
        "sequence not addressing a single basis",
    ):
        fixt.pasqal_cloud.submit(seq)

    seq.declare_channel("rydberg_global", "rydberg_global")
    t = seq.declare_variable("t", dtype=int)
    seq.delay(t if parametrized else 100, "rydberg_global")
    assert seq.is_parametrized() == parametrized

    if not emulator or mimic_qpu:
        seq2 = seq.switch_device(virtual_device)
        with pytest.raises(
            ValueError,
            match="The device used in the sequence does not match any "
            "of the devices currently available through the remote "
            "connection.",
        ):
            fixt.pasqal_cloud.submit(
                seq2, job_params=[dict(runs=10)], mimic_qpu=mimic_qpu
            )
        mod_test_device = dataclasses.replace(test_device, max_atom_num=1000)
        seq3 = seq.switch_device(mod_test_device).switch_register(
            pulser.Register.square(11, spacing=5)
        )
        with pytest.raises(
            ValueError,
            match="sequence is not compatible with the latest device specs",
        ):
            fixt.pasqal_cloud.submit(
                seq3, job_params=[dict(runs=10)], mimic_qpu=mimic_qpu
            )
        seq4 = seq3.switch_register(pulser.Register.square(4, spacing=5))
        # The sequence goes through QPUBackend.validate_sequence()
        with pytest.raises(
            ValueError, match="defined from a `RegisterLayout`"
        ):
            fixt.pasqal_cloud.submit(
                seq4, job_params=[dict(runs=10)], mimic_qpu=mimic_qpu
            )

        # And it goes through QPUBackend.validate_job_params()
        with pytest.raises(
            ValueError,
            match="must specify 'runs'",
        ):
            fixt.pasqal_cloud.submit(seq, job_params=[{}], mimic_qpu=mimic_qpu)

    if parametrized:
        with pytest.raises(
            TypeError, match="Did not receive values for variables"
        ):
            fixt.pasqal_cloud.submit(
                seq.build(qubits={"q0": 1, "q1": 2, "q2": 4, "q3": 3}),
                job_params=[{"runs": 10}],
                mimic_qpu=mimic_qpu,
            )

    assert not seq.is_measured()
    config = EmulatorConfig(
        sampling_rate=0.5, backend_options=dict(with_noise=False)
    )

    if emulator is None:
        sdk_config = None
    elif emulator == EmulatorType.EMU_FREE:
        sdk_config = EmuFreeConfig(
            with_noise=False, strict_validation=mimic_qpu
        )
    else:
        sdk_config = EmuTNConfig(
            dt=2,
            extra_config={"with_noise": False},
            strict_validation=mimic_qpu,
        )

    assert (
        fixt.pasqal_cloud._convert_configuration(
            config, emulator, strict_validation=mimic_qpu
        )
        == sdk_config
    )

    job_params = [
        {
            "runs": 10,
            "variables": {
                "t": np.array(100),  # Check that numpy array is converted
                "qubits": {"q0": 1, "q1": 2, "q2": 4, "q3": 3},
            },
        }
    ]

    remote_results = fixt.pasqal_cloud.submit(
        seq,
        job_params=job_params,
        emulator=emulator,
        config=config,
        mimic_qpu=mimic_qpu,
    )
    assert remote_results.batch_id == mock_batch.id

    assert not seq.is_measured()
    seq.measure(basis="ground-rydberg")

    fixt.mock_cloud_sdk.create_batch.assert_called_once_with(
        **dict(
            serialized_sequence=seq.to_abstract_repr(),
            jobs=job_params,
            emulator=emulator,
            configuration=sdk_config,
            wait=False,
            complete=True,
        )
    )
    remote_results = fixt.pasqal_cloud.submit(
        seq, job_params=job_params, batch_id="abcd"
    )

    fixt.mock_cloud_sdk.add_jobs.assert_called_once_with(
        "abcd",
        jobs=job_params,
    )

    job_params[0]["runs"] = {10}
    with pytest.raises(
        TypeError, match="Object of type set is not JSON serializable"
    ):
        # Check that the decoder still fails on unsupported types
        fixt.pasqal_cloud.submit(
            seq,
            job_params=job_params,
            emulator=emulator,
            config=config,
        )

    assert isinstance(remote_results, RemoteResults)
<<<<<<< HEAD
    assert remote_results.get_status() == SubmissionStatus.DONE
    fixt.mock_cloud_sdk.get_batch.assert_called_once_with(
        id=remote_results._submission_id
    )
    assert fixt.pasqal_cloud.supports_open_batch() is True

    fixt.pasqal_cloud._close_batch("abcd")
    fixt.mock_cloud_sdk.close_batch.assert_called_once_with("abcd")

    fixt.mock_cloud_sdk.get_batch.reset_mock()
    results = remote_results.results
    fixt.mock_cloud_sdk.get_batch.assert_called_with(
        id=remote_results._submission_id
    )
    assert results == (
        SampledResult(
            atom_order=("q0", "q1", "q2", "q3"),
            meas_basis="ground-rydberg",
            bitstring_counts=mock_job.result,
        ),
    )
    assert hasattr(remote_results, "_results")
=======
>>>>>>> 6c121563


@pytest.mark.parametrize("emu_cls", [EmuTNBackend, EmuFreeBackend])
def test_emulators_init(fixt, seq, emu_cls, monkeypatch):
    with pytest.raises(
        TypeError,
        match="'connection' must be a valid RemoteConnection instance.",
    ):
        emu_cls(seq, "connection")
    with pytest.raises(
        TypeError, match="'config' must be of type 'EmulatorConfig'"
    ):
        emu_cls(seq, fixt.pasqal_cloud, {"with_noise": True})

    with pytest.raises(
        NotImplementedError,
        match="'EmulatorConfig.with_modulation' is not configurable in this "
        "backend. It should not be changed from its default value of 'False'.",
    ):
        emu_cls(
            seq,
            fixt.pasqal_cloud,
            EmulatorConfig(
                sampling_rate=0.25,
                evaluation_times="Final",
                with_modulation=True,
            ),
        )

    monkeypatch.setattr(RemoteConnection, "__abstractmethods__", set())
    with pytest.raises(
        TypeError,
        match="connection to the remote backend must be done"
        " through a 'PasqalCloud' instance.",
    ):
        emu_cls(seq, RemoteConnection())

    # With mimic_qpu=True
    with pytest.raises(TypeError, match="must be a real device"):
        emu_cls(
            seq.switch_device(virtual_device),
            fixt.pasqal_cloud,
            mimic_qpu=True,
        )


@pytest.mark.parametrize("mimic_qpu", [True, False])
@pytest.mark.parametrize("parametrized", [True, False])
@pytest.mark.parametrize("emu_cls", [EmuTNBackend, EmuFreeBackend])
def test_emulators_run(fixt, seq, emu_cls, parametrized: bool, mimic_qpu):
    seq.declare_channel("rydberg_global", "rydberg_global")
    t = seq.declare_variable("t", dtype=int)
    seq.delay(t if parametrized else 100, "rydberg_global")
    assert seq.is_parametrized() == parametrized
    seq.measure(basis="ground-rydberg")

    emu = emu_cls(seq, fixt.pasqal_cloud, mimic_qpu=mimic_qpu)

    with pytest.raises(ValueError, match="'job_params' must be specified"):
        emu.run()

    with pytest.raises(TypeError, match="'job_params' must be a list"):
        emu.run(job_params={"runs": 100})
    with pytest.raises(
        TypeError, match="All elements of 'job_params' must be dictionaries"
    ):
        emu.run(job_params=[{"runs": 100}, "foo"])

    with pytest.raises(ValueError, match="must specify 'runs'"):
        emu.run(job_params=[{}])

    good_kwargs = {
        "job_params": [
            {
                "runs": 10,
                "variables": {
                    "t": 100,
                    "qubits": {"q0": 1, "q1": 2, "q2": 4, "q3": 3},
                },
            }
        ]
    }
    remote_results = emu.run(**good_kwargs)
    assert isinstance(remote_results, RemoteResults)

    sdk_config: EmuTNConfig | EmuFreeConfig
    if isinstance(emu, EmuTNBackend):
        emulator_type = EmulatorType.EMU_TN
        sdk_config = EmuTNConfig(dt=10, strict_validation=mimic_qpu)
    else:
        emulator_type = EmulatorType.EMU_FREE
        sdk_config = EmuFreeConfig(strict_validation=mimic_qpu)
    fixt.mock_cloud_sdk.create_batch.assert_called_once()
    fixt.mock_cloud_sdk.create_batch.assert_called_once_with(
        serialized_sequence=seq.to_abstract_repr(),
        jobs=good_kwargs.get("job_params", []),
        emulator=emulator_type,
        configuration=sdk_config,
        wait=False,
        complete=True,
    )<|MERGE_RESOLUTION|>--- conflicted
+++ resolved
@@ -340,7 +340,6 @@
         )
 
     assert isinstance(remote_results, RemoteResults)
-<<<<<<< HEAD
     assert remote_results.get_status() == SubmissionStatus.DONE
     fixt.mock_cloud_sdk.get_batch.assert_called_once_with(
         id=remote_results._submission_id
@@ -363,8 +362,6 @@
         ),
     )
     assert hasattr(remote_results, "_results")
-=======
->>>>>>> 6c121563
 
 
 @pytest.mark.parametrize("emu_cls", [EmuTNBackend, EmuFreeBackend])
