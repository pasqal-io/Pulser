--- conflicted
+++ resolved
@@ -20,16 +20,13 @@
 )
 from pulser.backend.operator import OperatorRepr
 from pulser.backend.state import StateRepr
-<<<<<<< HEAD
+from pulser.exceptions.serialization import AbstractReprError
 from pulser.json.abstract_repr.backend import (
     _deserialize_emulation_config,
     _deserialize_observable,
     _deserialize_operator,
     _deserialize_state,
 )
-=======
-from pulser.exceptions.serialization import AbstractReprError
->>>>>>> e34305c8
 from pulser.json.abstract_repr.serializer import AbstractReprEncoder
 from pulser.noise_model import NoiseModel
 
