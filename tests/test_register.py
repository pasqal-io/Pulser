# Copyright 2020 Pulser Development Team
#
# Licensed under the Apache License, Version 2.0 (the "License");
# you may not use this file except in compliance with the License.
# You may obtain a copy of the License at
#
#    http://www.apache.org/licenses/LICENSE-2.0
#
# Unless required by applicable law or agreed to in writing, software
# distributed under the License is distributed on an "AS IS" BASIS,
# WITHOUT WARRANTIES OR CONDITIONS OF ANY KIND, either express or implied.
# See the License for the specific language governing permissions and
# limitations under the License.

from unittest.mock import patch

import numpy as np
import pytest
from matplotlib import pyplot as plt

from pulser import Register, Register3D
from pulser.devices import Chadoq2, MockDevice


def test_creation():
    empty_dict = {}
    with pytest.raises(ValueError, match="Cannot create a Register with"):
        Register(empty_dict)

    coords = [(0, 0), (1, 0)]
    ids = ("q0", "q1")
    qubits = dict(zip(ids, coords))
    with pytest.raises(TypeError):
        Register(coords)
        Register(ids)

    with pytest.raises(ValueError, match="vectors of size 2"):
        Register.from_coordinates([(0, 1, 0, 1)])

    with pytest.raises(
        NotImplementedError, match="a prefix and a set of labels"
    ):
        Register.from_coordinates(coords, prefix="a", labels=["a", "b"])

    with pytest.raises(ValueError, match="vectors of size 3"):
        Register3D.from_coordinates([((1, 0),), ((-1, 0),)])

    reg1 = Register(qubits)
    reg2 = Register.from_coordinates(coords, center=False, prefix="q")
    assert np.all(np.array(reg1._coords) == np.array(reg2._coords))
    assert reg1._ids == reg2._ids

    reg2b = Register.from_coordinates(coords, center=False, labels=["a", "b"])
    assert reg2b._ids == ("a", "b")

    with pytest.raises(ValueError, match="Label length"):
        Register.from_coordinates(coords, center=False, labels=["a", "b", "c"])

    reg3 = Register.from_coordinates(np.array(coords), prefix="foo")
    coords_ = np.array([(-0.5, 0), (0.5, 0)])
    assert reg3._ids == ("foo0", "foo1")
    assert np.all(reg3._coords == coords_)
    assert not np.all(coords_ == coords)

    reg4 = Register.rectangle(1, 2, spacing=1)
    assert np.all(reg4._coords == coords_)

    reg5 = Register.square(2, spacing=2)
    coords_ = np.array([(-1, -1), (1, -1), (-1, 1), (1, 1)], dtype=float)
    assert np.all(np.array(reg5._coords) == coords_)

    reg6 = Register.triangular_lattice(2, 2, spacing=4)
    coords_ = np.array(
        [
            (-3, -np.sqrt(3)),
            (1, -np.sqrt(3)),
            (-1, np.sqrt(3)),
            (3, np.sqrt(3)),
        ]
    )
    assert np.all(np.array(reg6._coords) == coords_)

    with pytest.raises(
        ValueError, match="must only be 'layout' and 'trap_ids'"
    ):
        Register(qubits, spacing=10, layout="square", trap_ids=(0, 1, 3))


def test_rectangle():
    # Check rows
    with pytest.raises(ValueError, match="The number of rows"):
        Register.rectangle(0, 2)

    # Check columns
    with pytest.raises(ValueError, match="The number of columns"):
        Register.rectangle(2, 0)

    # Check spacing
    with pytest.raises(ValueError, match="Spacing"):
        Register.rectangle(2, 2, 0.0)


def test_square():
    # Check side
    with pytest.raises(ValueError, match="The number of atoms per side"):
        Register.square(0)

    # Check spacing
    with pytest.raises(ValueError, match="Spacing"):
        Register.square(2, 0.0)


def test_triangular_lattice():
    # Check rows
    with pytest.raises(ValueError, match="The number of rows"):
        Register.triangular_lattice(0, 2)

    # Check columns
    with pytest.raises(ValueError, match="The number of atoms per row"):
        Register.triangular_lattice(2, 0)

    # Check spacing
    with pytest.raises(ValueError, match="Spacing"):
        Register.triangular_lattice(2, 2, 0.0)


def test_hexagon():
    # Check number of layers
    with pytest.raises(ValueError, match="The number of layers"):
        Register.hexagon(0)

    # Check spacing
    with pytest.raises(ValueError, match="Spacing "):
        Register.hexagon(1, spacing=-1.0)

    # Check small hexagon (1 layer)
    reg = Register.hexagon(1, spacing=1.0)
    assert len(reg.qubits) == 7
    atoms = list(reg.qubits.values())
    crest_y = np.sqrt(3) / 2
    assert np.all(np.isclose(atoms[0], [0.0, 0.0]))
    assert np.all(np.isclose(atoms[1], [-0.5, crest_y]))
    assert np.all(np.isclose(atoms[2], [0.5, crest_y]))
    assert np.all(np.isclose(atoms[3], [1.0, 0.0]))
    assert np.all(np.isclose(atoms[4], [0.5, -crest_y]))
    assert np.all(np.isclose(atoms[5], [-0.5, -crest_y]))
    assert np.all(np.isclose(atoms[6], [-1.0, 0.0]))

    # Check a few atoms for a bigger hexagon (2 layers)
    reg = Register.hexagon(2, spacing=1.0)
    assert len(reg.qubits) == 19
    atoms = list(reg.qubits.values())
    crest_y = np.sqrt(3) / 2.0
    assert np.all(np.isclose(atoms[7], [-1.5, crest_y]))
    assert np.all(np.isclose(atoms[8], [-1.0, 2.0 * crest_y]))
    assert np.all(np.isclose(atoms[9], [-0.0, 2.0 * crest_y]))
    assert np.all(np.isclose(atoms[13], [1.5, -crest_y]))
    assert np.all(np.isclose(atoms[14], [1.0, -2.0 * crest_y]))
    assert np.all(np.isclose(atoms[15], [0.0, -2.0 * crest_y]))


def test_max_connectivity():
    device = Chadoq2
    max_atom_num = device.max_atom_num
    spacing = device.min_atom_distance
    crest_y = np.sqrt(3) / 2.0

    # Check device type
    with pytest.raises(TypeError):
        reg = Register.max_connectivity(2, None)

    # Check min number of atoms
    with pytest.raises(
        ValueError, match=r"The number of qubits(.+)greater than"
    ):
        reg = Register.max_connectivity(0, device)

    # Check max number of atoms
    with pytest.raises(ValueError, match=r"The number of qubits(.+)less than"):
        reg = Register.max_connectivity(max_atom_num + 1, device)

    # Check spacing
    reg = Register.max_connectivity(max_atom_num, device, spacing=spacing)
    with pytest.raises(ValueError, match="Spacing "):
        reg = Register.max_connectivity(
            max_atom_num, device, spacing=spacing - 1.0
        )

    with pytest.raises(
        NotImplementedError,
        match="Maximum connectivity layouts are not well defined for a "
        "device with 'min_atom_distance=0.0'.",
    ):
        Register.max_connectivity(1e9, MockDevice)

    # Check 1 atom
    reg = Register.max_connectivity(1, device)
    assert len(reg.qubits) == 1
    atoms = list(reg.qubits.values())
    assert np.all(np.isclose(atoms[0], [0.0, 0.0]))

    # Check for less than 7 atoms:
    for i in range(1, 7):
        hex_coords = np.array(
            [
                (0.0, 0.0),
                (-0.5, crest_y),
                (0.5, crest_y),
                (1.0, 0.0),
                (0.5, -crest_y),
                (-0.5, -crest_y),
            ]
        )
        reg = Register.max_connectivity(i, device)
        device.validate_register(reg)
        reg2 = Register.from_coordinates(
            spacing * hex_coords[:i], center=False
        )
        assert len(reg.qubits) == i
        atoms = list(reg.qubits.values())
        atoms2 = list(reg2.qubits.values())
        for k in range(i):
            assert np.all(np.isclose(atoms[k], atoms2[k]))

    # Check full layers on a small hexagon (1 layer)
    reg = Register.max_connectivity(7, device)
    device.validate_register(reg)
    assert len(reg.qubits) == 7
    atoms = list(reg.qubits.values())
    assert np.all(np.isclose(atoms[0], [0.0, 0.0]))
    assert np.all(np.isclose(atoms[1], [-0.5 * spacing, crest_y * spacing]))
    assert np.all(np.isclose(atoms[2], [0.5 * spacing, crest_y * spacing]))
    assert np.all(np.isclose(atoms[3], [1.0 * spacing, 0.0]))
    assert np.all(np.isclose(atoms[4], [0.5 * spacing, -crest_y * spacing]))
    assert np.all(np.isclose(atoms[5], [-0.5 * spacing, -crest_y * spacing]))
    assert np.all(np.isclose(atoms[6], [-1.0 * spacing, 0.0]))

    # Check full layers for a bigger hexagon (2 layers)
    reg = Register.max_connectivity(19, device)
    device.validate_register(reg)
    assert len(reg.qubits) == 19
    atoms = list(reg.qubits.values())
    assert np.all(np.isclose(atoms[7], [-1.5 * spacing, crest_y * spacing]))
    assert np.all(
        np.isclose(atoms[8], [-1.0 * spacing, 2.0 * crest_y * spacing])
    )
    assert np.all(np.isclose(atoms[13], [1.5 * spacing, -crest_y * spacing]))
    assert np.all(
        np.isclose(atoms[14], [1.0 * spacing, -2.0 * crest_y * spacing])
    )

    # Check extra atoms (2 full layers + 7 extra atoms)
    # for C3 symmetry, C6 symmetry and offset for next atoms
    reg = Register.max_connectivity(26, device)
    device.validate_register(reg)
    assert len(reg.qubits) == 26
    atoms = list(reg.qubits.values())
    assert np.all(np.isclose(atoms[19], [-2.5 * spacing, crest_y * spacing]))
    assert np.all(
        np.isclose(atoms[20], [-2.0 * spacing, 2.0 * crest_y * spacing])
    )
    assert np.all(
        np.isclose(atoms[21], [-0.5 * spacing, 3.0 * crest_y * spacing])
    )
    assert np.all(
        np.isclose(atoms[22], [2.0 * spacing, 2.0 * crest_y * spacing])
    )
    assert np.all(np.isclose(atoms[23], [2.5 * spacing, -crest_y * spacing]))
    assert np.all(
        np.isclose(atoms[24], [0.5 * spacing, -3.0 * crest_y * spacing])
    )
    assert np.all(
        np.isclose(atoms[25], [-2.0 * spacing, -2.0 * crest_y * spacing])
    )


def test_rotation():
    reg = Register.square(2, spacing=np.sqrt(2))
    reg.rotate(45)
    coords_ = np.array([(0, -1), (1, 0), (-1, 0), (0, 1)], dtype=float)
    assert np.all(np.isclose(reg._coords, coords_))


draw_params = [
    dict(),
    dict(qubit_colors=dict()),
    dict(qubit_colors={1: "darkred"}),
]


@pytest.mark.parametrize("draw_params", draw_params)
<<<<<<< HEAD
def test_drawing(draw_params, patch_plt_show):
=======
def test_drawing(draw_params):
>>>>>>> bb622964
    with pytest.raises(ValueError, match="Blockade radius"):
        reg = Register.from_coordinates([(1, 0), (0, 1)])
        reg.draw(blockade_radius=0.0, draw_half_radius=True, **draw_params)

    reg = Register.from_coordinates([(1, 0), (0, 1)])
<<<<<<< HEAD
    reg.draw(blockade_radius=0.1, draw_graph=True, **draw_params)

    reg = Register.triangular_lattice(3, 8)
    reg.draw(**draw_params)

    with patch("matplotlib.pyplot.savefig"):
        reg.draw(fig_name="my_register.pdf")

    reg = Register.rectangle(1, 8)
    reg.draw(
        blockade_radius=5,
        draw_half_radius=True,
        draw_graph=True,
        **draw_params,
    )
=======
    with patch("matplotlib.pyplot.show"):
        reg.draw(blockade_radius=0.1, draw_graph=True, **draw_params)

    reg = Register.triangular_lattice(3, 8)
    with patch("matplotlib.pyplot.show"):
        reg.draw(**draw_params)

    with patch("matplotlib.pyplot.show"):
        with patch("matplotlib.pyplot.savefig"):
            reg.draw(fig_name="my_register.pdf", **draw_params)

    reg = Register.rectangle(1, 8)
    with patch("matplotlib.pyplot.show"):
        reg.draw(
            blockade_radius=5,
            draw_half_radius=True,
            draw_graph=True,
            **draw_params,
        )
>>>>>>> bb622964

    with pytest.raises(ValueError, match="'blockade_radius' to draw."):
        reg.draw(draw_half_radius=True, **draw_params)

    reg = Register.square(1)
    with pytest.raises(NotImplementedError, match="Needs more than one atom"):
        reg.draw(blockade_radius=5, draw_half_radius=True, **draw_params)
<<<<<<< HEAD
=======

    plt.close("all")
>>>>>>> bb622964


def test_orthorombic():
    # Check rows
    with pytest.raises(ValueError, match="The number of rows"):
        Register3D.cuboid(0, 2, 2)

    # Check columns
    with pytest.raises(ValueError, match="The number of columns"):
        Register3D.cuboid(2, 0, 2)

    # Check layers
    with pytest.raises(ValueError, match="The number of layers"):
        Register3D.cuboid(2, 2, 0)

    # Check spacing
    with pytest.raises(ValueError, match="Spacing"):
        Register3D.cuboid(2, 2, 2, 0.0)


def test_cubic():
    # Check side
    with pytest.raises(ValueError, match="The number of atoms per side"):
        Register3D.cubic(0)

    # Check spacing
    with pytest.raises(ValueError, match="Spacing"):
        Register3D.cubic(2, 0.0)


@pytest.mark.parametrize("draw_params", draw_params)
<<<<<<< HEAD
def test_drawing3D(draw_params, patch_plt_show):
=======
def test_drawing3D(draw_params):
>>>>>>> bb622964
    with pytest.raises(ValueError, match="Blockade radius"):
        reg = Register3D.from_coordinates([(1, 0, 0), (0, 0, 1)])
        reg.draw(blockade_radius=0.0, **draw_params)

    reg = Register3D.cubic(3, 8)
<<<<<<< HEAD

    with patch("matplotlib.pyplot.savefig"):
        reg.draw(fig_name="my_register.pdf", **draw_params)

    reg = Register3D.cuboid(1, 8, 2)
    reg.draw(
        blockade_radius=5,
        draw_half_radius=True,
        draw_graph=True,
        **draw_params,
    )
=======
    with patch("matplotlib.pyplot.show"):
        with patch("matplotlib.pyplot.savefig"):
            reg.draw(fig_name="my_register.pdf", **draw_params)

    reg = Register3D.cuboid(1, 8, 2)
    with patch("matplotlib.pyplot.show"):
        reg.draw(
            blockade_radius=5,
            draw_half_radius=True,
            draw_graph=True,
            **draw_params,
        )
>>>>>>> bb622964

    with pytest.raises(ValueError, match="'blockade_radius' to draw."):
        reg.draw(draw_half_radius=True, **draw_params)

    reg = Register3D.cuboid(2, 2, 2)
<<<<<<< HEAD
    reg.draw(
        blockade_radius=5,
        draw_half_radius=True,
        draw_graph=True,
        projection=False,
        with_labels=True,
        **draw_params,
    )
    reg.draw(
        blockade_radius=5,
        draw_half_radius=True,
        draw_graph=False,
        projection=True,
        with_labels=True,
        **draw_params,
    )
=======
    with patch("matplotlib.pyplot.show"):
        reg.draw(
            blockade_radius=5,
            draw_half_radius=True,
            draw_graph=True,
            projection=False,
            with_labels=True,
            **draw_params,
        )
    with patch("matplotlib.pyplot.show"):
        reg.draw(
            blockade_radius=5,
            draw_half_radius=True,
            draw_graph=False,
            projection=True,
            with_labels=True,
            **draw_params,
        )
>>>>>>> bb622964

    reg = Register3D.cubic(1)
    with pytest.raises(NotImplementedError, match="Needs more than one atom"):
        reg.draw(blockade_radius=5, draw_half_radius=True, **draw_params)
<<<<<<< HEAD
=======

    plt.close("all")
>>>>>>> bb622964


def test_to_2D():
    reg = Register3D.cuboid(2, 2, 2)
    with pytest.raises(ValueError, match="Atoms are not coplanar"):
        reg.to_2D()
    reg.to_2D(tol_width=6)

    reg = Register3D.cuboid(2, 2, 1)
    reg.to_2D()


def test_find_indices():
    reg = Register(dict(a=(0, 0), c=(5, 0), b=(0, 5)))
    assert reg.find_indices(["c", "b", "a"]) == [1, 2, 0]

    with pytest.raises(
        ValueError,
        match="IDs list must be selected among the IDs of the register's "
        "qubits",
    ):
        reg.find_indices(["c", "e", "d"])


def assert_eq(left, right):
    assert left == right
    assert right == left


def assert_ineq(left, right):
    assert left != right
    assert right != left


def test_equality_function():
    reg1 = Register({"c": (1, 2), "d": (8, 4)})
    assert_eq(reg1, reg1)
    assert_eq(reg1, Register({"c": (1, 2), "d": (8, 4)}))
    assert_ineq(reg1, Register({"d": (8, 4), "c": (1, 2)}))
    assert_ineq(reg1, Register({"c": (8, 4), "d": (1, 2)}))
    assert_ineq(reg1, Register({"c": (1, 2), "d": (8, 4), "e": (8, 4)}))
    assert_ineq(reg1, 10)

    reg2 = Register3D({"a": (1, 2, 3), "b": (8, 5, 6)})
    assert_eq(reg2, reg2)
    assert_eq(reg2, Register3D({"a": (1, 2, 3), "b": (8, 5, 6)}))
    assert_eq(reg2, Register3D({"a": (1, 2, 3), "b": (8, 5, 6)}))
    assert_ineq(reg2, Register3D({"b": (8, 5, 6), "a": (1, 2, 3)}))
    assert_ineq(reg2, Register3D({"b": (1, 2, 3), "a": (8, 5, 6)}))
    assert_ineq(
        reg2, Register3D({"a": (1, 2, 3), "b": (8, 5, 6), "e": (8, 5, 6)})
    )
    assert_ineq(reg2, 10)

    assert_ineq(reg1, reg2)<|MERGE_RESOLUTION|>--- conflicted
+++ resolved
@@ -289,17 +289,12 @@
 
 
 @pytest.mark.parametrize("draw_params", draw_params)
-<<<<<<< HEAD
 def test_drawing(draw_params, patch_plt_show):
-=======
-def test_drawing(draw_params):
->>>>>>> bb622964
     with pytest.raises(ValueError, match="Blockade radius"):
         reg = Register.from_coordinates([(1, 0), (0, 1)])
         reg.draw(blockade_radius=0.0, draw_half_radius=True, **draw_params)
 
     reg = Register.from_coordinates([(1, 0), (0, 1)])
-<<<<<<< HEAD
     reg.draw(blockade_radius=0.1, draw_graph=True, **draw_params)
 
     reg = Register.triangular_lattice(3, 8)
@@ -315,27 +310,6 @@
         draw_graph=True,
         **draw_params,
     )
-=======
-    with patch("matplotlib.pyplot.show"):
-        reg.draw(blockade_radius=0.1, draw_graph=True, **draw_params)
-
-    reg = Register.triangular_lattice(3, 8)
-    with patch("matplotlib.pyplot.show"):
-        reg.draw(**draw_params)
-
-    with patch("matplotlib.pyplot.show"):
-        with patch("matplotlib.pyplot.savefig"):
-            reg.draw(fig_name="my_register.pdf", **draw_params)
-
-    reg = Register.rectangle(1, 8)
-    with patch("matplotlib.pyplot.show"):
-        reg.draw(
-            blockade_radius=5,
-            draw_half_radius=True,
-            draw_graph=True,
-            **draw_params,
-        )
->>>>>>> bb622964
 
     with pytest.raises(ValueError, match="'blockade_radius' to draw."):
         reg.draw(draw_half_radius=True, **draw_params)
@@ -343,11 +317,6 @@
     reg = Register.square(1)
     with pytest.raises(NotImplementedError, match="Needs more than one atom"):
         reg.draw(blockade_radius=5, draw_half_radius=True, **draw_params)
-<<<<<<< HEAD
-=======
-
-    plt.close("all")
->>>>>>> bb622964
 
 
 def test_orthorombic():
@@ -379,17 +348,12 @@
 
 
 @pytest.mark.parametrize("draw_params", draw_params)
-<<<<<<< HEAD
 def test_drawing3D(draw_params, patch_plt_show):
-=======
-def test_drawing3D(draw_params):
->>>>>>> bb622964
     with pytest.raises(ValueError, match="Blockade radius"):
         reg = Register3D.from_coordinates([(1, 0, 0), (0, 0, 1)])
         reg.draw(blockade_radius=0.0, **draw_params)
 
     reg = Register3D.cubic(3, 8)
-<<<<<<< HEAD
 
     with patch("matplotlib.pyplot.savefig"):
         reg.draw(fig_name="my_register.pdf", **draw_params)
@@ -401,26 +365,11 @@
         draw_graph=True,
         **draw_params,
     )
-=======
-    with patch("matplotlib.pyplot.show"):
-        with patch("matplotlib.pyplot.savefig"):
-            reg.draw(fig_name="my_register.pdf", **draw_params)
-
-    reg = Register3D.cuboid(1, 8, 2)
-    with patch("matplotlib.pyplot.show"):
-        reg.draw(
-            blockade_radius=5,
-            draw_half_radius=True,
-            draw_graph=True,
-            **draw_params,
-        )
->>>>>>> bb622964
 
     with pytest.raises(ValueError, match="'blockade_radius' to draw."):
         reg.draw(draw_half_radius=True, **draw_params)
 
     reg = Register3D.cuboid(2, 2, 2)
-<<<<<<< HEAD
     reg.draw(
         blockade_radius=5,
         draw_half_radius=True,
@@ -437,35 +386,10 @@
         with_labels=True,
         **draw_params,
     )
-=======
-    with patch("matplotlib.pyplot.show"):
-        reg.draw(
-            blockade_radius=5,
-            draw_half_radius=True,
-            draw_graph=True,
-            projection=False,
-            with_labels=True,
-            **draw_params,
-        )
-    with patch("matplotlib.pyplot.show"):
-        reg.draw(
-            blockade_radius=5,
-            draw_half_radius=True,
-            draw_graph=False,
-            projection=True,
-            with_labels=True,
-            **draw_params,
-        )
->>>>>>> bb622964
 
     reg = Register3D.cubic(1)
     with pytest.raises(NotImplementedError, match="Needs more than one atom"):
         reg.draw(blockade_radius=5, draw_half_radius=True, **draw_params)
-<<<<<<< HEAD
-=======
-
-    plt.close("all")
->>>>>>> bb622964
 
 
 def test_to_2D():
