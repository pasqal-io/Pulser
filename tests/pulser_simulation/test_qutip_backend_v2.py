--- conflicted
+++ resolved
@@ -245,10 +245,6 @@
 
         assert len(result) == n_points
 
-<<<<<<< HEAD
-=======
-
->>>>>>> c1001508
 @pytest.mark.parametrize("amp_sigma", [0.0, 1.0])
 def test_leakage(amp_sigma):
     natoms = 2
