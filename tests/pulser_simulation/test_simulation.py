# Copyright 2020 Pulser Development Team
#
# Licensed under the Apache License, Version 2.0 (the "License");
# you may not use this file except in compliance with the License.
# You may obtain a copy of the License at
#
#    http://www.apache.org/licenses/LICENSE-2.0
#
# Unless required by applicable law or agreed to in writing, software
# distributed under the License is distributed on an "AS IS" BASIS,
# WITHOUT WARRANTIES OR CONDITIONS OF ANY KIND, either express or implied.
# See the License for the specific language governing permissions and
# limitations under the License.

import dataclasses
from collections import Counter
from unittest.mock import patch

import numpy as np
import pytest
import qutip

import pulser.noise_model  # for monkeypatch in test_detuning_noise
from pulser import Pulse, Register, Sequence
from pulser.devices import AnalogDevice, DigitalAnalogDevice, MockDevice
from pulser.noise_model import (
    _LEGACY_DEFAULTS,
    NoiseModel,
    _generate_detuning_fluctuations,
)
from pulser.register.register_layout import RegisterLayout
from pulser.sampler import sampler
from pulser.waveforms import BlackmanWaveform, ConstantWaveform, RampWaveform
from pulser_simulation import QutipEmulator, SimConfig


@pytest.fixture
def reg():
    q_dict = {
        "control1": np.array([-4.0, 0.0]),
        "target": np.array([0.0, 4.0]),
        "control2": np.array([4.0, 0.0]),
    }
    return Register(q_dict)


duration = 1000
pi_pulse = Pulse.ConstantDetuning(BlackmanWaveform(duration, np.pi), 0.0, 0)
twopi_pulse = Pulse.ConstantDetuning(
    BlackmanWaveform(duration, 2 * np.pi), 0.0, 0
)
pi_Y_pulse = Pulse.ConstantDetuning(
    BlackmanWaveform(duration, np.pi), 0.0, -np.pi / 2
)


@pytest.fixture
def seq_digital(reg):
    seq = Sequence(reg, DigitalAnalogDevice)
    # Declare Channels
    seq.declare_channel("raman", "raman_local", "control1")

    # Prepare state 'hhh':
    seq.add(pi_Y_pulse, "raman")
    seq.target("target", "raman")
    seq.add(pi_Y_pulse, "raman")
    seq.target("control2", "raman")
    seq.add(pi_Y_pulse, "raman")
    return seq


@pytest.fixture
def seq(seq_digital):
    # Write CCZ sequence:
    with pytest.warns(
        UserWarning, match="Building a non-parametrized sequence"
    ):
        seq = seq_digital.build()
    seq.declare_channel("ryd", "rydberg_local", "control1")
    seq.add(pi_pulse, "ryd", protocol="wait-for-all")
    seq.target("control2", "ryd")
    seq.add(pi_pulse, "ryd")
    seq.target("target", "ryd")
    seq.add(twopi_pulse, "ryd")
    seq.target("control2", "ryd")
    seq.add(pi_pulse, "ryd")
    seq.target("control1", "ryd")
    seq.add(pi_pulse, "ryd")

    # Add a ConstantWaveform part to testout the drawing procedure
    seq.add(Pulse.ConstantPulse(duration, 1, 0, 0), "ryd")
    return seq


@pytest.fixture
def matrices():
    pauli = {}
    pauli["I"] = qutip.qeye(2)
    pauli["X"] = qutip.sigmax()
    pauli["Y"] = qutip.sigmay()
    pauli["Z"] = qutip.sigmaz()
    pauli["I3"] = qutip.qeye(3)
    pauli["Z3"] = qutip.Qobj([[1, 0, 0], [0, -1, 0], [0, 0, 0]])
    return pauli


def test_initialization_and_construction_of_hamiltonian(seq, mod_device):
    fake_sequence = {"pulse1": "fake", "pulse2": "fake"}
    with pytest.raises(TypeError, match="sequence has to be a valid"):
        QutipEmulator.from_sequence(fake_sequence)
    with pytest.raises(TypeError, match="sequence has to be a valid"):
        QutipEmulator(
            fake_sequence, Register.square(2, prefix="q"), mod_device
        )
    # Simulation cannot be run on a register not defining "control1"
    with pytest.raises(
        ValueError,
        match="The ids of qubits targeted in Local channels",
    ):
        QutipEmulator(
            sampler.sample(seq),
            Register(
                {
                    "target": np.array([0.0, 0.0]),
                    "control2": np.array([1.0, 0.0]),
                }
            ),
            MockDevice,
        )
    with pytest.deprecated_call():
        _config = SimConfig()
    with pytest.raises(
        ValueError, match="'noise_model' and 'config' cannot both be provided"
    ):
        QutipEmulator.from_sequence(
            seq, config=_config, noise_model=NoiseModel()
        )
    sim = QutipEmulator.from_sequence(seq, sampling_rate=0.011)
    sampled_seq = sampler.sample(seq)
    ext_sampled_seq = sampled_seq.extend_duration(sampled_seq.max_duration + 1)
    assert np.all(
        [
            np.equal(
                sim.samples_obj.channel_samples[ch].amp,
                ext_sampled_seq.channel_samples[ch].amp,
            )
            for ch in sampled_seq.channels
        ]
    )
    assert np.all(
        [
            np.equal(
                sim.samples_obj.channel_samples[ch].det,
                ext_sampled_seq.channel_samples[ch].det,
            )
            for ch in sampled_seq.channels
        ]
    )
    assert np.all(
        [
            np.equal(
                sim.samples_obj.channel_samples[ch].phase,
                ext_sampled_seq.channel_samples[ch].phase,
            )
            for ch in sampled_seq.channels
        ]
    )
    assert Register(sim._hamiltonian.data._qdict) == Register(seq.qubit_info)
    assert sim._hamiltonian.nbqudits == len(seq.qubit_info)
    assert sim._tot_duration == 9000  # seq has 9 pulses of 1µs
    assert sim._hamiltonian.data._qid_index == {
        "control1": 0,
        "target": 1,
        "control2": 2,
    }

    with pytest.raises(ValueError, match="too small, less than"):
        QutipEmulator.from_sequence(seq, sampling_rate=0.0001)
    with pytest.raises(ValueError, match="`sampling_rate`"):
        QutipEmulator.from_sequence(seq, sampling_rate=5)
    with pytest.raises(ValueError, match="`sampling_rate`"):
        QutipEmulator.from_sequence(seq, sampling_rate=-1)

    assert sim._sampling_rate == 0.011
    assert len(sim.sampling_times) == int(
        sim._sampling_rate * sim._tot_duration
    )

    assert isinstance(sim._hamiltonian._hamiltonian, qutip.QobjEvo)
    assert sim._hamiltonian._hamiltonian(0).dtype == qutip.core.data.CSR

    assert not seq.is_parametrized()
    with pytest.warns(UserWarning, match="returns a copy of itself"):
        seq_copy = seq.build()  # Take a copy of the sequence
    x = seq_copy.declare_variable("x")
    seq_copy.add(Pulse.ConstantPulse(x, 1, 0, 0), "ryd")
    assert seq_copy.is_parametrized()
    with pytest.raises(ValueError, match="needs to be built"):
        QutipEmulator.from_sequence(seq_copy)

    layout = RegisterLayout([[0, 0], [10, 10]])
    mapp_reg = layout.make_mappable_register(1)
    seq_ = Sequence(mapp_reg, DigitalAnalogDevice)
    assert seq_.is_register_mappable() and not seq_.is_parametrized()
    with pytest.raises(ValueError, match="needs to be built"):
        QutipEmulator.from_sequence(seq_)


def test_extraction_of_sequences(seq):
    sim = QutipEmulator.from_sequence(seq)
    for channel in seq.declared_channels:
        addr = seq.declared_channels[channel].addressing
        basis = seq.declared_channels[channel].basis

        if addr == "Global":
            for slot in seq._schedule[channel]:
                if isinstance(slot.type, Pulse):
                    samples = (
                        sim._hamiltonian.data.noisy_samples.to_nested_dict()[
                            addr
                        ][basis]
                    )
                    assert np.all(
                        samples["amp"][slot.ti : slot.tf]
                        == slot.type.amplitude.samples
                    )
                    assert np.all(
                        samples["det"][slot.ti : slot.tf]
                        == slot.type.detuning.samples
                    )
                    assert np.all(
                        samples["phase"][slot.ti : slot.tf] == slot.type.phase
                    )

        elif addr == "Local":
            for slot in seq._schedule[channel]:
                if isinstance(slot.type, Pulse):
                    for qubit in slot.targets:  # TO DO: multiaddressing??
                        data = sim._hamiltonian.data
                        samples = data.noisy_samples.to_nested_dict()[addr][
                            basis
                        ][qubit]
                        assert np.all(
                            samples["amp"][slot.ti : slot.tf]
                            == slot.type.amplitude.samples
                        )
                        assert np.all(
                            samples["det"][slot.ti : slot.tf]
                            == slot.type.detuning.samples
                        )
                        assert np.all(
                            samples["phase"][slot.ti : slot.tf]
                            == slot.type.phase
                        )


@pytest.mark.parametrize("leakage", [False, True])
def test_building_basis_and_projection_operators(seq, reg, leakage, matrices):
    # All three levels:
    def _noise_model(dim):
        return (
            NoiseModel(
                with_leakage=True,
                eff_noise_opers=[np.eye(dim)],
                eff_noise_rates=[0.0],
            )
            if leakage
            else NoiseModel()
        )

    dim = 3 + leakage
    sim = QutipEmulator.from_sequence(
        seq, sampling_rate=0.01, noise_model=_noise_model(dim)
    )
    assert sim.basis_name == "all" + ("_with_error" if leakage else "")
    assert sim.dim == dim
    basis_dict = {
        "r": qutip.basis(dim, 0),
        "g": qutip.basis(dim, 1),
        "h": qutip.basis(dim, 2),
    }
    if leakage:
        basis_dict["x"] = qutip.basis(dim, 3)
    assert sim.basis == basis_dict
    assert (
        sim._hamiltonian.op_matrix["sigma_rr"]
        == qutip.basis(dim, 0) * qutip.basis(dim, 0).dag()
    )
    assert (
        sim._hamiltonian.op_matrix["sigma_gr"]
        == qutip.basis(dim, 1) * qutip.basis(dim, 0).dag()
    )
    assert (
        sim._hamiltonian.op_matrix["sigma_hg"]
        == qutip.basis(dim, 2) * qutip.basis(dim, 1).dag()
    )
    if leakage:
        assert (
            sim._hamiltonian.op_matrix["sigma_xr"]
            == qutip.basis(dim, 3) * qutip.basis(dim, 0).dag()
        )
    # Check local operator building method:
    with pytest.raises(ValueError, match="Duplicate atom"):
        sim.build_operator([("sigma_gg", ["target", "target"])])
    with pytest.raises(ValueError, match="not a valid operator"):
        sim.build_operator([("wrong", ["target"])])
    with pytest.raises(ValueError, match="Invalid qubit names: {'wrong'}"):
        sim.build_operator([("sigma_gg", ["wrong"])])

    # Check building operator with one operator
    op_standard = sim.build_operator([("sigma_gg", ["target"])])
    op_one = sim.build_operator(("sigma_gg", ["target"]))
    assert (op_standard - op_one).to("dense").norm() < 1e-10

    # Global ground-rydberg
    seq2 = Sequence(reg, DigitalAnalogDevice)
    seq2.declare_channel("global", "rydberg_global")
    pi_pls = Pulse.ConstantDetuning(BlackmanWaveform(1000, np.pi), 0.0, 0)
    seq2.add(pi_pls, "global")
    dim = 2 + leakage
    sim2 = QutipEmulator.from_sequence(
        seq2, sampling_rate=0.01, noise_model=_noise_model(dim)
    )
    assert sim2.basis_name == "ground-rydberg" + (
        "_with_error" if leakage else ""
    )
    assert sim2.dim == dim
    basis_dict = {"r": qutip.basis(dim, 0), "g": qutip.basis(dim, 1)}
    if leakage:
        basis_dict["x"] = qutip.basis(dim, 2)
    assert sim2.basis == basis_dict
    assert (
        sim2._hamiltonian.op_matrix["sigma_rr"]
        == qutip.basis(dim, 0) * qutip.basis(dim, 0).dag()
    )
    assert (
        sim2._hamiltonian.op_matrix["sigma_gr"]
        == qutip.basis(dim, 1) * qutip.basis(dim, 0).dag()
    )
    if leakage:
        assert (
            sim2._hamiltonian.op_matrix["sigma_xr"]
            == qutip.basis(dim, 2) * qutip.basis(dim, 0).dag()
        )
    # Digital
    seq2b = Sequence(reg, DigitalAnalogDevice)
    seq2b.declare_channel("local", "raman_local", "target")
    seq2b.add(pi_pls, "local")
    sim2b = QutipEmulator.from_sequence(
        seq2b, sampling_rate=0.01, noise_model=_noise_model(dim)
    )
    assert sim2b.basis_name == "digital" + ("_with_error" if leakage else "")
    assert sim2b.dim == dim
    basis_dict = {"g": qutip.basis(dim, 0), "h": qutip.basis(dim, 1)}
    if leakage:
        basis_dict["x"] = qutip.basis(dim, 2)
    assert sim2b.basis == basis_dict
    assert (
        sim2b._hamiltonian.op_matrix["sigma_gg"]
        == qutip.basis(dim, 0) * qutip.basis(dim, 0).dag()
    )
    assert (
        sim2b._hamiltonian.op_matrix["sigma_hg"]
        == qutip.basis(dim, 1) * qutip.basis(dim, 0).dag()
    )
    if leakage:
        assert (
            sim2b._hamiltonian.op_matrix["sigma_xh"]
            == qutip.basis(dim, 2) * qutip.basis(dim, 1).dag()
        )

    # Local ground-rydberg
    seq2c = Sequence(reg, DigitalAnalogDevice)
    seq2c.declare_channel("local_ryd", "rydberg_local", "target")
    seq2c.add(pi_pls, "local_ryd")
    sim2c = QutipEmulator.from_sequence(
        seq2c, sampling_rate=0.01, noise_model=_noise_model(dim)
    )
    assert sim2c.basis_name == "ground-rydberg" + (
        "_with_error" if leakage else ""
    )
    assert sim2c.dim == dim
    basis_dict = {"r": qutip.basis(dim, 0), "g": qutip.basis(dim, 1)}
    if leakage:
        basis_dict["x"] = qutip.basis(dim, 2)
    assert sim2c.basis == basis_dict
    assert (
        sim2c._hamiltonian.op_matrix["sigma_rr"]
        == qutip.basis(dim, 0) * qutip.basis(dim, 0).dag()
    )
    assert (
        sim2c._hamiltonian.op_matrix["sigma_gr"]
        == qutip.basis(dim, 1) * qutip.basis(dim, 0).dag()
    )
    if leakage:
        assert (
            sim2c._hamiltonian.op_matrix["sigma_xg"]
            == qutip.basis(dim, 2) * qutip.basis(dim, 1).dag()
        )
    # Global XY
    seq2 = Sequence(reg, MockDevice)
    seq2.declare_channel("global", "mw_global")
    seq2.add(pi_pls, "global")
    # seq2 cannot be run on DigitalAnalogDevice because it does not support mw
    with pytest.raises(
        ValueError,
        match="Bases used in samples should be supported by device.",
    ):
        QutipEmulator(sampler.sample(seq2), seq2.register, DigitalAnalogDevice)
    sim2 = QutipEmulator.from_sequence(
        seq2, sampling_rate=0.01, noise_model=_noise_model(dim)
    )
    assert sim2.basis_name == "XY" + ("_with_error" if leakage else "")
    assert sim2.dim == dim
    basis_dict = {"u": qutip.basis(dim, 0), "d": qutip.basis(dim, 1)}
    if leakage:
        basis_dict["x"] = qutip.basis(dim, 2)
    assert sim2.basis == basis_dict
    assert (
        sim2._hamiltonian.op_matrix["sigma_uu"]
        == qutip.basis(dim, 0) * qutip.basis(dim, 0).dag()
    )
    assert (
        sim2._hamiltonian.op_matrix["sigma_du"]
        == qutip.basis(dim, 1) * qutip.basis(dim, 0).dag()
    )
    assert (
        sim2._hamiltonian.op_matrix["sigma_ud"]
        == qutip.basis(dim, 0) * qutip.basis(dim, 1).dag()
    )
    if leakage:
        assert (
            sim2._hamiltonian.op_matrix["sigma_ux"]
            == qutip.basis(dim, 0) * qutip.basis(dim, 2).dag()
        )


def test_empty_sequences(reg):
    seq = Sequence(reg, MockDevice)
    with pytest.raises(ValueError, match="no declared channels"):
        QutipEmulator.from_sequence(seq)
    seq.declare_channel("ch0", "mw_global")
    with pytest.raises(ValueError, match="No instructions given"):
        QutipEmulator.from_sequence(seq)
    with pytest.raises(ValueError, match="SequenceSamples is empty"):
        QutipEmulator(sampler.sample(seq), seq.register, seq.device)

    seq = Sequence(reg, MockDevice)
    seq.declare_channel("test", "raman_local", "target")
    seq.declare_channel("test2", "rydberg_global")
    with pytest.raises(ValueError, match="No instructions given"):
        QutipEmulator.from_sequence(seq)

    seq.delay(100, "test")
    emu = QutipEmulator.from_sequence(
        seq,
        noise_model=NoiseModel(
            runs=15,
            samples_per_run=1,
            state_prep_error=0.005,
            p_false_pos=0.01,
            p_false_neg=0.05,
        ),
    )
    assert not emu._hamiltonian.data.noisy_samples.to_nested_dict()["Global"]
    for basis in emu._hamiltonian.data.noisy_samples.to_nested_dict()["Local"]:
        for q in emu._hamiltonian.data.noisy_samples.to_nested_dict()["Local"][
            basis
        ]:
            for (
                qty_values
            ) in emu._hamiltonian.data.noisy_samples.to_nested_dict()["Local"][
                basis
            ][
                q
            ].values():
                np.testing.assert_equal(qty_values, 0)


def test_get_hamiltonian():
    simple_reg = Register.from_coordinates([[10, 0], [0, 0]], prefix="atom")
    detun = 1.0
    rise = Pulse.ConstantDetuning(RampWaveform(1500, 0.0, 2.0), detun, 0.0)
    simple_seq = Sequence(simple_reg, DigitalAnalogDevice)
    simple_seq.declare_channel("ising", "rydberg_global")
    simple_seq.add(rise, "ising")

    simple_sim = QutipEmulator.from_sequence(simple_seq, sampling_rate=0.01)
    with pytest.raises(ValueError, match="less than or equal to"):
        simple_sim.get_hamiltonian(1650)
    with pytest.raises(ValueError, match="greater than or equal to"):
        simple_sim.get_hamiltonian(-10)
    # Constant detuning, so |rr><rr| term is C_6/r^6 - 2*detuning for any time
    simple_ham = simple_sim.get_hamiltonian(143)
    assert np.isclose(
        simple_ham[0, 0],
        DigitalAnalogDevice.interaction_coeff / 10**6 - 2 * detun,
    )

    np.random.seed(123)
    simple_sim_noise = QutipEmulator.from_sequence(
        simple_seq,
        noise_model=NoiseModel(runs=15, samples_per_run=1, temperature=20000),
    )
    simple_ham_noise = simple_sim_noise.get_hamiltonian(144)
    np.testing.assert_allclose(
        simple_ham_noise.full(),
        np.array(
            [
                [
                    4.47984523 + 0.0j,
                    0.09606404 + 0.0j,
                    0.09606404 + 0.0j,
                    0.0 + 0.0j,
                ],
                [
                    0.09606404 + 0.0j,
                    12.03082372 + 0.0j,
                    0.0 + 0.0j,
                    0.09606404 + 0.0j,
                ],
                [
                    0.09606404 + 0.0j,
                    0.0 + 0.0j,
                    -12.97113702 + 0.0j,
                    0.09606404 + 0.0j,
                ],
                [0.0 + 0.0j, 0.09606404 + 0.0j, 0.09606404 + 0.0j, 0.0 + 0.0j],
            ]
        ),
    )

    simple_ham_noiseless = simple_sim_noise.get_hamiltonian(
        144, noiseless=True
    )
    simple_ham_noiseless_expected = QutipEmulator.from_sequence(
        simple_seq
    ).get_hamiltonian(144)
    np.testing.assert_allclose(
        simple_ham_noiseless.full(), simple_ham_noiseless_expected.full()
    )


def test_single_atom_simulation():
    one_reg = Register.from_coordinates([(0, 0)], prefix="atom")
    one_seq = Sequence(one_reg, DigitalAnalogDevice)
    one_seq.declare_channel("ch0", "rydberg_global")
    one_seq.add(
        Pulse.ConstantDetuning(ConstantWaveform(16, 1.0), 1.0, 0), "ch0"
    )
    one_sim = QutipEmulator.from_sequence(one_seq)
    one_res = one_sim.run()
    assert one_res._size == one_sim._hamiltonian.nbqudits
    one_sim = QutipEmulator.from_sequence(one_seq, evaluation_times="Minimal")
    one_resb = one_sim.run()
    assert one_resb._size == one_sim._hamiltonian.nbqudits


def test_add_max_step_and_delays():
    reg = Register.from_coordinates([(0, 0)], prefix="q")
    seq = Sequence(reg, DigitalAnalogDevice)
    seq.declare_channel("ch", "rydberg_global")
    seq.delay(1500, "ch")
    seq.add(Pulse.ConstantDetuning(BlackmanWaveform(600, np.pi), 0, 0), "ch")
    seq.delay(2000, "ch")
    seq.add(
        Pulse.ConstantDetuning(BlackmanWaveform(600, np.pi / 2), 0, 0), "ch"
    )
    sim = QutipEmulator.from_sequence(seq)
    res_large_max_step = sim.run(max_step=1)
    res_auto_max_step = sim.run()
    r = qutip.basis(2, 0)
    occ_large = res_large_max_step.expect([r.proj()])[0]
    occ_auto = res_auto_max_step.expect([r.proj()])[0]
    assert np.isclose(occ_large[-1], 0, 1e-4)
    assert np.isclose(occ_auto[-1], 0.5, 1e-4)


def test_run(seq, patch_plt_show):
    sim = QutipEmulator.from_sequence(
        seq,
        sampling_rate=0.01,
        noise_model=NoiseModel(p_false_pos=0.01, p_false_neg=0.05),
    )
    with patch("matplotlib.pyplot.savefig"):
        sim.draw(draw_phase_area=True, fig_name="my_fig.pdf")
    bad_initial = np.array([1.0])
    good_initial_array = np.r_[
        1, np.zeros(sim.dim**sim._hamiltonian.nbqudits - 1)
    ]
    good_initial_qobj = qutip.tensor(
        [qutip.basis(sim.dim, 0) for _ in range(sim._hamiltonian.nbqudits)]
    )
    good_initial_qobj_no_dims = qutip.basis(
        sim.dim**sim._hamiltonian.nbqudits, 2
    )

    with pytest.raises(
        ValueError, match="Incompatible shape of initial state"
    ):
        sim.set_initial_state(bad_initial)

    with pytest.raises(
        ValueError, match="Incompatible shape of initial state"
    ):
        sim.set_initial_state(qutip.Qobj(bad_initial))

    sim.set_initial_state(good_initial_array)
    sim.run()
    sim.set_initial_state(good_initial_qobj)
    sim.run()
    sim.set_initial_state(good_initial_qobj_no_dims)
    sim.run()
    seq.measure("ground-rydberg")
    sim = QutipEmulator.from_sequence(seq, sampling_rate=0.01)
    sim.set_initial_state(good_initial_qobj_no_dims)

    sim.run()
    assert sim.samples_obj._measurement == "ground-rydberg"

    sim.run(progress_bar=True)
    sim.run(progress_bar=False)
    sim.run(progress_bar=None)
    with pytest.raises(
        ValueError,
        match="`progress_bar` must be a bool.",
    ):
        sim.run(progress_bar=1)

    sim = QutipEmulator.from_sequence(
        seq,
        sampling_rate=0.01,
        noise_model=NoiseModel(
            runs=1, samples_per_run=1, state_prep_error=0.1
        ),
    )
    sim.set_initial_state(good_initial_qobj_no_dims)
    with pytest.raises(
        NotImplementedError,
        match="Can't combine state preparation errors with an initial state "
        "different from the ground.",
    ):
        sim.run()


def test_eval_times(seq):
    with pytest.raises(
        ValueError, match="evaluation_times float must be between 0 " "and 1."
    ):
        sim = QutipEmulator.from_sequence(seq, sampling_rate=1.0)
        sim.set_evaluation_times(3.0)
    with pytest.raises(ValueError, match="Wrong evaluation time label."):
        sim = QutipEmulator.from_sequence(seq, sampling_rate=1.0)
        sim.set_evaluation_times(123)
    with pytest.raises(ValueError, match="Wrong evaluation time label."):
        sim = QutipEmulator.from_sequence(seq, sampling_rate=1.0)
        sim.set_evaluation_times("Best")

    with pytest.raises(
        ValueError,
        match="Provided evaluation-time list contains " "negative values.",
    ):
        sim = QutipEmulator.from_sequence(seq, sampling_rate=1.0)
        sim.set_evaluation_times([-1, 0, sim.sampling_times[-2]])

    with pytest.raises(
        ValueError,
        match="Provided evaluation-time list extends "
        "further than sequence duration.",
    ):
        sim = QutipEmulator.from_sequence(seq, sampling_rate=1.0)
        sim.set_evaluation_times([0, sim.sampling_times[-1] + 10])

    sim = QutipEmulator.from_sequence(seq, sampling_rate=1.0)
    sim.set_evaluation_times("Full")
    assert sim._eval_times_instruction == "Full"
    np.testing.assert_almost_equal(
        sim._eval_times_array,
        sim.sampling_times,
    )

    sim = QutipEmulator.from_sequence(seq, sampling_rate=1.0)
    sim.set_evaluation_times("Minimal")
    np.testing.assert_almost_equal(
        sim._eval_times_array,
        np.array([sim.sampling_times[0], sim._tot_duration / 1000]),
    )

    sim = QutipEmulator.from_sequence(seq, sampling_rate=1.0)
    sim.set_evaluation_times(
        [
            0,
            sim.sampling_times[-3],
            sim._tot_duration / 1000,
        ]
    )
    np.testing.assert_almost_equal(
        sim._eval_times_array,
        np.array([0, sim.sampling_times[-3], sim._tot_duration / 1000]),
    )

    sim.set_evaluation_times([])
    np.testing.assert_almost_equal(
        sim._eval_times_array,
        np.array([0, sim._tot_duration / 1000]),
    )

    sim.set_evaluation_times(0.0001)
    np.testing.assert_almost_equal(
        sim._eval_times_array,
        np.array([0, sim._tot_duration / 1000]),
    )

    sim = QutipEmulator.from_sequence(seq, sampling_rate=1.0)
    sim.set_evaluation_times([sim.sampling_times[-10], sim.sampling_times[-3]])
    np.testing.assert_almost_equal(
        sim._eval_times_array,
        np.array(
            [
                0,
                sim.sampling_times[-10],
                sim.sampling_times[-3],
                sim._tot_duration / 1000,
            ]
        ),
    )

    sim = QutipEmulator.from_sequence(seq, sampling_rate=1.0)
    sim.set_evaluation_times(0.4)
    np.testing.assert_almost_equal(
        sim.sampling_times[
            np.linspace(
                0,
                len(sim.sampling_times) - 1,
                int(0.4 * len(sim.sampling_times)),
                dtype=int,
            )
        ],
        sim._eval_times_array,
    )


@pytest.mark.filterwarnings(
    "ignore:Supplying a 'SimConfig' to QutipEmulator:DeprecationWarning"
)
@pytest.mark.filterwarnings(
    "ignore:'SimConfig' has been deprecated:DeprecationWarning"
)
@pytest.mark.filterwarnings("ignore:Setting samples_per_run different to 1 is")
def test_config(matrices):
    np.random.seed(123)
    reg = Register.from_coordinates([(0, 0), (0, 5)], prefix="q")
    seq = Sequence(reg, DigitalAnalogDevice)
    seq.declare_channel("ch0", "rydberg_global")
    duration = 2500
    pulse = Pulse.ConstantPulse(duration, np.pi, 0.0 * 2 * np.pi, 0)
    seq.add(pulse, "ch0")
    config = SimConfig(noise="SPAM")
    with pytest.deprecated_call(
        match="Supplying a 'SimConfig' to QutipEmulator"
    ):
        sim = QutipEmulator.from_sequence(seq, config=config)
    sim.reset_config()
    assert sim.config == SimConfig()
    sim.show_config()
    with pytest.raises(ValueError, match="not a valid"):
        sim.set_config("bad_config")
    clean_ham = sim.get_hamiltonian(123)
    new_cfg = SimConfig(noise="doppler", temperature=10000)
    with pytest.deprecated_call(
        match="Supplying a 'SimConfig' to QutipEmulator"
    ):
        sim.set_config(new_cfg)
    assert sim.config == new_cfg
    noisy_ham = sim.get_hamiltonian(123)
    assert (
        noisy_ham[0, 0] != clean_ham[0, 0]
        and noisy_ham[3, 3] == clean_ham[3, 3]
    )
    sim.set_config(SimConfig(noise="amplitude"))
    noisy_amp_ham = sim.get_hamiltonian(123)
    assert (
        noisy_amp_ham[0, 0] == clean_ham[0, 0]
        and noisy_amp_ham[0, 1] != clean_ham[0, 1]
    )
    assert sim._initial_state == qutip.tensor(
        [qutip.basis(2, 1) for _ in range(2)]
    )
    # Currently in ground state => initial state is extended without warning
    sim.set_config(
        SimConfig(
            noise=("leakage", "eff_noise"),
            eff_noise_opers=[matrices["Z3"]],
            eff_noise_rates=[0.1],
        )
    )
    assert sim._initial_state == qutip.tensor(
        [qutip.basis(3, 1) for _ in range(2)]
    )
    # Otherwise initial state is set to ground-state
    sim.set_initial_state(qutip.tensor([qutip.basis(3, 0) for _ in range(2)]))
    with pytest.warns(
        UserWarning,
        match="Current initial state's dimension does not match new dim",
    ):
        sim.set_config(SimConfig(noise="SPAM", eta=0.5))
    assert sim._initial_state == qutip.tensor(
        [qutip.basis(2, 1) for _ in range(2)]
    )


@pytest.mark.filterwarnings("ignore:Setting samples_per_run different to 1 is")
def test_noise(seq, matrices):
    np.random.seed(3)
    sim2 = QutipEmulator.from_sequence(
        seq,
        sampling_rate=0.01,
        noise_model=NoiseModel(
            runs=15,
            samples_per_run=5,
            p_false_pos=0.01,
            p_false_neg=0.05,
            state_prep_error=0.9,
        ),
    )
    assert sim2.run().sample_final_state() == Counter(
        {"000": 837, "100": 55, "110": 69, "001": 14, "010": 25}
    )
    with pytest.raises(NotImplementedError, match="Cannot include"):
        QutipEmulator.from_sequence(
            seq, noise_model=NoiseModel(depolarizing_rate=0.05)
        )
    assert (
        sim2._hamiltonian.data.noisy_samples.to_nested_dict()["Global"] == {}
    )
    assert any(sim2._hamiltonian.data._bad_atoms.values())
    for basis in ("ground-rydberg", "digital"):
        for t in sim2._hamiltonian.data._bad_atoms:
            if not sim2._hamiltonian.data._bad_atoms[t]:
                continue
            for qty in ("amp", "det", "phase"):
                assert np.all(
                    sim2._hamiltonian.data.noisy_samples.to_nested_dict()[
                        "Local"
                    ][basis][t][qty]
                    == 0.0
                )


@pytest.mark.filterwarnings(
    "ignore:'SimConfig' has been deprecated:DeprecationWarning"
)
@pytest.mark.filterwarnings("ignore:Setting samples_per_run different to 1 is")
def test_noise_with_zero_epsilons(seq, matrices):
    np.random.seed(3)
    sim = QutipEmulator.from_sequence(seq, sampling_rate=0.01)

    sim2 = QutipEmulator.from_sequence(
        seq,
        sampling_rate=0.01,
        config=SimConfig(
            noise=("SPAM"), eta=0.0, epsilon=0.0, epsilon_prime=0.0
        ),
    )
    assert sim2.config.noise == ()

    assert sim.run().sample_final_state() == sim2.run().sample_final_state()


@pytest.mark.parametrize(
    "noise, result, n_collapse_ops",
    [
        (("dephasing",), {"0": 572, "1": 428}, 1),
        (("relaxation",), {"0": 572, "1": 428}, 1),
        (("eff_noise",), {"0": 572, "1": 428}, 1),
        (("depolarizing",), {"0": 561, "1": 439}, 3),
        (("dephasing", "depolarizing", "relaxation"), {"0": 562, "1": 438}, 5),
        (("eff_noise", "dephasing"), {"0": 573, "1": 427}, 2),
        (("eff_noise", "leakage"), {"0": 572, "1": 428}, 1),
    ],
)
def test_noises_rydberg(matrices, noise, result, n_collapse_ops):
    np.random.seed(123)
    reg = Register.from_coordinates([(0, 0)], prefix="q")
    # Test with Rydberg Sequence
    seq = Sequence(reg, DigitalAnalogDevice)
    seq.declare_channel("ch0", "rydberg_global")
    duration = 2500
    pulse = Pulse.ConstantPulse(duration, np.pi, 0, 0)
    seq.add(pulse, "ch0")
    params = {
        p: _LEGACY_DEFAULTS[p]
        for p in NoiseModel._find_relevant_params(
            [n for n in noise if n not in ["leakage", "eff_noise"]],
            state_prep_error=_LEGACY_DEFAULTS["state_prep_error"],
            amp_sigma=_LEGACY_DEFAULTS["amp_sigma"],
            laser_waist=_LEGACY_DEFAULTS["laser_waist"],
        )
    }
    with_leakage = "leakage" in noise
    if with_leakage or "eff_noise" in noise:
        params["eff_noise_opers"] = [
            (
                qutip.Qobj([[1, 0, 0], [0, 0, 0], [0, 0, 0]]).full()
                if with_leakage
                else matrices["Z"].full()
            )
        ]
        params["eff_noise_rates"] = [0.1 if with_leakage else 0.025]
    sim = QutipEmulator.from_sequence(
        seq,
        sampling_rate=0.01,
        noise_model=NoiseModel(
            with_leakage=with_leakage,
            **params,
        ),
    )
    assert set(sim.noise_model.noise_types) == set(noise)
    assert [
        op.type == qutip.core.data.CSR for op in sim._hamiltonian._collapse_ops
    ]
    res = sim.run()
    res_samples = res.sample_final_state()
    assert res_samples == Counter(result)
    assert len(sim._hamiltonian._collapse_ops) == n_collapse_ops
    trace_2 = np.trace((res.states[-1] ** 2).full())
    assert trace_2 < 1 and not np.isclose(trace_2, 1)
    if "leakage" in noise:
        state = res.get_final_state()
        assert np.all(np.isclose(state[2, :], np.zeros_like(state[2, :])))
        assert np.all(np.isclose(state[:, 2], np.zeros_like(state[:, 2])))


def test_relaxation_noise():
    seq = Sequence(Register({"q0": (0, 0)}), MockDevice)
    seq.declare_channel("ryd", "rydberg_global")
    seq.add(Pulse.ConstantDetuning(BlackmanWaveform(1000, np.pi), 0, 0), "ryd")
    seq.delay(10000, "ryd")

    sim = QutipEmulator.from_sequence(
        seq, noise_model=NoiseModel(relaxation_rate=0.1)
    )
    assert [
        op.type == qutip.core.data.CSR for op in sim._hamiltonian._collapse_ops
    ]
    res = sim.run()
    start_samples = res.sample_state(1)
    ryd_pop = start_samples["1"]
    assert ryd_pop > start_samples.get("0", 0)
    # The Rydberg state population gradually decays
    for t_ in range(2, 10):
        new_ryd_pop = res.sample_state(t_)["1"]
        assert new_ryd_pop < ryd_pop
        ryd_pop = new_ryd_pop


deph_res = {"111": 978, "110": 12, "011": 7, "101": 3}
depo_res = {
    "111": 828,
    "101": 63,
    "011": 58,
    "110": 40,
    "010": 5,
    "001": 4,
    "000": 1,
    "100": 1,
}
deph_depo_res = {
    "111": 808,
    "101": 64,
    "011": 59,
    "110": 56,
    "001": 5,
    "010": 4,
    "100": 3,
    "000": 1,
}
eff_deph_res = {"111": 961, "101": 15, "110": 14, "011": 9, "001": 1}


@pytest.mark.parametrize(
    "noise, result, n_collapse_ops",
    [
        (("dephasing",), deph_res, 1),
        (("eff_noise",), deph_res, 1),
        (("depolarizing",), depo_res, 3),
        (("dephasing", "depolarizing"), deph_depo_res, 4),
        (("eff_noise", "dephasing"), eff_deph_res, 2),
        (("eff_noise", "leakage"), deph_res, 1),
        (("eff_noise", "leakage", "dephasing"), eff_deph_res, 2),
    ],
)
def test_noises_digital(matrices, noise, result, n_collapse_ops, seq_digital):
    np.random.seed(123)
    # Test with Digital Sequence
    params = {
        p: _LEGACY_DEFAULTS[p]
        for p in NoiseModel._find_relevant_params(
            [n for n in noise if n not in ["leakage", "eff_noise"]],
            state_prep_error=_LEGACY_DEFAULTS["state_prep_error"],
            amp_sigma=_LEGACY_DEFAULTS["amp_sigma"],
            laser_waist=_LEGACY_DEFAULTS["laser_waist"],
        )
    }
    if "dephasing" in noise:
        params["hyperfine_dephasing_rate"] = 0.05
    with_leakage = "leakage" in noise
    if with_leakage or "eff_noise" in noise:
        params["eff_noise_opers"] = [
            (
                qutip.Qobj([[0, 0, 0], [0, 1, 0], [0, 0, 0]]).full()
                if with_leakage
                else matrices["Z"].full()
            )
        ]
        params["eff_noise_rates"] = [0.1 if with_leakage else 0.025]
    sim = QutipEmulator.from_sequence(
        seq_digital,
        sampling_rate=0.01,
        noise_model=NoiseModel(
            with_leakage=with_leakage,
            **params,
        ),
    )
    assert set(sim.noise_model.noise_types) == set(noise)
    assert [
        op.type == qutip.core.data.CSR for op in sim._hamiltonian._collapse_ops
    ]
    with pytest.raises(
        ValueError,
        match="'relaxation' noise requires addressing of the 'ground-rydberg'",
    ):
        QutipEmulator.from_sequence(
            seq_digital,
            noise_model=NoiseModel(relaxation_rate=0.01),
        )

    res = sim.run()
    res_samples = res.sample_final_state()
    assert res_samples == Counter(result)
    assert len(sim._hamiltonian._collapse_ops) == n_collapse_ops * len(
        seq_digital.register.qubits
    )
    trace_2 = np.trace((res.states[-1] ** 2).full())
    assert trace_2 < 1 and not np.isclose(trace_2, 1)
    if "leakage" in noise:
        state = res.get_final_state()
        assert np.all(np.isclose(state[2, :], np.zeros_like(state[2, :])))
        assert np.all(np.isclose(state[:, 2], np.zeros_like(state[:, 2])))


res_deph_relax = {"000": 451, "010": 205, "001": 170, "100": 168, "101": 6}


@pytest.mark.parametrize(
    "noise, result, n_collapse_ops",
    [
        (
            ("dephasing",),
            {"111": 961, "101": 15, "110": 14, "011": 9, "001": 1},
            2,
        ),
        (
            ("eff_noise",),
            {"111": 961, "101": 15, "110": 14, "011": 9, "001": 1},
            2,
        ),
        (
            ("relaxation",),
            {"000": 459, "010": 202, "001": 168, "100": 167, "101": 4},
            1,
        ),
        (("dephasing", "relaxation"), res_deph_relax, 3),
        (
            ("eff_noise", "dephasing"),
            {"111": 932, "101": 28, "011": 24, "110": 15, "001": 1},
            4,
        ),
        (
            ("eff_noise", "leakage"),
            {"111": 961, "101": 15, "110": 14, "011": 9, "001": 1},
            2,
        ),
    ],
)
def test_noises_all(matrices, noise, result, n_collapse_ops, seq):
    # Test with Digital+Rydberg Sequence
    params = {}
    if "relaxation" in noise:
        # Bring the states to ggg
        seq.target("control1", "raman")
        seq.add(pi_Y_pulse, "raman")
        seq.target("target", "raman")
        seq.add(pi_Y_pulse, "raman")
        seq.target("control2", "raman")
        seq.add(pi_Y_pulse, "raman")
        # Apply a 2pi pulse on ggg
        seq.declare_channel("ryd_glob", "rydberg_global")
        seq.add(twopi_pulse, "ryd_glob")
        # Measure in the rydberg basis
        seq.measure()
        params["relaxation_rate"] = 1.0
    with_leakage = "leakage" in noise
    if with_leakage:
        deph_op = qutip.Qobj(
            [[1, 0, 0, 0], [0, 0, 0, 0], [0, 0, 0, 0], [0, 0, 0, 0]]
        )
        hyp_deph_op = qutip.Qobj(
            [[0, 0, 0, 0], [0, 0, 0, 0], [0, 0, 1, 0], [0, 0, 0, 0]]
        )
    else:
        deph_op = qutip.Qobj([[1, 0, 0], [0, 0, 0], [0, 0, 0]])
        hyp_deph_op = qutip.Qobj([[0, 0, 0], [0, 0, 0], [0, 0, 1]])

    if "dephasing" in noise:
        params["hyperfine_dephasing_rate"] = 0.1
        params["dephasing_rate"] = 0.1
    if with_leakage or "eff_noise" in noise:
        params["eff_noise_opers"] = [deph_op.full(), hyp_deph_op.full()]
        params["eff_noise_rates"] = [0.2, 0.2]
    sim = QutipEmulator.from_sequence(
        seq,  # resulting state should be hhh
        sampling_rate=0.01,
        noise_model=NoiseModel(
            with_leakage=with_leakage,
            **params,
        ),
    )
    assert set(sim.noise_model.noise_types) == set(noise)
    assert [
        op.type == qutip.core.data.CSR for op in sim._hamiltonian._collapse_ops
    ]
    with pytest.raises(
        ValueError,
        match="Incompatible shape for effective noise operator n°0.",
    ):
        # Only raised if 'eff_noise' in noise
        QutipEmulator.from_sequence(
            seq,
            noise_model=NoiseModel(
                eff_noise_opers=[matrices["Z"].full()],
                eff_noise_rates=[1.0],
            ),
        )

    with pytest.raises(
        NotImplementedError,
        match="Cannot include depolarizing noise in all-basis.",
    ):
        QutipEmulator.from_sequence(
            seq,
            noise_model=NoiseModel(
                depolarizing_rate=1.0,
            ),
        )

    assert len(sim._hamiltonian._collapse_ops) == n_collapse_ops * len(
        seq.register.qubits
    )
    np.random.seed(123)
    res = sim.run()
    res_samples = res.sample_final_state()
    assert res_samples == Counter(result)
    trace_2 = np.trace((res.states[-1] ** 2).full())
    assert trace_2 < 1 and not np.isclose(trace_2, 1)
    if "leakage" in noise:
        state = res.get_final_state()
        assert np.all(np.isclose(state[3, :], np.zeros_like(state[3, :])))
        assert np.all(np.isclose(state[:, 3], np.zeros_like(state[:, 3])))


@pytest.mark.filterwarnings(
    "ignore:Supplying a 'SimConfig' to QutipEmulator:DeprecationWarning"
)
@pytest.mark.filterwarnings(
    "ignore:'SimConfig' has been deprecated:DeprecationWarning"
)
@pytest.mark.filterwarnings("ignore:Setting samples_per_run different to 1 is")
def test_add_config(matrices):
    reg = Register.from_coordinates([(0, 0)], prefix="q")
    seq = Sequence(reg, DigitalAnalogDevice)
    seq.declare_channel("ch0", "rydberg_global")
    duration = 2500
    pulse = Pulse.ConstantPulse(duration, np.pi, 0.0 * 2 * np.pi, 0)
    seq.add(pulse, "ch0")
    with pytest.deprecated_call(
        match="Supplying a 'SimConfig' to QutipEmulator"
    ):
        sim = QutipEmulator.from_sequence(
            seq,
            sampling_rate=0.01,
            config=SimConfig(noise="SPAM", eta=0.5),
        )
    with pytest.raises(ValueError, match="is not a valid"):
        sim.add_config("bad_cfg")
    config = SimConfig(
        noise=(
            "SPAM",
            "doppler",
            "eff_noise",
        ),
        eff_noise_opers=[matrices["I"], matrices["X"]],
        eff_noise_rates=[0.4, 0.6],
        temperature=20000,
    )
    with pytest.deprecated_call(
        match="Supplying a 'SimConfig' to QutipEmulator"
    ):
        sim.add_config(config)
    assert (
        "doppler" in sim.config.noise
        and "SPAM" in sim.config.noise
        and "eff_noise" in sim.config.noise
    )
    assert sim.config.eta == 0.5
    assert sim.config.temperature == 20000.0e-6
    sim.set_config(SimConfig(noise="doppler", laser_waist=175.0))
    sim.add_config(
        SimConfig(
            noise=("SPAM", "amplitude", "dephasing"),
            laser_waist=172.0,
            amp_sigma=1e-2,
        )
    )
    assert (
        "amplitude" in sim.config.noise
        and "dephasing" in sim.config.noise
        and "SPAM" in sim.config.noise
    )
    assert sim.config.laser_waist == 172.0
    assert sim.config.amp_sigma == 1e-2
    sim.set_config(SimConfig(noise="SPAM", eta=0.5))
    sim.add_config(SimConfig(noise="depolarizing"))
    assert "depolarizing" in sim.config.noise
    assert sim._initial_state == qutip.basis(2, 1)
    # Currently in ground state => initial state is extended without warning
    sim.add_config(
        SimConfig(
            noise=("leakage", "eff_noise"),
            eff_noise_opers=[matrices["Z3"]],
            eff_noise_rates=[0.1],
        )
    )
    assert sim._initial_state == qutip.basis(3, 1)
    # Otherwise initial state is set to ground-state
    sim.set_config(SimConfig(noise="SPAM", eta=0.5))
    sim.set_initial_state(qutip.basis(2, 0))
    with pytest.warns(
        UserWarning,
        match="Current initial state's dimension does not match new dim",
    ):
        with pytest.deprecated_call(
            match="Setting samples_per_run different to 1 is"
        ):
            sim.add_config(
                SimConfig(
                    noise=("leakage", "eff_noise"),
                    eff_noise_opers=[matrices["Z3"]],
                    eff_noise_rates=[0.1],
                )
            )
    assert sim._initial_state == qutip.basis(3, 1)


@pytest.mark.filterwarnings("ignore:Setting samples_per_run different to 1 is")
def test_concurrent_pulses():
    reg = Register({"q0": (0, 0)})
    seq = Sequence(reg, DigitalAnalogDevice)

    seq.declare_channel("ch_local", "rydberg_local", initial_target="q0")
    seq.declare_channel("ch_global", "rydberg_global")

    pulse = Pulse.ConstantPulse(20, 10, 0, 0)

    seq.add(pulse, "ch_local")
    seq.add(pulse, "ch_global", protocol="no-delay")

    # Clean simulation
    sim_no_noise = QutipEmulator.from_sequence(seq)

    # Noisy simulation
    sim_with_noise = QutipEmulator.from_sequence(
        seq,
        noise_model=NoiseModel(runs=15, samples_per_run=5, temperature=50.0),
    )

    for t in sim_no_noise.evaluation_times:
        ham_no_noise = sim_no_noise.get_hamiltonian(t)
        ham_with_noise = sim_with_noise.get_hamiltonian(t)
        assert ham_no_noise[0, 1] == ham_with_noise[0, 1]


def test_get_xy_hamiltonian():
    simple_reg = Register.from_coordinates(
        [[0, 10], [10, 0], [0, 0]], prefix="atom"
    )
    detun = 1.0
    amp = 3.0
    rise = Pulse.ConstantPulse(1500, amp, detun, 0.0)
    simple_seq = Sequence(simple_reg, MockDevice)
    simple_seq.declare_channel("ch0", "mw_global")
    simple_seq.set_magnetic_field(0, 1.0, 0.0)
    simple_seq.add(rise, "ch0")

    assert np.isclose(np.linalg.norm(simple_seq.magnetic_field[0:2]), 1)

    simple_sim = QutipEmulator.from_sequence(simple_seq, sampling_rate=0.03)
    with pytest.raises(
        ValueError, match="less than or equal to the sequence duration"
    ):
        simple_sim.get_hamiltonian(1650)
    with pytest.raises(ValueError, match="greater than or equal to 0"):
        simple_sim.get_hamiltonian(-10)
    # Constant detuning, so |ud><du| term is C_3/r^3 - 2*detuning for any time
    simple_ham = simple_sim.get_hamiltonian(143)
    assert simple_ham[1, 2] == MockDevice.interaction_coeff_xy / 10**3
    assert (
        np.abs(
            simple_ham[1, 4] - (-2 * MockDevice.interaction_coeff_xy / 10**3)
        )
        < 1e-10
    )
    assert simple_ham[0, 1] == 0.5 * amp
    # |udd><udd| -> 1 atom in |u>
    assert simple_ham[3, 3] == -detun
    # |udd><udd| -> 3 atom in |u>
    assert simple_ham[0, 0] == -3 * detun
    # |ddd><ddd| -> no atom in |u>
    assert simple_ham[7, 7] == 0


def test_run_xy():
    simple_reg = Register.from_coordinates([[10, 0], [0, 0]], prefix="atom")
    detun = 1.0
    amp = 3.0
    rise = Pulse.ConstantPulse(1500, amp, detun, 0.0)
    simple_seq = Sequence(simple_reg, MockDevice)
    simple_seq.declare_channel("ch0", "mw_global")
    simple_seq.add(rise, "ch0")

    sim = QutipEmulator.from_sequence(simple_seq, sampling_rate=0.01)

    good_initial_array = np.r_[
        1, np.zeros(sim.dim**sim._hamiltonian.nbqudits - 1)
    ]
    good_initial_qobj = qutip.tensor(
        [qutip.basis(sim.dim, 0) for _ in range(sim._hamiltonian.nbqudits)]
    )
    sim.set_initial_state(good_initial_array)
    assert sim.initial_state == good_initial_qobj
    sim.run()
    sim.set_initial_state(good_initial_qobj)
    sim.run()

    assert not sim.samples_obj._measurement
    simple_seq.measure(basis="XY")
    sim = QutipEmulator.from_sequence(simple_seq, sampling_rate=0.01)
    sim.run()
    assert sim.samples_obj._measurement == "XY"


res2 = {
    "0000": 956,
    "0100": 24,
    "0101": 20,
}
res1 = {"0000": 956, "0100": 34, "0001": 10}


@pytest.mark.filterwarnings("ignore:Setting samples_per_run different to 1 is")
@pytest.mark.parametrize(
    "masked_qubit, noise, result, n_collapse_ops",
    [
        (None, "dephasing", res1, 1),
        (None, "eff_noise", res1, 1),
        (None, "leakage", res1, 1),
        (None, "depolarizing", res2, 3),
        ("atom0", "dephasing", res1, 1),
        ("atom1", "dephasing", res1, 1),
    ],
)
def test_noisy_xy(matrices, masked_qubit, noise, result, n_collapse_ops):
    np.random.seed(15092021)
    simple_reg = Register.square(2, prefix="atom")
    detun = 1.0
    amp = 3.0
    rise = Pulse.ConstantPulse(100, amp, detun, 0.0)
    seq = Sequence(simple_reg, MockDevice)
    seq.declare_channel("ch0", "mw_global")
    if masked_qubit is not None:
        seq.config_slm_mask([masked_qubit])
    seq.add(rise, "ch0")

    # SPAM simulation is implemented:
    params = {}
    with_leakage = noise == "leakage"
    if with_leakage or noise == "eff_noise":
        params = dict(
            eff_noise_opers=[
                (matrices["Z3"] if with_leakage else matrices["Z"]).full()
            ],
            eff_noise_rates=[0.025],
        )
    else:
        params[f"{noise}_rate"] = _LEGACY_DEFAULTS[f"{noise}_rate"]
    sim = QutipEmulator.from_sequence(
        seq,
        sampling_rate=0.1,
        noise_model=NoiseModel(
            runs=15,
            samples_per_run=5,
            with_leakage=with_leakage,
            state_prep_error=0.4,
            p_false_pos=0.01,
            p_false_neg=0.05,
            **params,
        ),
    )
    assert set(sim.noise_model.noise_types) == (
        {"SPAM", noise}
        if not with_leakage
        else {"SPAM", "leakage", "eff_noise"}
    )
    assert sim._hamiltonian.data._bad_atoms == {
        "atom0": True,
        "atom1": False,
        "atom2": True,
        "atom3": False,
    }
    assert (
        len(sim._hamiltonian._collapse_ops) // len(simple_reg.qubits)
        == n_collapse_ops
    )
    r = sim.run()
    assert r.sample_final_state() == Counter(result)

    with pytest.raises(
        NotImplementedError, match="mode 'XY' does not support simulation of"
    ):
        QutipEmulator.from_sequence(
            seq,
            noise_model=NoiseModel(runs=1, samples_per_run=1, temperature=50),
        )
    with pytest.raises(ValueError, match="is not a valid"):
        sim._hamiltonian.set_config("SimConfig")
    with pytest.raises(
        NotImplementedError, match="mode 'XY' does not support simulation of"
    ):
        sim._hamiltonian.set_config(
            NoiseModel(runs=1, samples_per_run=1, temperature=50)
        )
    with pytest.raises(
        NotImplementedError, match="simulation of noise types: amplitude"
    ):
        QutipEmulator.from_sequence(
            seq,
            noise_model=NoiseModel(runs=1, samples_per_run=1, amp_sigma=0.1),
        )
    with pytest.deprecated_call(), pytest.raises(
        NotImplementedError, match="mode 'XY' does not support simulation of"
    ):
        sim.set_config(
            SimConfig.from_noise_model(
                NoiseModel(runs=1, samples_per_run=1, temperature=50)
            )
        )
    with pytest.deprecated_call(), pytest.raises(
        NotImplementedError, match="mode 'XY' does not support simulation of"
    ):
        sim.add_config(
            SimConfig.from_noise_model(
                NoiseModel(runs=1, samples_per_run=1, temperature=50)
            )
        )


def test_mask_nopulses():
    """Check interaction between SLM mask and a simulation with no pulses."""
    reg = Register({"q0": (0, 0), "q1": (10, 10), "q2": (-10, -10)})
    for channel_type in ["mw_global", "rydberg_global"]:
        seq_empty = Sequence(reg, MockDevice)
        if channel_type == "mw_global":
            seq_empty.set_magnetic_field(0, 1.0, 0.0)
        seq_empty.declare_channel("ch", channel_type)
        seq_empty.delay(duration=100, channel="ch")
        masked_qubits = ["q2"]
        seq_empty.config_slm_mask(masked_qubits)
        sim_empty = QutipEmulator.from_sequence(seq_empty)

        assert seq_empty._slm_mask_time == []
        assert sampler.sample(seq_empty)._slm_mask.end == 0
        assert sim_empty.samples_obj._slm_mask.end == 0


def test_mask_equals_remove_xy():
    """Check that masking is equivalent to removing the masked qubits in XY.

    A global MW pulse acting on three qubits of which one is masked, should be
    equivalent to acting on a register with only the two unmasked qubits.
    """
    reg_three = Register({"q0": (0, 0), "q1": (10, 10), "q2": (-10, -10)})
    reg_two = Register({"q0": (0, 0), "q1": (10, 10)})
    pulse = Pulse.ConstantPulse(100, 10, 0, 0)

    # Masked simulation
    seq_masked = Sequence(reg_three, MockDevice)
    seq_masked.set_magnetic_field(0, 1.0, 0.0)
    seq_masked.declare_channel("ch_masked", "mw_global")
    masked_qubits = ["q2"]
    seq_masked.config_slm_mask(masked_qubits)
    seq_masked.add(pulse, "ch_masked")
    sim_masked = QutipEmulator.from_sequence(seq_masked)
    # Simulation cannot be run on a device not having an SLM mask
    with pytest.raises(
        ValueError,
        match="Samples use SLM mask but device does not have one.",
    ):
        QutipEmulator(sampler.sample(seq_masked), reg_three, AnalogDevice)
    # Simulation cannot be run on a register not defining "q2"
    with pytest.raises(
        ValueError,
        match="The ids of qubits targeted in SLM mask",
    ):
        QutipEmulator(sampler.sample(seq_masked), reg_two, MockDevice)
    # Simulation on reduced register
    seq_two = Sequence(reg_two, MockDevice)
    seq_two.set_magnetic_field(0, 1.0, 0.0)
    seq_two.declare_channel("ch_two", "mw_global")
    seq_two.add(pulse, "ch_two")
    sim_two = QutipEmulator.from_sequence(seq_two)

    # Check equality
    for t in sim_two.sampling_times:
        ham_masked = sim_masked.get_hamiltonian(t)
        ham_two = sim_two.get_hamiltonian(t)
        assert ham_masked == qutip.tensor(ham_two, qutip.qeye(2))


def test_mask_two_pulses_xy():
    """Similar to test_mask_equals_remove, but with more pulses afterwards.

    Three XY global pulses act on a three qubit register, with one qubit masked
    during the first pulse.
    """
    reg_three = Register({"q0": (0, 0), "q1": (10, 10), "q2": (-10, -10)})
    reg_two = Register({"q0": (0, 0), "q1": (10, 10)})
    pulse = Pulse.ConstantPulse(100, 10, 0, 0)
    no_pulse = Pulse.ConstantPulse(100, 0, 0, 0)

    # Masked simulation
    seq_masked = Sequence(reg_three, MockDevice)
    seq_masked.declare_channel("ch_masked", "mw_global")
    masked_qubits = ["q2"]
    seq_masked.config_slm_mask(masked_qubits)
    seq_masked.add(pulse, "ch_masked")  # First pulse: masked
    seq_masked.add(pulse, "ch_masked")  # Second pulse: unmasked
    seq_masked.add(pulse, "ch_masked")  # Third pulse: unmasked
    sim_masked = QutipEmulator.from_sequence(seq_masked)

    # Unmasked simulation on full register
    seq_three = Sequence(reg_three, MockDevice)
    seq_three.declare_channel("ch_three", "mw_global")
    seq_three.add(no_pulse, "ch_three")
    seq_three.add(pulse, "ch_three")
    seq_three.add(pulse, "ch_three")
    sim_three = QutipEmulator.from_sequence(seq_three)

    # Unmasked simulation on reduced register
    seq_two = Sequence(reg_two, MockDevice)
    seq_two.declare_channel("ch_two", "mw_global")
    seq_two.add(pulse, "ch_two")
    seq_two.add(no_pulse, "ch_two")
    seq_two.add(no_pulse, "ch_two")
    sim_two = QutipEmulator.from_sequence(seq_two)

    ti = seq_masked._slm_mask_time[0]
    tf = seq_masked._slm_mask_time[1]
    for t in sim_masked.sampling_times:
        ham_masked = sim_masked.get_hamiltonian(t)
        ham_three = sim_three.get_hamiltonian(t)
        ham_two = sim_two.get_hamiltonian(t)
        if ti <= t <= tf:
            assert ham_masked == qutip.tensor(ham_two, qutip.qeye(2))
        else:
            assert ham_masked == ham_three


def test_mask_local_channel():
    seq_ = Sequence(
        Register.square(2, prefix="q"),
        MockDevice,
    )
    seq_.declare_channel("rydberg_global", "rydberg_global")
    pulse = Pulse.ConstantPulse(1000, 10, 0, 0)
    seq_.config_slm_mask(["q0", "q3"])
    seq_.add(pulse, "rydberg_global")

    seq_.declare_channel("raman_local", "raman_local", initial_target="q0")
    pulse2 = Pulse.ConstantPulse(1000, 10, -5, np.pi)
    seq_.add(pulse2, "raman_local", protocol="no-delay")

    assert seq_._slm_mask_time == [0, 1000]
    assert seq_._slm_mask_targets == {"q0", "q3"}
    sim = QutipEmulator.from_sequence(seq_)
    assert np.array_equal(
        sim._hamiltonian.data.noisy_samples.to_nested_dict()["Global"][
            "ground-rydberg"
        ]["amp"],
        np.concatenate((pulse.amplitude.samples, [0])),
    )
    assert np.array_equal(
        sim._hamiltonian.data.noisy_samples.to_nested_dict()["Global"][
            "ground-rydberg"
        ]["det"],
        np.concatenate((pulse.detuning.samples, [0])),
    )
    assert np.all(
        sim._hamiltonian.data.noisy_samples.to_nested_dict()["Global"][
            "ground-rydberg"
        ]["phase"]
        == 0.0
    )
    qubits = ["q0", "q1", "q2", "q3"]
    masked_qubits = ["q0", "q3"]
    for q in qubits:
        if q in masked_qubits:
            assert np.array_equal(
                sim._hamiltonian.data.noisy_samples.to_nested_dict()["Local"][
                    "ground-rydberg"
                ][q]["det"],
                np.concatenate((-10 * pulse.amplitude.samples, [0])),
            )
        else:
            assert np.all(
                sim._hamiltonian.data.noisy_samples.to_nested_dict()["Local"][
                    "ground-rydberg"
                ][q]["det"]
                == 0.0
            )
        assert np.all(
            sim._hamiltonian.data.noisy_samples.to_nested_dict()["Local"][
                "ground-rydberg"
            ][q]["amp"]
            == 0.0
        )
        assert np.all(
            sim._hamiltonian.data.noisy_samples.to_nested_dict()["Local"][
                "ground-rydberg"
            ][q]["phase"]
            == 0.0
        )

    assert np.array_equal(
        sim._hamiltonian.data.noisy_samples.to_nested_dict()["Local"][
            "digital"
        ]["q0"]["amp"],
        np.concatenate((pulse2.amplitude.samples, [0])),
    )
    assert np.array_equal(
        sim._hamiltonian.data.noisy_samples.to_nested_dict()["Local"][
            "digital"
        ]["q0"]["det"],
        np.concatenate((pulse2.detuning.samples, [0])),
    )
    assert np.all(
        np.isclose(
            sim._hamiltonian.data.noisy_samples.to_nested_dict()["Local"][
                "digital"
            ]["q0"]["phase"],
            np.concatenate((np.pi * np.ones(1000), [0])),
        )
    )


def test_effective_size_intersection():
    simple_reg = Register.square(2, prefix="atom")
    rise = Pulse.ConstantPulse(1500, 0, 0, 0)
    for channel_type in ["mw_global", "rydberg_global"]:
        np.random.seed(15092021)
        seq = Sequence(simple_reg, MockDevice)
        seq.declare_channel("ch0", channel_type)
        seq.add(rise, "ch0")
        seq.config_slm_mask(["atom0"])

        sim = QutipEmulator.from_sequence(
            seq,
            sampling_rate=0.01,
            noise_model=NoiseModel(
                runs=15,
                samples_per_run=1,
                state_prep_error=0.4,
                p_false_pos=0.01,
                p_false_neg=0.05,
            ),
        )
        assert sim._hamiltonian.data._bad_atoms == {
            "atom0": True,
            "atom1": False,
            "atom2": True,
            "atom3": False,
        }
        assert sim.get_hamiltonian(0) != 0 * sim.build_operator(
            [("I", "global")]
        )


@pytest.mark.parametrize(
    "channel_type",
    [
        "mw_global",
        "rydberg_global",
        "raman_global",
    ],
)
@pytest.mark.filterwarnings("ignore:Setting samples_per_run different to 1 is")
def test_effective_size_disjoint(channel_type):
    simple_reg = Register.square(2, prefix="atom")
    amp = 1
    rise = Pulse.ConstantPulse(1500, amp, 0, 0)
    np.random.seed(15092021)
    seq = Sequence(simple_reg, MockDevice)
    seq.declare_channel("ch0", channel_type)
    seq.add(rise, "ch0")
    seq.config_slm_mask(["atom1"])
    assert seq._slm_mask_time == [0, 1500]
    sim = QutipEmulator.from_sequence(
        seq,
        sampling_rate=0.01,
        noise_model=NoiseModel(
            runs=15,
            samples_per_run=5,
            state_prep_error=0.4,
            p_false_pos=0.01,
            p_false_neg=0.05,
        ),
    )
    assert sim._hamiltonian.data._bad_atoms == {
        "atom0": True,
        "atom1": False,
        "atom2": True,
        "atom3": False,
    }
    if channel_type == "mw_global":
        assert sim.get_hamiltonian(0) == 0.5 * amp * sim.build_operator(
            [(qutip.sigmax(), ["atom3"])]
        )
    else:
        basis = (
            "ground-rydberg" if channel_type == "rydberg_global" else "digital"
        )
        assert np.array_equal(
            sim._hamiltonian.data.noisy_samples.to_nested_dict()["Local"][
                basis
            ]["atom1"]["amp"],
            np.concatenate((rise.amplitude.samples, [0])),
        )
        assert np.array_equal(
            sim._hamiltonian.data.noisy_samples.to_nested_dict()["Local"][
                basis
            ]["atom3"]["amp"],
            np.concatenate((rise.amplitude.samples, [0])),
        )
        # SLM
        assert np.all(
            sim._hamiltonian.data.noisy_samples.to_nested_dict()["Local"][
                "ground-rydberg"
            ]["atom1"]["det"]
            == -10 * np.concatenate((rise.amplitude.samples, [0]))
        )
        if channel_type == "raman_global":
            assert np.all(
                sim._hamiltonian.data.noisy_samples.to_nested_dict()["Local"][
                    basis
                ]["atom1"]["det"]
                == 0.0
            )
        assert np.all(
            sim._hamiltonian.data.noisy_samples.to_nested_dict()["Local"][
                basis
            ]["atom3"]["det"]
            == 0.0
        )
        for q in ["atom1", "atom3"]:
            assert np.all(
                sim._hamiltonian.data.noisy_samples.to_nested_dict()["Local"][
                    basis
                ][q]["phase"]
                == 0.0
            )


@pytest.mark.parametrize(
    "propagation_dir", (None, (1, 0, 0), (0, 1, 0), (0, 0, 1))
)
def test_simulation_with_modulation(
    mod_device, reg, propagation_dir, patch_plt_show
):
    channels = mod_device.channels
    channels["rydberg_global"] = dataclasses.replace(
        channels["rydberg_global"], propagation_dir=propagation_dir
    )
    mod_device = dataclasses.replace(
        mod_device, channel_objects=tuple(channels.values()), channel_ids=None
    )
    seq = Sequence(reg, mod_device)
    seq.declare_channel("ch0", "rydberg_global")
    seq.config_slm_mask({"control1"})
    pulse1 = Pulse.ConstantPulse(120, 1, 0, 2.0)
    seq.add(pulse1, "ch0")

    with pytest.raises(
        NotImplementedError,
        match="Simulation of sequences combining an SLM mask and output "
        "modulation is not supported.",
    ):
        QutipEmulator.from_sequence(seq, with_modulation=True)

    seq = Sequence(reg, mod_device)
    seq.declare_channel("ch0", "rydberg_global")
    seq.declare_channel("ch1", "raman_local", initial_target="target")
    seq.add(pulse1, "ch1")
    seq.target("control1", "ch1")
    seq.add(pulse1, "ch1")
    seq.add(pulse1, "ch0")
    ch1_obj = seq.declared_channels["ch1"]
    pulse1_mod_samples = ch1_obj.modulate(pulse1.amplitude.samples).as_array()
    mod_dt = pulse1.duration + pulse1.fall_time(ch1_obj)
    assert pulse1_mod_samples.size == mod_dt

    noise_model = NoiseModel(
        runs=15, samples_per_run=1, temperature=50, laser_waist=175.0
    )
    sim = QutipEmulator.from_sequence(
        seq, with_modulation=True, noise_model=noise_model
    )

    assert (
        sim._hamiltonian.data.noisy_samples.to_nested_dict()["Global"] == {}
    )  # All samples stored in local
    raman_samples = sim._hamiltonian.data.noisy_samples.to_nested_dict()[
        "Local"
    ]["digital"]
    # Local pulses
    for qid, time_slice in [
        ("target", slice(0, mod_dt)),
        ("control1", slice(mod_dt, 2 * mod_dt)),
    ]:
        np.testing.assert_allclose(
            raman_samples[qid]["amp"][time_slice],
            pulse1_mod_samples,
            atol=1e-2,
        )
        np.testing.assert_equal(
            raman_samples[qid]["det"][time_slice],
            sim._hamiltonian.data._doppler_detune[qid],
        )
        np.testing.assert_allclose(
            raman_samples[qid]["phase"][time_slice], float(pulse1.phase)
        )

    def pos_factor(qid):
        if propagation_dir is None or propagation_dir == (0, 1, 0):
            # Optical axis long y, x dicates the distance
            r = reg.qubits[qid].as_array()[0]
        elif propagation_dir == (1, 0, 0):
            # Optical axis long x, y dicates the distance
            r = reg.qubits[qid].as_array()[1]
        else:
            # Optical axis long z, use distance to origin
            assert propagation_dir == (0, 0, 1)
            r = np.linalg.norm(reg.qubits[qid].as_array())

        w0 = noise_model.laser_waist
        return np.exp(-((r / w0) ** 2))

    # Global pulse
    time_slice = slice(2 * mod_dt, 3 * mod_dt)
    rydberg_samples = sim._hamiltonian.data.noisy_samples.to_nested_dict()[
        "Local"
    ]["ground-rydberg"]
    noise_amp_base = rydberg_samples["target"]["amp"][time_slice] / (
        pulse1_mod_samples * pos_factor("target")
    )
    for qid in reg.qubit_ids:
        np.testing.assert_allclose(
            rydberg_samples[qid]["amp"][time_slice],
            pulse1_mod_samples * noise_amp_base * pos_factor(qid),
        )
        np.testing.assert_equal(
            rydberg_samples[qid]["det"][time_slice],
            sim._hamiltonian.data._doppler_detune[qid],
        )
        np.testing.assert_allclose(
            rydberg_samples[qid]["phase"][time_slice], float(pulse1.phase)
        )
    # Drawing with modulation
    sim.draw()


def test_initial_state_sim():
    seq = Sequence(
        Register({"q0": (-6, 0), "q1": (0, 0), "q2": (6, 0)}), AnalogDevice
    )
    seq.declare_channel("ising", "rydberg_global")
    seq.add(Pulse.ConstantPulse(4000, 9.28, 18.7, 0), "ising")
    L = len(seq.register.qubits)
    initial_state = np.ones(2**L)
    emulator = QutipEmulator.from_sequence(seq)
    emulator.set_initial_state(initial_state)
    np.random.seed(123)
    res = emulator.run()
    final_state = res.get_final_state()
    assert np.all(
        np.isclose(
            final_state.full(),
            np.array(
                [
                    [0.28985369 + 0.13530479j],
                    [0.40220557 + 0.0j],
                    [0.27445983 + 0.15541026j],
                    [0.29608403 + 0.06155379j],
                    [0.40220557 + 0.0j],
                    [0.36173532 - 0.01617572j],
                    [0.29608403 + 0.06155379j],
                    [0.36931122 - 0.15570528j],
                ]
            ),
            1e-2,
        )
    )


def test_amp_sigma_noise():
    reg = Register({"q0": (0, 0), "q1": (10, 10)})
    seq = Sequence(reg, MockDevice)
    seq.declare_channel("ch0", "rydberg_global")
    seq.declare_channel("ch1", "raman_local", initial_target="q0")
    seq.declare_channel("ch2", "raman_local", initial_target="q1")

    pulse1 = Pulse.ConstantPulse(120, 1, 0, 2.0)
    # Added twice to check the fluctuation doesn't change from pulse to pulse
    seq.add(pulse1, "ch0")
    seq.add(pulse1, "ch0")
    # The two local channels target alternating qubits on the same basis
    seq.add(pulse1, "ch1", protocol="no-delay")
    seq.target("q1", "ch1")
    seq.add(pulse1, "ch1", protocol="no-delay")
    # ch2 targets only q1
    seq.add(pulse1, "ch2", protocol="no-delay")

    sim = QutipEmulator.from_sequence(
        seq,
        noise_model=NoiseModel(amp_sigma=0.1, runs=1, samples_per_run=1),
    )

    noiseless_samples = QutipEmulator.from_sequence(
        seq
    ).samples_obj.to_nested_dict(all_local=True)
    # All samples are local (because of the noise)
    sim_samples = sim._hamiltonian.data.noisy_samples.to_nested_dict()
    amp_factors = {}
    assert sim_samples["Global"] == {}

    # Global channel, ground-rydberg basis
    ryd_samples_dict = sim_samples["Local"]["ground-rydberg"]
    amp_factors["ch0"] = ryd_samples_dict["q0"]["amp"][0] / pulse1.amplitude[0]
    for qid in reg.qubit_ids:
        np.testing.assert_equal(
            noiseless_samples["Local"]["ground-rydberg"][qid]["amp"]
            * amp_factors["ch0"],
            ryd_samples_dict[qid]["amp"],
        )

    # Local channels, digital basis
    dig_samples_dict = sim_samples["Local"]["digital"]
    # Ch1 starts with q0
    amp_factors["ch1"] = dig_samples_dict["q0"]["amp"][0] / pulse1.amplitude[0]
    # Ch2 starts with q1
    amp_factors["ch2"] = dig_samples_dict["q1"]["amp"][0] / pulse1.amplitude[0]

    # All factors are different than 1. and greater than 0.
    assert all(
        amp_factors[ch] > 0 and amp_factors[ch] != 1 for ch in amp_factors
    )
    # The amplitude factors are different between channels
    assert len(set(amp_factors.values())) == len(amp_factors)

    # q0 is acted only be ch1, so we use just the ch1 amp_factor
    np.testing.assert_equal(
        noiseless_samples["Local"]["digital"]["q0"]["amp"]
        * amp_factors["ch1"],
        dig_samples_dict["q0"]["amp"],
    )

    # q1 is acted by both channels
    expected_q1_dig_samples = noiseless_samples["Local"]["digital"]["q1"][
        "amp"
    ]
    # First pulse on q1 is applied by ch2
    expected_q1_dig_samples[: pulse1.duration] *= amp_factors["ch2"]
    # Second pulse on q1 is applied by ch1
    expected_q1_dig_samples[-pulse1.duration - 1 :] *= amp_factors["ch1"]
    np.testing.assert_equal(
        expected_q1_dig_samples, dig_samples_dict["q1"]["amp"]
    )


def test_detuning_noise(monkeypatch):
    # Pulse creation
    duration = 10
    reg = Register({"q0": (0, 0), "q1": (10, 10)})
    seq = Sequence(reg, MockDevice)
    seq.declare_channel("ch0", "rydberg_global")
    seq.declare_channel("ch1", "raman_local", initial_target="q0")
    seq.declare_channel("ch2", "raman_local", initial_target="q1")

    pulse1 = Pulse.ConstantPulse(duration, 0, 0, 0)
    # Added twice to check the fluctuation doesn't change from pulse to pulse
    seq.add(pulse1, "ch0")
    seq.add(pulse1, "ch0")
    # The two local channels target alternating qubits on the same basis
    seq.add(pulse1, "ch1", protocol="no-delay")
    seq.add(pulse1, "ch2", protocol="no-delay")

    rng = np.random.default_rng(seed=1337)
    monkeypatch.setattr(
        pulser.noise_model.np.random,
        "default_rng",
        lambda: rng,
    )
<<<<<<< HEAD
    sim_samples = sim._hamiltonian.data.noisy_samples.to_nested_dict()
=======

    noise_mod = NoiseModel(detuning_sigma=0.1, runs=1)
    sim = QutipEmulator.from_sequence(seq, noise_model=noise_mod)
    sim_samples = sim._hamiltonian.samples
>>>>>>> 7ea4146b

    rydberg_0 = sim_samples["Local"]["ground-rydberg"]["q0"]["det"]
    rydberg_1 = sim_samples["Local"]["ground-rydberg"]["q1"]["det"]
    digital_0 = sim_samples["Local"]["digital"]["q0"]["det"]
    digital_1 = sim_samples["Local"]["digital"]["q1"]["det"]
<<<<<<< HEAD
    assert np.all(
        np.isclose(rydberg_0, np.array([-0.04902824] * (2 * duration) + [0.0]))
    )
    assert np.all(
        np.isclose(rydberg_1, np.array([-0.04902824] * (2 * duration) + [0.0]))
    )
    assert np.all(
        np.isclose(
            digital_0,
            np.array([-0.17550787] * (duration) + [0.0] * (duration + 1)),
        )
    )
    assert np.all(
        np.isclose(
            digital_1,
            np.array([-0.20112646] * (duration) + [0.0] * (duration + 1)),
        )
    )
=======

    assert np.allclose(rydberg_0, [0.00382682] * (2 * duration) + [0.0])
    assert np.allclose(rydberg_1, [0.00382682] * (2 * duration) + [0.0])

    assert np.allclose(
        digital_0,
        np.array([0.04739364] * (duration) + [0.0] * (duration + 1)),
    )

    assert np.allclose(
        digital_1,
        np.array([-0.01377459] * (duration) + [0.0] * (duration + 1)),
    )


def test_detuning_hf_noise(monkeypatch):
    # Pulse creation
    duration = 10
    reg = Register({"q0": (0, 0), "q1": (10, 10)})
    seq = Sequence(reg, MockDevice)
    seq.declare_channel("ch0", "rydberg_global")
    seq.declare_channel("ch1", "raman_local", initial_target="q0")
    seq.declare_channel("ch2", "raman_local", initial_target="q1")

    pulse1 = Pulse.ConstantPulse(duration, 0, 0, 0)
    # Added twice to check the fluctuation doesn't change from pulse to pulse
    seq.add(pulse1, "ch0")
    seq.add(pulse1, "ch0")
    # The two local channels target alternating qubits on the same basis
    seq.add(pulse1, "ch1", protocol="no-delay")
    seq.add(pulse1, "ch2", protocol="no-delay")

    rng = np.random.default_rng(seed=1337)
    monkeypatch.setattr(
        pulser.noise_model.np.random,
        "default_rng",
        lambda: rng,
    )

    noise_mod = NoiseModel(
        detuning_hf_psd=np.array([1, 2, 3]),
        detuning_hf_freqs=np.array([4, 5, 6]),
        runs=1,
    )
    sim = QutipEmulator.from_sequence(seq, noise_model=noise_mod)
    sim_samples = sim._hamiltonian.samples

    rydberg_0 = sim_samples["Local"]["ground-rydberg"]["q0"]["det"]
    rydberg_1 = sim_samples["Local"]["ground-rydberg"]["q1"]["det"]
    digital_0 = sim_samples["Local"]["digital"]["q0"]["det"]
    digital_1 = sim_samples["Local"]["digital"]["q1"]["det"]

    rydberg_expected = [
        1.80750118,
        1.80750115,
        1.80750112,
        1.80750108,
        1.80750105,
        1.80750102,
        1.80750098,
        1.80750095,
        1.80750092,
        1.80750088,
        1.80750085,
        1.80750082,
        1.80750079,
        1.80750075,
        1.80750072,
        1.80750069,
        1.80750065,
        1.80750062,
        1.80750059,
        1.80750055,
        0.0,
    ]
    assert np.allclose(rydberg_0, rydberg_expected)
    assert np.allclose(rydberg_1, rydberg_expected)

    digital_0_expected = [
        3.13145534,
        3.13145537,
        3.13145541,
        3.13145545,
        3.13145549,
        3.13145552,
        3.13145556,
        3.1314556,
        3.13145564,
        3.13145568,
        0.0,
        0.0,
        0.0,
        0.0,
        0.0,
        0.0,
        0.0,
        0.0,
        0.0,
        0.0,
        0.0,
    ]
    assert np.allclose(digital_0, digital_0_expected)

    digital_1_expected = [
        2.49093772,
        2.4909377,
        2.49093769,
        2.49093767,
        2.49093765,
        2.49093764,
        2.49093762,
        2.4909376,
        2.49093759,
        2.49093757,
        0.0,
        0.0,
        0.0,
        0.0,
        0.0,
        0.0,
        0.0,
        0.0,
        0.0,
        0.0,
        0.0,
    ]
    assert np.allclose(digital_1, digital_1_expected)


def test_noise_hf_detuning_generation():
    def original_formula_gen_noise(psd, freqs, times, rng):
        """Compute δ_hf(t).

        Args:
            psd : in Hz²/Hz
            freqs : in Hz
            times : in µs, is converted to seconds inside
            rng : random number generator
        """
        hf_detun = np.zeros_like(times)
        times *= 1e-6  # µsec -> sec
        for i, s in enumerate(psd[:-1]):
            df = freqs[i + 1] - freqs[i]
            uniform_rnd = rng.uniform(0.0, 1.0)
            hf_detun += np.sqrt(2 * df * s) * np.cos(
                2 * np.pi * (freqs[i] * times + uniform_rnd)
            )
        return hf_detun

    psd = [1, 2, 3]
    freqs = [3, 4, 5]
    times = np.arange(0, 10, 0.1)

    rng0 = np.random.default_rng(seed=0)
    rng1 = np.random.default_rng(seed=0)
    noise_m = NoiseModel(detuning_hf_psd=psd, detuning_hf_freqs=freqs, runs=1)
    hf_det = _generate_detuning_fluctuations(noise_m, times, rng0)
    hd_det_expected = original_formula_gen_noise(psd, freqs, times, rng1)

    assert np.allclose(hf_det, hd_det_expected)
    assert hf_det.size == times.size
>>>>>>> 7ea4146b
<|MERGE_RESOLUTION|>--- conflicted
+++ resolved
@@ -2028,39 +2028,15 @@
         "default_rng",
         lambda: rng,
     )
-<<<<<<< HEAD
-    sim_samples = sim._hamiltonian.data.noisy_samples.to_nested_dict()
-=======
 
     noise_mod = NoiseModel(detuning_sigma=0.1, runs=1)
     sim = QutipEmulator.from_sequence(seq, noise_model=noise_mod)
-    sim_samples = sim._hamiltonian.samples
->>>>>>> 7ea4146b
+    sim_samples = sim._hamiltonian.data.noisy_samples.to_nested_dict()
 
     rydberg_0 = sim_samples["Local"]["ground-rydberg"]["q0"]["det"]
     rydberg_1 = sim_samples["Local"]["ground-rydberg"]["q1"]["det"]
     digital_0 = sim_samples["Local"]["digital"]["q0"]["det"]
     digital_1 = sim_samples["Local"]["digital"]["q1"]["det"]
-<<<<<<< HEAD
-    assert np.all(
-        np.isclose(rydberg_0, np.array([-0.04902824] * (2 * duration) + [0.0]))
-    )
-    assert np.all(
-        np.isclose(rydberg_1, np.array([-0.04902824] * (2 * duration) + [0.0]))
-    )
-    assert np.all(
-        np.isclose(
-            digital_0,
-            np.array([-0.17550787] * (duration) + [0.0] * (duration + 1)),
-        )
-    )
-    assert np.all(
-        np.isclose(
-            digital_1,
-            np.array([-0.20112646] * (duration) + [0.0] * (duration + 1)),
-        )
-    )
-=======
 
     assert np.allclose(rydberg_0, [0.00382682] * (2 * duration) + [0.0])
     assert np.allclose(rydberg_1, [0.00382682] * (2 * duration) + [0.0])
@@ -2221,5 +2197,4 @@
     hd_det_expected = original_formula_gen_noise(psd, freqs, times, rng1)
 
     assert np.allclose(hf_det, hd_det_expected)
-    assert hf_det.size == times.size
->>>>>>> 7ea4146b
+    assert hf_det.size == times.size