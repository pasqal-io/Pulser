--- conflicted
+++ resolved
@@ -846,11 +846,7 @@
         }
 
         assert "slm_mask_targets" not in abstract  # only in xy
-<<<<<<< HEAD
-        assert len(abstract["operations"]) == 1 if is_empty else 3
-=======
         assert len(abstract["operations"]) == 1 if is_empty else 4
->>>>>>> 80fac91f
 
         assert abstract["operations"][0]["op"] == "config_slm_mask"
         assert abstract["operations"][0]["qubits"] == list(mask)
@@ -859,14 +855,9 @@
         if not is_empty:
             assert abstract["channels"] == {"rydberg_global": "rydberg_global"}
 
-<<<<<<< HEAD
-            assert abstract["dmm_channels"][0][0] == "dmm_0_1"
-            assert abstract["dmm_channels"][0][1]["traps"] == [
-=======
             assert abstract["operations"][1]["op"] == "config_detuning_map"
             assert abstract["operations"][1]["dmm_id"] == "dmm_0"
             assert abstract["operations"][1]["detuning_map"]["traps"] == [
->>>>>>> 80fac91f
                 {
                     "weight": weight,
                     "x": reg._coords[i][0],
@@ -874,15 +865,6 @@
                 }
                 for i, weight in enumerate(list(dmm.values()))
             ]
-<<<<<<< HEAD
-            assert abstract["dmm_channels"][0][1]["slug"] == "det_map"
-
-            assert abstract["operations"][1]["op"] == "modulate_det_map"
-            assert abstract["operations"][1]["dmm_name"] == "dmm_0_1"
-
-            assert abstract["operations"][2]["op"] == "pulse"
-            assert abstract["operations"][2]["channel"] == "rydberg_global"
-=======
             assert (
                 abstract["operations"][1]["detuning_map"]["slug"] == "det_map"
             )
@@ -892,7 +874,6 @@
 
             assert abstract["operations"][3]["op"] == "pulse"
             assert abstract["operations"][3]["channel"] == "rydberg_global"
->>>>>>> 80fac91f
 
 
 def _get_serialized_seq(
@@ -1069,19 +1050,33 @@
             slm_mask_targets=["q0"],
             device=json.loads(MockDevice.to_abstract_repr()),
         )
-<<<<<<< HEAD
         _check_roundtrip(s)
         seq = Sequence.from_abstract_repr(json.dumps(s))
         assert seq._slm_mask_targets == {"q0"}
         assert seq._in_xy
 
     def test_deserialize_seq_with_slm_dmm(self):
+        traps = [
+            {"weight": 0.5, "x": -2.0, "y": 9.0},
+            {"weight": 0.5, "x": 0.0, "y": 2.0},
+            {"weight": 0, "x": 12.0, "y": 0.0},
+        ]
         op = [
+            {
+                "op": "config_detuning_map",
+                "detuning_map": {"traps": traps},
+                "dmm_id": "dmm_0",
+            },
             {
                 "op": "config_slm_mask",
                 "qubits": [
                     "q0",
                 ],
+                "dmm_id": "dmm_0",
+            },
+            {
+                "op": "config_detuning_map",
+                "detuning_map": {"traps": traps, "slug": "det_map"},
                 "dmm_id": "dmm_0",
             },
             {
@@ -1112,80 +1107,6 @@
                 "post_phase_shift": 0.0,
             },
         ]
-        traps = [
-            {"weight": 0.5, "x": -2.0, "y": 9.0},
-            {"weight": 0.5, "x": 0.0, "y": 2.0},
-            {"weight": 0, "x": 12.0, "y": 0.0},
-        ]
-        kwargs = {
-            "device": json.loads(MockDevice.to_abstract_repr()),
-            "dmm_channels": [
-                ["dmm_0", {"traps": traps}],
-                ["dmm_0_2", {"traps": traps, "slug": "det_map"}],
-            ],
-        }
-        s = _get_serialized_seq(op, **kwargs)
-        _check_roundtrip(s)
-        seq = Sequence.from_abstract_repr(json.dumps(s))
-        assert seq._slm_mask_targets == {"q0"}
-=======
-        _check_roundtrip(s)
-        seq = Sequence.from_abstract_repr(json.dumps(s))
-        assert seq._slm_mask_targets == {"q0"}
-        assert seq._in_xy
-
-    def test_deserialize_seq_with_slm_dmm(self):
-        traps = [
-            {"weight": 0.5, "x": -2.0, "y": 9.0},
-            {"weight": 0.5, "x": 0.0, "y": 2.0},
-            {"weight": 0, "x": 12.0, "y": 0.0},
-        ]
-        op = [
-            {
-                "op": "config_detuning_map",
-                "detuning_map": {"traps": traps},
-                "dmm_id": "dmm_0",
-            },
-            {
-                "op": "config_slm_mask",
-                "qubits": [
-                    "q0",
-                ],
-                "dmm_id": "dmm_0",
-            },
-            {
-                "op": "config_detuning_map",
-                "detuning_map": {"traps": traps, "slug": "det_map"},
-                "dmm_id": "dmm_0",
-            },
-            {
-                "op": "modulate_det_map",
-                "protocol": "no-delay",
-                "waveform": {
-                    "kind": "constant",
-                    "duration": 100,
-                    "value": -10.0,
-                },
-                "dmm_name": "dmm_0_2",
-            },
-            {
-                "op": "pulse",
-                "channel": "global",
-                "protocol": "min-delay",
-                "amplitude": {
-                    "kind": "constant",
-                    "duration": 100,
-                    "value": 10.0,
-                },
-                "detuning": {
-                    "kind": "constant",
-                    "duration": 100,
-                    "value": 0.0,
-                },
-                "phase": 0.0,
-                "post_phase_shift": 0.0,
-            },
-        ]
         kwargs = {"device": json.loads(MockDevice.to_abstract_repr())}
         s = _get_serialized_seq(op, **kwargs)
         _check_roundtrip(s)
@@ -1198,7 +1119,6 @@
             "dmm_0_1",
             "dmm_0_2",
         }
->>>>>>> 80fac91f
         assert not seq._in_xy and seq._in_ising
 
     def test_deserialize_seq_with_mag_field(self):
