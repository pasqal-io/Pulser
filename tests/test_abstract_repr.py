# Copyright 2020 Pulser Development Team
#
# Licensed under the Apache License, Version 2.0 (the "License");
# you may not use this file except in compliance with the License.
# You may obtain a copy of the License at
#
#    http://www.apache.org/licenses/LICENSE-2.0
#
# Unless required by applicable law or agreed to in writing, software
# distributed under the License is distributed on an "AS IS" BASIS,
# WITHOUT WARRANTIES OR CONDITIONS OF ANY KIND, either express or implied.
# See the License for the specific language governing permissions and
# limitations under the License.
from __future__ import annotations

import json
import re
from collections.abc import Callable
from copy import deepcopy
from dataclasses import replace
from typing import Any, Type
from unittest.mock import patch

import jsonschema
import jsonschema.exceptions
import numpy as np
import pytest

from pulser import Pulse, Register, Register3D, Sequence, devices
from pulser.channels import Rydberg
from pulser.channels.eom import RydbergBeam, RydbergEOM
from pulser.devices import (
    AnalogDevice,
    Chadoq2,
    Device,
    DigitalAnalogDevice,
    IroiseMVP,
    MockDevice,
)
from pulser.json.abstract_repr.deserializer import (
    VARIABLE_TYPE_MAP,
    deserialize_abstract_register,
    deserialize_device,
)
from pulser.json.abstract_repr.serializer import (
    AbstractReprEncoder,
    abstract_repr,
)
from pulser.json.abstract_repr.validation import validate_abstract_repr
from pulser.json.exceptions import AbstractReprError, DeserializeDeviceError
from pulser.noise_model import NoiseModel
from pulser.parametrized.decorators import parametrize
from pulser.parametrized.paramobj import ParamObj
from pulser.parametrized.variable import Variable, VariableItem
from pulser.register.register_layout import RegisterLayout
from pulser.register.special_layouts import TriangularLatticeLayout
from pulser.sequence._call import _Call
from pulser.waveforms import (
    BlackmanWaveform,
    CompositeWaveform,
    ConstantWaveform,
    CustomWaveform,
    InterpolatedWaveform,
    KaiserWaveform,
    RampWaveform,
    Waveform,
)

SPECIAL_WFS: dict[str, tuple[Callable, tuple[str, ...]]] = {
    "kaiser_max": (KaiserWaveform.from_max_val, ("max_val", "area", "beta")),
    "blackman_max": (BlackmanWaveform.from_max_val, ("max_val", "area")),
}

phys_Chadoq2 = replace(
    DigitalAnalogDevice,
    name="phys_Chadoq2",
    dmm_objects=(
        replace(Chadoq2.dmm_objects[0], total_bottom_detuning=-2000),
    ),
    default_noise_model=NoiseModel(
        p_false_pos=0.02,
        p_false_neg=0.01,
        relaxation_rate=0.01,
        dephasing_rate=0.2,
    ),
)


@pytest.mark.parametrize(
    "layout",
    [
        RegisterLayout([[0, 0], [1, 1]]),
        TriangularLatticeLayout(10, 10),
        RegisterLayout([[10, 0], [1, 10]], slug="foo"),
        RegisterLayout([[0.0, 1.0, 2.0], [-0.4, 1.6, 35.0]]),
    ],
)
def test_layout(layout: RegisterLayout):
    ser_layout_str = layout.to_abstract_repr()
    ser_layout_obj = json.loads(ser_layout_str)
    assert ser_layout_obj.get("slug", None) == layout.slug

    re_layout = RegisterLayout.from_abstract_repr(ser_layout_str)
    assert layout == re_layout

    with pytest.raises(TypeError, match="must be given as a string"):
        RegisterLayout.from_abstract_repr(ser_layout_obj)

    # Check the validation catches invalid entries
    with pytest.raises(jsonschema.exceptions.ValidationError):
        ser_layout_obj["coordinates"].append(
            [0, 0, 0] if layout.dimensionality == 2 else [0, 0]
        )
        RegisterLayout.from_abstract_repr(json.dumps(ser_layout_obj))


@pytest.mark.parametrize(
    "reg",
    [
        Register.from_coordinates(np.array([[0, 0], [1, 1]]), prefix="q"),
        TriangularLatticeLayout(10, 10).define_register(*[1, 2, 3]),
        Register3D(dict(q0=(0, 0, 0), q1=(1, 2, 3))),
        RegisterLayout([[0, 0, 0], [1, 1, 1]]).define_register(1),
    ],
)
def test_register(reg: Register | Register3D):
    ser_reg_str = reg.to_abstract_repr()
    ser_reg_obj = json.loads(ser_reg_str)
    if reg.layout:
        assert ser_reg_obj["layout"] == json.loads(
            reg.layout.to_abstract_repr()
        )
    else:
        assert "layout" not in ser_reg_obj

    re_reg = type(reg).from_abstract_repr(ser_reg_str)
    assert reg == re_reg

    with pytest.raises(TypeError, match="must be given as a string"):
        type(reg).from_abstract_repr(ser_reg_obj)

    with pytest.raises(ValueError, match="must be 2 or 3, not 1"):
        deserialize_abstract_register(  # type: ignore
            ser_reg_str,
            expected_dim=1,
        )

    # Without expected_dim, the deserializer returns the right type
    re_reg2 = deserialize_abstract_register(ser_reg_str)
    assert type(reg) is type(re_reg2)
    assert re_reg == re_reg2

    if reg.dimensionality == 2:
        # A 2D register can't be deserialized as a 3D register
        with pytest.raises(ValueError, match="must be in 3D, not 2D"):
            Register3D.from_abstract_repr(ser_reg_str)

        # Check the validation catches invalid entries
        with pytest.raises(jsonschema.exceptions.ValidationError):
            ser_reg_obj["register"].append(dict(name="q10", x=10, y=0, z=1))
            Register.from_abstract_repr(json.dumps(ser_reg_obj))
    else:
        assert reg.dimensionality == 3
        # A 3D register can't be deserialized as a 2D register
        with pytest.raises(ValueError, match="must be in 2D, not 3D"):
            Register.from_abstract_repr(ser_reg_str)

        # Check the validation catches invalid entries
        with pytest.raises(jsonschema.exceptions.ValidationError):
            ser_reg_obj["register"].append(dict(name="q10", x=10, y=0))
            Register.from_abstract_repr(json.dumps(ser_reg_obj))


@pytest.mark.parametrize(
    "noise_model",
    [
        NoiseModel(),
        NoiseModel(laser_waist=100),
        NoiseModel(temperature=100, runs=10, samples_per_run=1),
        NoiseModel(
            eff_noise_rates=(0.1,),
            eff_noise_opers=(((0, -1j), (1j, 0)),),
        ),
    ],
)
def test_noise_model(noise_model: NoiseModel):
    ser_noise_model_str = noise_model.to_abstract_repr()
    re_noise_model = NoiseModel.from_abstract_repr(ser_noise_model_str)
    assert noise_model == re_noise_model

    ser_noise_model_obj = json.loads(ser_noise_model_str)
    with pytest.raises(TypeError, match="must be given as a string"):
        NoiseModel.from_abstract_repr(ser_noise_model_obj)

    ser_noise_model_obj["noise_types"].append("foo")
    with pytest.raises(jsonschema.exceptions.ValidationError):
        NoiseModel.from_abstract_repr(json.dumps(ser_noise_model_obj))


class TestDevice:
    @pytest.fixture(
        params=[DigitalAnalogDevice, phys_Chadoq2, MockDevice, AnalogDevice]
    )
    def abstract_device(self, request):
        device = request.param
        return json.loads(device.to_abstract_repr())

    def test_device_schema(self, abstract_device):
        validate_abstract_repr(json.dumps(abstract_device), "device")

    def test_roundtrip(self, abstract_device):
        def _roundtrip(abstract_device):
            device = deserialize_device(json.dumps(abstract_device))
            assert json.loads(device.to_abstract_repr()) == abstract_device

        if abstract_device["name"] == "DigitalAnalogDevice":
            with pytest.warns(
                DeprecationWarning, match="From v0.18 and onwards"
            ):
                _roundtrip(abstract_device)
        else:
            _roundtrip(abstract_device)

    def test_exceptions(self, abstract_device):
        def check_error_raised(
            obj_str: str, original_err: Type[Exception], err_msg: str = ""
        ) -> Exception:
            with pytest.raises(DeserializeDeviceError) as exc_info:
                deserialize_device(obj_str)

            cause = exc_info.value.__cause__
            assert isinstance(cause, original_err)
            assert re.search(re.escape(err_msg), str(cause)) is not None
            return cause

        if abstract_device["name"] == "DigitalAnalogDevice":
            with pytest.warns(
                DeprecationWarning, match="From v0.18 and onwards"
            ):
                good_device = deserialize_device(json.dumps(abstract_device))
        else:
            good_device = deserialize_device(json.dumps(abstract_device))

        check_error_raised(
            abstract_device, TypeError, "'obj_str' must be a string"
        )

        # JSONDecodeError from json.loads()
        bad_str = "\ufeff"
        with pytest.raises(
            json.JSONDecodeError, match="Unexpected UTF-8 BOM"
        ) as err:
            json.loads(bad_str)
        err_msg = str(err.value)
        check_error_raised(bad_str, json.JSONDecodeError, err_msg)

        # jsonschema.exceptions.ValidationError from jsonschema
        invalid_dev = abstract_device.copy()
        invalid_dev["rydberg_level"] = "70"
        with pytest.raises(jsonschema.exceptions.ValidationError) as err:
            validate_abstract_repr(json.dumps(invalid_dev), "device")
        check_error_raised(
            json.dumps(invalid_dev),
            jsonschema.exceptions.ValidationError,
            str(err.value),
        )

        # AbstractReprError from invalid RydbergEOM configuration
        if good_device.channels["rydberg_global"].eom_config:
            bad_eom_dev = deepcopy(abstract_device)
            for ch_dict in bad_eom_dev["channels"]:
                if ch_dict["eom_config"]:
                    assert "max_limiting_amp" in ch_dict["eom_config"]
                    ch_dict["eom_config"]["max_limiting_amp"] = 0.0
                    break
            prev_err = check_error_raised(
                json.dumps(bad_eom_dev),
                AbstractReprError,
                "RydbergEOM deserialization failed.",
            )
            assert isinstance(prev_err.__cause__, ValueError)

        # AbstractReprError from ValueError in channel creation
        bad_ch_dev1 = deepcopy(abstract_device)
        bad_ch_dev1["channels"][0]["min_duration"] = -1
        prev_err = check_error_raised(
            json.dumps(bad_ch_dev1),
            AbstractReprError,
            "Channel deserialization failed.",
        )
        assert isinstance(prev_err.__cause__, ValueError)

        # AbstractReprError from NotImplementedError in channel creation
        bad_ch_dev2 = deepcopy(abstract_device)
        bad_ch_dev2["channels"][0]["mod_bandwidth"] = 1000
        prev_err = check_error_raised(
            json.dumps(bad_ch_dev2),
            AbstractReprError,
            "Channel deserialization failed.",
        )
        assert isinstance(prev_err.__cause__, NotImplementedError)

        # AbstractReprError from bad layout (only in physical devices)
        if isinstance(good_device, Device):
            bad_layout_dev = abstract_device.copy()
            # Identical coords fail
            bad_layout_obj = {"coordinates": [[0, 0], [0.0, 0.0]]}
            bad_layout_dev["pre_calibrated_layouts"] = [bad_layout_obj]
            prev_err = check_error_raised(
                json.dumps(bad_layout_dev),
                AbstractReprError,
                "Register layout deserialization failed.",
            )
            assert isinstance(prev_err.__cause__, ValueError)

        # AbstractReprError from TypeError in device init
        if "XY" in good_device.supported_bases:
            bad_xy_coeff_dev = abstract_device.copy()
            bad_xy_coeff_dev["interaction_coeff_xy"] = None
            prev_err = check_error_raised(
                json.dumps(bad_xy_coeff_dev),
                AbstractReprError,
                "Device deserialization failed.",
            )
            assert isinstance(prev_err.__cause__, TypeError)

        # AbstractReprError from ValueError in device init
        bad_dev = abstract_device.copy()
        bad_dev["min_atom_distance"] = -1
        prev_err = check_error_raised(
            json.dumps(bad_dev),
            AbstractReprError,
            "Device deserialization failed.",
        )
        assert isinstance(prev_err.__cause__, ValueError)

    @pytest.mark.parametrize(
        "og_device, field, value",
        [
            (MockDevice, "max_sequence_duration", 1000),
            (MockDevice, "max_runs", 100),
            (MockDevice, "requires_layout", True),
            (AnalogDevice, "requires_layout", False),
            (AnalogDevice, "accepts_new_layouts", False),
        ],
    )
    def test_optional_device_fields(self, og_device, field, value):
        device = replace(og_device, **{field: value})
        dev_str = device.to_abstract_repr()
        assert device == deserialize_device(dev_str)

    @pytest.mark.parametrize(
        "ch_obj",
        [
            Rydberg.Global(None, None, min_avg_amp=1),
            Rydberg.Global(
                None,
                None,
                mod_bandwidth=5,
                eom_config=RydbergEOM(
                    max_limiting_amp=10,
                    mod_bandwidth=20,
                    limiting_beam=RydbergBeam.RED,
                    intermediate_detuning=1000,
                    controlled_beams=tuple(RydbergBeam),
                    multiple_beam_control=False,
                ),
            ),
            Rydberg.Global(
                None,
                None,
                mod_bandwidth=5,
                eom_config=RydbergEOM(
                    max_limiting_amp=10,
                    mod_bandwidth=20,
                    limiting_beam=RydbergBeam.RED,
                    intermediate_detuning=1000,
                    controlled_beams=tuple(RydbergBeam),
                    custom_buffer_time=500,
                ),
            ),
            Rydberg.Global(
                None,
                None,
                mod_bandwidth=5,
                eom_config=RydbergEOM(
                    max_limiting_amp=10,
                    mod_bandwidth=20,
                    limiting_beam=RydbergBeam.RED,
                    intermediate_detuning=1000,
                    controlled_beams=tuple(RydbergBeam),
                    red_shift_coeff=1.4,
                ),
            ),
            Rydberg.Global(
                None,
                None,
                mod_bandwidth=5,
                eom_config=RydbergEOM(
                    max_limiting_amp=10,
                    mod_bandwidth=20,
                    limiting_beam=RydbergBeam.RED,
                    intermediate_detuning=1000,
                    controlled_beams=tuple(RydbergBeam),
                    blue_shift_coeff=1.4,
                ),
            ),
        ],
    )
    def test_optional_channel_fields(self, ch_obj):
        device = replace(
            MockDevice, channel_objects=(ch_obj,), channel_ids=None
        )
        dev_str = device.to_abstract_repr()
        assert device == deserialize_device(dev_str)


def validate_schema(instance):
    validate_abstract_repr(json.dumps(instance), "sequence")


class TestSerialization:
    @pytest.fixture
    def triangular_lattice(self):
        return TriangularLatticeLayout(50, 6)

    @pytest.fixture(params=[DigitalAnalogDevice, MockDevice])
    def sequence(self, request):
        qubits = {"control": (-2, 0), "target": (2, 0)}
        reg = Register(qubits)
        device = request.param
        seq = Sequence(reg, device)

        seq.declare_channel(
            "digital", "raman_local", initial_target=("control",)
        )
        seq.declare_channel(
            "rydberg", "rydberg_local", initial_target="control"
        )

        target_atom = seq.declare_variable("target_atom", dtype=int)
        duration = seq.declare_variable("duration", dtype=int)
        amps = seq.declare_variable("amps", dtype=float, size=2)

        half_pi_wf = BlackmanWaveform(200, np.pi / 2)

        ry = Pulse.ConstantDetuning(
            amplitude=half_pi_wf, detuning=0, phase=-np.pi / 2
        )

        seq.add(ry, "digital")
        seq.target_index(target_atom, "digital")
        seq.phase_shift_index(-1.0, target_atom)

        pi_2_wf = BlackmanWaveform(duration, amps[0] / 2)
        pi_pulse = Pulse.ConstantDetuning(
            CompositeWaveform(pi_2_wf, pi_2_wf), 0, 0
        )

        max_val = DigitalAnalogDevice.rabi_from_blockade(8)
        two_pi_wf = BlackmanWaveform.from_max_val(max_val, amps[1])
        two_pi_pulse = Pulse.ConstantDetuning(two_pi_wf, 0, 0)
        pm_pulse = Pulse.ArbitraryPhase(pi_2_wf, RampWaveform(duration, -1, 1))

        seq.align("digital", "rydberg")
        seq.add(pi_pulse, "rydberg")
        seq.phase_shift(1.0, "control", "target", basis="ground-rydberg")
        seq.target({"target"}, "rydberg")
        seq.add(two_pi_pulse, "rydberg")

        seq.delay(100, "digital")
        seq.add(pm_pulse, "digital")
        seq.measure("digital")
        return seq

    @pytest.fixture
    def abstract(self, sequence):
        return json.loads(
            sequence.to_abstract_repr(
                target_atom=1,
                amps=[np.pi, 2 * np.pi],
                duration=200,
            )
        )

    def test_schema(self, abstract):
        validate_schema(abstract)

    def test_values(self, abstract):
        assert set(abstract.keys()) == set(
            [
                "name",
                "version",
                "device",
                "register",
                "variables",
                "channels",
                "operations",
                "measurement",
            ]
        )
        device_name = abstract["device"]["name"]
        assert abstract["device"]["name"] in [
            d.name for d in [*devices._valid_devices, *devices._mock_devices]
        ]
        assert abstract["device"] == json.loads(
            getattr(devices, device_name).to_abstract_repr()
        )
        assert abstract["register"] == [
            {"name": "control", "x": -2.0, "y": 0.0},
            {"name": "target", "x": 2.0, "y": 0.0},
        ]
        assert abstract["channels"] == {
            "digital": "raman_local",
            "rydberg": "rydberg_local",
        }
        assert abstract["variables"] == {
            "target_atom": {"type": "int", "value": [1]},
            "amps": {"type": "float", "value": [np.pi, 2 * np.pi]},
            "duration": {"type": "int", "value": [200]},
        }
        assert len(abstract["operations"]) == 12
        assert abstract["operations"][0] == {
            "op": "target",
            "channel": "digital",
            "target": 0,  # tuple[int] is still serialized as int
        }

        assert abstract["operations"][1] == {
            "op": "target",
            "channel": "rydberg",
            "target": 0,
        }

        assert abstract["operations"][2] == {
            "op": "pulse",
            "channel": "digital",
            "protocol": "min-delay",
            "amplitude": {
                "area": 1.5707963267948966,
                "duration": 200,
                "kind": "blackman",
            },
            "detuning": {
                "kind": "constant",
                "duration": 200,
                "value": 0.0,
            },
            "phase": 4.71238898038469,
            "post_phase_shift": 0.0,
        }

        assert abstract["operations"][3] == {
            "op": "target",
            "channel": "digital",
            "target": {
                "expression": "index",
                "lhs": {"variable": "target_atom"},
                "rhs": 0,
            },
        }

        assert abstract["operations"][5] == {
            "op": "align",
            "channels": ["digital", "rydberg"],
        }

        duration_ref = {
            "expression": "index",
            "lhs": {"variable": "duration"},
            "rhs": 0,
        }
        amp0_ref = {
            "expression": "index",
            "lhs": {"variable": "amps"},
            "rhs": 0,
        }
        blackman_wf_dict = {
            "kind": "blackman",
            "duration": duration_ref,
            "area": {"expression": "div", "lhs": amp0_ref, "rhs": 2},
        }
        composite_wf_dict = {
            "kind": "composite",
            "waveforms": [blackman_wf_dict, blackman_wf_dict],
        }

        assert abstract["operations"][6] == {
            "op": "pulse",
            "channel": "rydberg",
            "protocol": "min-delay",
            "amplitude": composite_wf_dict,
            "detuning": {"kind": "constant", "duration": 0, "value": 0.0},
            "phase": 0.0,
            "post_phase_shift": 0.0,
        }

        assert abstract["operations"][8] == {
            "op": "target",
            "channel": "rydberg",
            "target": 1,
        }

        assert abstract["operations"][10] == {
            "op": "delay",
            "channel": "digital",
            "time": 100,
        }

        assert abstract["operations"][11] == {
            "op": "pulse_arbitrary_phase",
            "channel": "digital",
            "amplitude": blackman_wf_dict,
            "phase": {
                "kind": "ramp",
                "duration": duration_ref,
                "start": -1,
                "stop": 1,
            },
            "post_phase_shift": 0.0,
            "protocol": "min-delay",
        }

        assert abstract["measurement"] == "digital"

    def test_exceptions(self, sequence):

        with pytest.raises(
            ValueError, match="No signature found for 'FakeWaveform'"
        ):
            abstract_repr("FakeWaveform", 100, 1)

        with pytest.raises(ValueError, match="Not enough arguments"):
            abstract_repr("ConstantWaveform", 1000)

        with pytest.raises(ValueError, match="Too many positional arguments"):
            abstract_repr("ConstantWaveform", 1000, 1, 4)

        with pytest.raises(ValueError, match="'foo' is not in the signature"):
            abstract_repr("ConstantWaveform", 1000, 1, foo=0)

        with pytest.warns(
            UserWarning, match="converts all qubit ID's to strings"
        ), pytest.raises(
            AbstractReprError, match="Name collisions encountered"
        ):
            Register({"0": (0, 0), 0: (20, 20)})._to_abstract_repr()

        with pytest.raises(
            AbstractReprError,
            match="Export of an InterpolatedWaveform is only supported for the"
            " 'PchipInterpolator'",
        ):
            InterpolatedWaveform(
                1000, [0, 1, 0], interpolator="interp1d"
            )._to_abstract_repr()

        with pytest.raises(
            AbstractReprError, match="without any 'interpolator_kwargs'"
        ):
            InterpolatedWaveform(
                1000, [0, 1, 0], extrapolate=False
            )._to_abstract_repr()

        with pytest.raises(
            ValueError,
            match="The given 'defaults' produce an invalid sequence.",
        ):
            sequence.to_abstract_repr(
                target_atom=1,
                amps=[-np.pi, 2 * np.pi],
                duration=200,
            )

    @pytest.mark.parametrize(
        "call",
        [
            _Call("targets", ({"q0", "q1"}, "ch0"), {}),
            _Call(
                "phase_shifts", (1.0, "q2", "q3"), dict(basis="ground-rydberg")
            ),
            _Call("wait", (100,), {}),
        ],
    )
    def test_unknown_calls(self, call):
        seq = Sequence(Register.square(2, prefix="q"), DigitalAnalogDevice)
        seq.declare_channel("ch0", "rydberg_global")
        seq._calls.append(call)
        with pytest.raises(
            AbstractReprError, match=f"Unknown call '{call.name}'."
        ):
            seq.to_abstract_repr()

    @pytest.mark.parametrize(
        "obj,serialized_obj",
        [
            (Register({"q0": (0.0, 0.0)}), [dict(name="q0", x=0.0, y=0.0)]),
            (np.arange(3), [0, 1, 2]),
            ({"a"}, ["a"]),
        ],
        ids=["register", "np.array", "set"],
    )
    def test_abstract_repr_encoder(self, obj, serialized_obj):
        assert json.dumps(obj, cls=AbstractReprEncoder) == json.dumps(
            serialized_obj
        )

    @pytest.mark.filterwarnings(
        "ignore:Serialization of 'getattr':UserWarning"
    )
    def test_paramobj_serialization(self, sequence):
        var = sequence._variables["duration"][0]
        ser_var = {
            "expression": "index",
            "lhs": {"variable": "duration"},
            "rhs": 0,
        }
        wf = BlackmanWaveform(1000, 1.0)
        ser_wf = wf._to_abstract_repr()
        warn_msg = (
            "Calls to methods of parametrized objects are only "
            "executed if they serve as arguments of other parametrized"
            " objects that are themselves built"
        )
        with pytest.warns(UserWarning, match=warn_msg):
            param_obj_call = BlackmanWaveform(var, 1)()

        err_msg = "Serialization of calls to parametrized objects"
        with pytest.raises(ValueError, match=err_msg):
            json.dumps(param_obj_call, cls=AbstractReprEncoder)

        s = json.dumps(
            Pulse.ConstantAmplitude(var, wf, 1.0, 1.0), cls=AbstractReprEncoder
        )
        assert json.loads(s) == dict(
            amplitude={"kind": "constant", "duration": 0, "value": ser_var},
            detuning=ser_wf,
            phase=1.0,
            post_phase_shift=1.0,
        )

        s = json.dumps(
            Pulse.ConstantDetuning(wf, 0.0, var),
            cls=AbstractReprEncoder,
        )
        assert json.loads(s) == dict(
            amplitude=ser_wf,
            detuning={"kind": "constant", "duration": 0, "value": 0.0},
            phase=ser_var,
            post_phase_shift=0.0,  # The default is added
        )

        s = json.dumps(
            Pulse.ConstantPulse(var, 2.0, 0.0, 1.0, post_phase_shift=1.0),
            cls=AbstractReprEncoder,
        )
        assert json.loads(s) == dict(
            amplitude={"kind": "constant", "duration": ser_var, "value": 2.0},
            detuning={"kind": "constant", "duration": ser_var, "value": 0.0},
            phase=1.0,
            post_phase_shift=1.0,
        )

        method_call = parametrize(BlackmanWaveform.change_duration)(wf, var)
        with pytest.raises(
            NotImplementedError,
            match="Instance or static method serialization is not supported.",
        ):
            method_call._to_abstract_repr()

        # Check the defaults are added when not specified
        s = json.dumps(
            KaiserWaveform.from_max_val(1.0, var), cls=AbstractReprEncoder
        )
        assert json.loads(s) == dict(
            kind="kaiser_max",
            max_val=1.0,
            area=ser_var,
            beta=14.0,  # The default beta parameter
        )

        s = json.dumps(KaiserWaveform(var, var, var), cls=AbstractReprEncoder)
        assert json.loads(s) == dict(
            kind="kaiser",
            duration=ser_var,
            area=ser_var,
            beta=ser_var,  # The given beta parameter
        )

        s = json.dumps(
            InterpolatedWaveform(var, [1, 2, -3]), cls=AbstractReprEncoder
        )
        assert json.loads(s) == dict(
            kind="interpolated",
            duration=ser_var,
            values=[1, 2, -3],
            times=[0.0, 0.5, 1.0],
        )

        list_var = sequence.declare_variable("list_var", size=3)
        ser_list_var = {"variable": "list_var"}
        s = json.dumps(
            InterpolatedWaveform(var, list_var), cls=AbstractReprEncoder
        )
        assert json.loads(s) == dict(
            kind="interpolated",
            duration=ser_var,
            values=ser_list_var,
            times=[0.0, 0.5, 1.0],
        )

        ser_inv_list_var_items = {
            "expression": "index",
            "lhs": {"variable": "list_var"},
            "rhs": [2, 1, 0],
        }
        s = json.dumps(
            InterpolatedWaveform(var, list_var[::-1]), cls=AbstractReprEncoder
        )
        assert json.loads(s) == dict(
            kind="interpolated",
            duration=ser_var,
            values=ser_inv_list_var_items,
            times=[0.0, 0.5, 1.0],
        )
        assert s == json.dumps(
            InterpolatedWaveform(var, list_var[[2, 1, 0]]),
            cls=AbstractReprEncoder,
        )

        err_msg = (
            "An InterpolatedWaveform with 'values' of unknown length "
            "and unspecified 'times' can't be serialized to the abstract"
            " representation."
        )
        with pytest.raises(AbstractReprError, match=err_msg):
            json.dumps(
                InterpolatedWaveform(1000, np.cos(list_var)),
                cls=AbstractReprEncoder,
            )

        with pytest.raises(
            AbstractReprError, match="No abstract representation for 'Foo'"
        ):

            class Foo:
                def __init__(self, bar: str):
                    pass

            ParamObj(Foo, "bar")._to_abstract_repr()

    def test_mw_sequence(self, triangular_lattice):
        mag_field = [-10, 40, 0]
        mask = {"q0", "q2", "q4"}
        reg = triangular_lattice.hexagonal_register(5)
        seq = Sequence(reg, MockDevice)
        seq.declare_channel("mw_ch", "mw_global")
        seq.set_magnetic_field(*mag_field)
        seq.config_slm_mask(mask)
        seq.add(Pulse.ConstantPulse(100, 1, 0, 2), "mw_ch")
        seq.measure("XY")

        abstract = json.loads(seq.to_abstract_repr())
        validate_schema(abstract)
        assert abstract["register"] == [
            {"name": str(qid), "x": c[0], "y": c[1]}
            for qid, c in reg.qubits.items()
        ]
        assert abstract["layout"] == {
            "coordinates": triangular_lattice.coords.tolist(),
            "slug": triangular_lattice.slug,
        }
        assert abstract["magnetic_field"] == mag_field
        assert abstract["slm_mask_targets"] == list(mask)
        assert abstract["measurement"] == "XY"
        assert "dmm_channels" not in abstract
        assert "config_slm_mask" not in abstract["operations"]

    def test_mappable_register(self, triangular_lattice):
        reg = triangular_lattice.make_mappable_register(2)
        seq = Sequence(reg, MockDevice)
        _ = seq.declare_variable("var", dtype=int)

        abstract = json.loads(seq.to_abstract_repr())
        validate_schema(abstract)
        assert abstract["layout"] == {
            "coordinates": triangular_lattice.coords.tolist(),
            "slug": triangular_lattice.slug,
        }
        assert abstract["register"] == [{"qid": qid} for qid in reg.qubit_ids]
        assert abstract["variables"]["var"] == dict(type="int", value=[0])

        with pytest.raises(
            ValueError,
            match="The given 'defaults' produce an invalid sequence.",
        ):
            seq.to_abstract_repr(var=0)

        with pytest.raises(
            ValueError,
            match="The given 'defaults' produce an invalid sequence.",
        ):
            seq.to_abstract_repr(var=0, qubits={"q1": 0})

        with pytest.raises(TypeError, match="Did not receive values"):
            seq.to_abstract_repr(qubits={"q0": 0})

        assert not seq.is_parametrized()

        abstract = json.loads(seq.to_abstract_repr(var=0, qubits={"q0": 0}))
        assert abstract["register"] == [
            {"qid": "q0", "default_trap": 0},
            {"qid": "q1"},
        ]
        assert abstract["variables"]["var"] == dict(type="int", value=[0])

    @pytest.mark.parametrize("delay_at_rest", (False, True))
    @pytest.mark.parametrize("correct_phase_drift", (False, True))
    def test_eom_mode(
        self, triangular_lattice, correct_phase_drift, delay_at_rest
    ):
        reg = triangular_lattice.hexagonal_register(7)
        seq = Sequence(reg, AnalogDevice)
        seq.declare_channel("ryd", "rydberg_global")
        det_off = seq.declare_variable("det_off", dtype=float)
        duration = seq.declare_variable("duration", dtype=int)
        seq.enable_eom_mode(
            "ryd",
            amp_on=3.0,
            detuning_on=0.0,
            optimal_detuning_off=det_off,
            correct_phase_drift=correct_phase_drift,
        )
        seq.add_eom_pulse(
            "ryd", duration, 0.0, correct_phase_drift=correct_phase_drift
        )
        seq.delay(duration, "ryd", at_rest=delay_at_rest)
        seq.modify_eom_setpoint(
            "ryd",
            amp_on=2.0,
            detuning_on=-1.0,
            optimal_detuning_off=det_off,
            correct_phase_drift=correct_phase_drift,
        )
        seq.disable_eom_mode("ryd", correct_phase_drift)

        abstract = json.loads(seq.to_abstract_repr())
        validate_schema(abstract)

        extra_eom_kwargs = (
            dict(correct_phase_drift=correct_phase_drift)
            if correct_phase_drift
            else {}
        )

        extra_delay_kwargs = (
            dict(at_rest=delay_at_rest) if delay_at_rest else {}
        )

        assert abstract["operations"][0] == {
            **{
                "op": "enable_eom_mode",
                "channel": "ryd",
                "amp_on": 3.0,
                "detuning_on": 0.0,
                "optimal_detuning_off": {
                    "expression": "index",
                    "lhs": {"variable": "det_off"},
                    "rhs": 0,
                },
            },
            **extra_eom_kwargs,
        }

        ser_duration = {
            "expression": "index",
            "lhs": {"variable": "duration"},
            "rhs": 0,
        }
        assert abstract["operations"][1] == {
            **{
                "op": "add_eom_pulse",
                "channel": "ryd",
                "duration": ser_duration,
                "phase": 0.0,
                "post_phase_shift": 0.0,
                "protocol": "min-delay",
            },
            **extra_eom_kwargs,
        }

        assert abstract["operations"][2] == {
            **{
                "op": "delay",
                "channel": "ryd",
                "time": ser_duration,
            },
            **extra_delay_kwargs,
        }

        assert abstract["operations"][3] == {
            **{
                "op": "modify_eom_setpoint",
                "channel": "ryd",
                "amp_on": 2.0,
                "detuning_on": -1.0,
                "optimal_detuning_off": {
                    "expression": "index",
                    "lhs": {"variable": "det_off"},
                    "rhs": 0,
                },
                "correct_phase_drift": correct_phase_drift,
            },
        }

        assert abstract["operations"][4] == {
            **{
                "op": "disable_eom_mode",
                "channel": "ryd",
            },
            **extra_eom_kwargs,
        }

    @pytest.mark.parametrize("use_default", [True, False])
    def test_default_basis(
        self, triangular_lattice: TriangularLatticeLayout, use_default
    ):
        phase_kwargs = {} if use_default else dict(basis="ground-rydberg")
        measure_kwargs = {} if use_default else dict(basis="digital")

        seq = Sequence(
            triangular_lattice.hexagonal_register(5), DigitalAnalogDevice
        )
        seq.declare_channel("ryd", "rydberg_global")
        seq.declare_channel("raman", "raman_local", initial_target="q0")
        seq.phase_shift(1, "q0", **phase_kwargs)
        seq.phase_shift_index(2, 1, **phase_kwargs)
        seq.measure(**measure_kwargs)

        abstract = json.loads(seq.to_abstract_repr())
        validate_schema(abstract)
        assert len(abstract["operations"]) == 3

        assert abstract["operations"][0] == {
            "op": "target",
            "channel": "raman",
            "target": 0,
        }

        assert abstract["operations"][1] == {
            "op": "phase_shift",
            "basis": phase_kwargs.get("basis", "digital"),
            "targets": [0],
            "phi": 1,
        }
        assert abstract["operations"][2] == {
            "op": "phase_shift",
            "basis": phase_kwargs.get("basis", "digital"),
            "targets": [1],
            "phi": 2,
        }
        assert abstract["measurement"] == measure_kwargs.get(
            "basis", "ground-rydberg"
        )

    @pytest.mark.parametrize(
        "op,args",
        [
            ("target", ("q0", "raman_local")),
            ("phase_shift", (1, "q0", "q1")),
        ],
    )
    def test_mappable_reg_with_local_ops(
        self, op, args, triangular_lattice: TriangularLatticeLayout
    ):
        mappable_reg = triangular_lattice.make_mappable_register(5)
        seq = Sequence(mappable_reg, MockDevice)

        seq.declare_channel("raman_local", "raman_local")
        getattr(seq, op)(*args)
        seq.to_abstract_repr()

    def test_parametrized_fails_validation(self):
        seq_ = Sequence(Register.square(1, prefix="q"), MockDevice)
        vars = seq_.declare_variable("vars", dtype=int, size=2)
        seq_.declare_channel("ryd", "rydberg_global")
        seq_.delay(vars, "ryd")  # vars has size 2, the build will fail
        with pytest.raises(
            AbstractReprError,
            match=re.escape(
                "The serialization of the parametrized sequence failed, "
                "potentially due to an error that only appears at build "
                "time. Check that no errors appear when building with "
                "`Sequence.build()` or when providing the `defaults` to "
                "`Sequence.to_abstract_repr()`."
            ),
        ):
            seq_.to_abstract_repr()

    @pytest.mark.parametrize("is_empty", [True, False])
    def test_dmm_slm_mask(self, triangular_lattice, is_empty):
        mask = {"q0", "q2", "q4", "q5"}
        det_map = {"q0": 1.0, "q1": 0.5, "q2": 0.5, "q3": 0.0}
        reg = triangular_lattice.rectangular_register(3, 4)
        seq = Sequence(reg, MockDevice)
        seq.config_slm_mask(mask, "dmm_0")
        if not is_empty:
            seq.config_detuning_map(
                reg.define_detuning_map(det_map, "det_map"), "dmm_0"
            )
            seq.add_dmm_detuning(ConstantWaveform(100, -10), "dmm_0_1")
            seq.declare_channel("rydberg_global", "rydberg_global")
            seq.add(Pulse.ConstantPulse(100, 10, 0, 0), "rydberg_global")

        abstract = json.loads(seq.to_abstract_repr())
        validate_schema(abstract)
        assert abstract["register"] == [
            {"name": str(qid), "x": c[0], "y": c[1]}
            for qid, c in reg.qubits.items()
        ]
        assert abstract["layout"] == {
            "coordinates": triangular_lattice.coords.tolist(),
            "slug": triangular_lattice.slug,
        }

        assert "slm_mask_targets" not in abstract  # only in xy
        assert len(abstract["operations"]) == 1 if is_empty else 4

        assert abstract["operations"][0]["op"] == "config_slm_mask"
        assert abstract["operations"][0]["qubits"] == list(mask)
        assert abstract["operations"][0]["dmm_id"] == "dmm_0"

        if not is_empty:
            assert abstract["channels"] == {"rydberg_global": "rydberg_global"}

            assert abstract["operations"][1]["op"] == "config_detuning_map"
            assert abstract["operations"][1]["dmm_id"] == "dmm_0"
            reg_coords = reg._coords_arr.as_array()
            assert abstract["operations"][1]["detuning_map"]["traps"] == [
                {
                    "weight": weight,
                    "x": reg_coords[i][0],
                    "y": reg_coords[i][1],
                }
                for i, weight in enumerate(list(det_map.values()))
            ]
            assert (
                abstract["operations"][1]["detuning_map"]["slug"] == "det_map"
            )

            assert abstract["operations"][2]["op"] == "add_dmm_detuning"
            assert abstract["operations"][2]["dmm_name"] == "dmm_0_1"

            assert abstract["operations"][3]["op"] == "pulse"
            assert abstract["operations"][3]["channel"] == "rydberg_global"

    def test_multi_qubit_target(self):
        seq_ = Sequence(Register.square(2, prefix="q"), MockDevice)
        var_targets = seq_.declare_variable("var_targets", dtype=int, size=4)

        seq_.declare_channel(
            "rydberg_local", "rydberg_local", initial_target=("q0", "q1")
        )
        seq_.target(["q3", "q2"], "rydberg_local")
        seq_.target_index(var_targets, "rydberg_local")
        seq_.target(["q0"], "rydberg_local")
        seq_.target_index(var_targets[2], "rydberg_local")

        abstract = json.loads(seq_.to_abstract_repr())

        assert all(op["op"] == "target" for op in abstract["operations"])
        assert abstract["operations"][0]["target"] == [0, 1]
        assert abstract["operations"][1]["target"] == [3, 2]
        assert abstract["operations"][2]["target"] == {
            "variable": "var_targets"
        }
        assert abstract["operations"][3]["target"] == 0
        assert abstract["operations"][4]["target"] == {
            "expression": "index",
            "lhs": {"variable": "var_targets"},
            "rhs": 2,
        }

    def test_numpy_types(self):
        assert (
            json.loads(
                json.dumps(np.array([12345])[0], cls=AbstractReprEncoder)
            )
            == 12345
        )
        assert (
            json.loads(
                json.dumps(np.array([np.pi])[0], cls=AbstractReprEncoder)
            )
            == np.pi
        )
        assert (
            json.loads(
                json.dumps(np.array(["abc"])[0], cls=AbstractReprEncoder)
            )
            == "abc"
        )

    @pytest.mark.parametrize("skip_validation", [False, True])
    def test_skip_validation(self, sequence, skip_validation):
        with patch(
            "pulser.json.abstract_repr.serializer.validate_abstract_repr"
        ) as mock:
            sequence.to_abstract_repr(skip_validation=skip_validation)
            if skip_validation:
                mock.assert_not_called()
            else:
                mock.assert_called_once()


def _get_serialized_seq(
    operations: list[dict] = [],
    variables: dict[str, dict] = {},
    **override_kwargs: Any,
) -> dict[str, Any]:
    seq_dict = {
        "version": "1",
        "name": "John Doe",
        "device": json.loads(DigitalAnalogDevice.to_abstract_repr()),
        "register": [
            {"name": "q0", "x": 0.0, "y": 2.0},
            {"name": "q42", "x": -2.0, "y": 9.0},
            {"name": "q666", "x": 12.0, "y": 0.0},
        ],
        "channels": {"digital": "raman_local", "global": "rydberg_global"},
        "operations": operations,
        "variables": variables,
        "measurement": None,
    }
    seq_dict.update(override_kwargs)
    return seq_dict


def _check_roundtrip(serialized_seq: dict[str, Any]):
    s = serialized_seq.copy()
    # Replaces the special wfs when they are not parametrized
    for op in s["operations"]:
        if op["op"] == "pulse":
            for wf in ("amplitude", "detuning"):
                if op[wf]["kind"] in SPECIAL_WFS:
                    wf_cls, wf_args = SPECIAL_WFS[op[wf]["kind"]]
                    for val in op[wf].values():
                        if isinstance(val, dict):
                            # Parametrized
                            break
                    else:
                        reconstructed_wf = wf_cls(
                            *(op[wf][qty] for qty in wf_args)
                        )
<<<<<<< HEAD
                        op[wf] = json.loads(
                            json.dumps(
                                reconstructed_wf._to_abstract_repr(),
                                cls=AbstractReprEncoder,
                            )
                        )
        elif "eom" in op["op"] and not op.get("correct_phase_drift"):
=======
                        op[wf] = reconstructed_wf._to_abstract_repr()
        elif (
            "eom" in op["op"]
            and not op.get("correct_phase_drift")
            and op["op"] != "modify_eom_setpoint"
        ):
>>>>>>> 03fbb6ed
            # Remove correct_phase_drift when at default, since the
            # roundtrip will delete it
            op.pop("correct_phase_drift", None)

    seq = Sequence.from_abstract_repr(json.dumps(s))
    defaults = {
        name: var["value"]
        for name, var in s["variables"].items()
        if "value" in var
    }
    qubits_default = {
        q["qid"]: q["default_trap"]
        for q in s["register"]
        if "default_trap" in q
    }
    rs = seq.to_abstract_repr(
        seq_name=serialized_seq["name"],
        qubits=qubits_default or None,
        json_dumps_options={"indent": None},
        **defaults,
    )
    assert s == json.loads(rs)

    # Remove the defaults and check it still works
    for var in seq.declared_variables.values():
        s["variables"][var.name]["value"] = [var.dtype()] * var.size
    for q in s["register"]:
        q.pop("default_trap", None)
    s["name"] = "pulser-exported"

    seq2 = Sequence.from_abstract_repr(json.dumps(s))
    rs_no_defaults = seq2.to_abstract_repr()
    assert s == json.loads(rs_no_defaults)


# Needed to replace lambdas in the pytest.mark.parametrize calls (due to mypy)
def _get_op(op: dict) -> Any:
    return op["op"]


def _get_kind(op: dict) -> Any:
    return op["kind"]


def _get_expression(op: dict) -> Any:
    return op["expression"]


class TestDeserialization:
    @pytest.mark.parametrize("is_phys_Chadoq2", [True, False])
    @pytest.mark.filterwarnings(
        "ignore:From v0.18 and onwards,.*:DeprecationWarning"
    )
    def test_deserialize_device_and_channels(self, is_phys_Chadoq2) -> None:
        kwargs = {}
        if is_phys_Chadoq2:
            kwargs["device"] = json.loads(phys_Chadoq2.to_abstract_repr())
        s = _get_serialized_seq(**kwargs)

        _check_roundtrip(s)
        seq = Sequence.from_abstract_repr(json.dumps(s))
        deserialized_device = deserialize_device(json.dumps(s["device"]))
        # Check device
        assert seq._device == deserialized_device

        # Check channels
        assert len(seq.declared_channels) == len(s["channels"])
        for name, chan_id in s["channels"].items():
            seq.declared_channels[name] == chan_id

    _coords = np.array([[0.0, 2.0], [-2.0, 9.0], [12.0, 0.0]])
    _coords = np.concatenate((_coords, -_coords))

    @pytest.mark.parametrize("layout_coords", [None, _coords])
    @pytest.mark.filterwarnings(
        "ignore:From v0.18 and onwards,.*:DeprecationWarning"
    )
    def test_deserialize_register(self, layout_coords):
        if layout_coords is not None:
            reg_layout = RegisterLayout(layout_coords)
            s = _get_serialized_seq(
                layout={"coordinates": reg_layout.coords.tolist()}
            )
        else:
            s = _get_serialized_seq()
        _check_roundtrip(s)
        seq = Sequence.from_abstract_repr(json.dumps(s))

        # Check register
        assert len(seq.register.qubits) == len(s["register"])
        assert seq.register.dimensionality == 2
        assert isinstance(seq.register, Register)
        for q in s["register"]:
            assert q["name"] in seq.qubit_info
            assert seq.qubit_info[q["name"]][0] == q["x"]
            assert seq.qubit_info[q["name"]][1] == q["y"]

        # Check layout
        if layout_coords is not None:
            assert seq.register.layout == reg_layout
            q_coords = [
                q_coords.tolist() for q_coords in seq.qubit_info.values()
            ]
            assert seq.register._layout_info.trap_ids == tuple(
                reg_layout.get_traps_from_coordinates(*q_coords)
            )
            assert reg_layout.dimensionality == 2
        else:
            assert "layout" not in s
            assert seq.register.layout is None

    @pytest.mark.parametrize(
        "layout_coords", [None, np.array([(0, 0, 0), (1, 2, 3)])]
    )
    def test_deserialize_register3D(self, layout_coords):
        custom_fields = {
            "device": json.loads(MockDevice.to_abstract_repr()),
            "register": [
                {"name": "q0", "x": 1.0, "y": 2.0, "z": 3.0},
            ],
        }
        if layout_coords is not None:
            reg_layout = RegisterLayout(layout_coords)
            custom_fields["layout"] = {
                "coordinates": reg_layout.coords.tolist()
            }

        s = _get_serialized_seq(**custom_fields)
        _check_roundtrip(s)
        seq = Sequence.from_abstract_repr(json.dumps(s))

        # Check register
        assert len(seq.register.qubits) == len(s["register"])
        assert seq.register.dimensionality == 3
        assert isinstance(seq.register, Register3D)
        for q in s["register"]:
            assert q["name"] in seq.qubit_info
            assert seq.qubit_info[q["name"]][0] == q["x"]
            assert seq.qubit_info[q["name"]][1] == q["y"]
            assert seq.qubit_info[q["name"]][2] == q["z"]

        # Check layout
        if layout_coords is not None:
            assert seq.register.layout == reg_layout
            q_coords = list(seq.qubit_info.values())
            assert seq.register._layout_info.trap_ids == tuple(
                reg_layout.get_traps_from_coordinates(*q_coords)
            )
            assert reg_layout.dimensionality == 3
        else:
            assert "layout" not in s
            assert seq.register.layout is None

    @pytest.mark.filterwarnings(
        "ignore:From v0.18 and onwards,.*:DeprecationWarning"
    )
    def test_deserialize_mappable_register(self):
        layout_coords = (5 * np.arange(8)).reshape((4, 2))
        s = _get_serialized_seq(
            register=[{"qid": "q0", "default_trap": 2}, {"qid": "q1"}],
            layout={
                "coordinates": layout_coords.tolist(),
                "slug": "test_layout",
            },
        )
        _check_roundtrip(s)
        seq = Sequence.from_abstract_repr(json.dumps(s))

        assert seq.is_register_mappable()
        qids = [q["qid"] for q in s["register"]]
        assert seq._register.qubit_ids == tuple(qids)
        assert seq._register.layout == RegisterLayout(layout_coords)

    def test_deserialize_seq_with_slm_mask(self):
        s = _get_serialized_seq(
            [{"op": "config_slm_mask", "qubits": ["q0"], "dmm_id": "dmm_0"}],
            **{
                "device": json.loads(MockDevice.to_abstract_repr()),
                "channels": {},
            },
        )
        _check_roundtrip(s)
        seq = Sequence.from_abstract_repr(json.dumps(s))
        assert seq._slm_mask_targets == {"q0"}
        assert not seq._in_xy and not seq._in_ising

    def test_deserialize_seq_with_slm_mask_xy(self):
        mag_field = [0.0, -10.0, 30.0]
        s = _get_serialized_seq(
            channels={},
            magnetic_field=mag_field,
            slm_mask_targets=["q0"],
            device=json.loads(MockDevice.to_abstract_repr()),
        )
        _check_roundtrip(s)
        seq = Sequence.from_abstract_repr(json.dumps(s))
        assert seq._slm_mask_targets == {"q0"}
        assert seq._in_xy

    def test_deserialize_seq_with_slm_dmm(self):
        traps = [
            {"weight": 1.0, "x": -2.0, "y": 9.0},
            {"weight": 1.0, "x": 0.0, "y": 2.0},
            {"weight": 0, "x": 12.0, "y": 0.0},
        ]
        op = [
            {
                "op": "config_detuning_map",
                "detuning_map": {"traps": traps},
                "dmm_id": "dmm_0",
            },
            {
                "op": "config_slm_mask",
                "qubits": [
                    "q0",
                ],
                "dmm_id": "dmm_0",
            },
            {
                "op": "config_detuning_map",
                "detuning_map": {"traps": traps, "slug": "det_map"},
                "dmm_id": "dmm_0",
            },
            {
                "op": "add_dmm_detuning",
                "protocol": "no-delay",
                "waveform": {
                    "kind": "constant",
                    "duration": 100,
                    "value": -10.0,
                },
                "dmm_name": "dmm_0_2",
            },
            {
                "op": "pulse",
                "channel": "global",
                "protocol": "min-delay",
                "amplitude": {
                    "kind": "constant",
                    "duration": 100,
                    "value": 10.0,
                },
                "detuning": {
                    "kind": "constant",
                    "duration": 100,
                    "value": 0.0,
                },
                "phase": 0.0,
                "post_phase_shift": 0.0,
            },
        ]
        kwargs = {"device": json.loads(MockDevice.to_abstract_repr())}
        s = _get_serialized_seq(op, **kwargs)
        _check_roundtrip(s)
        seq = Sequence.from_abstract_repr(json.dumps(s))
        assert seq._slm_mask_targets == {"q0"}
        assert seq.declared_channels.keys() == {
            "digital",
            "global",
            "dmm_0",
            "dmm_0_1",
            "dmm_0_2",
        }
        assert not seq._in_xy and seq._in_ising

    def test_deserialize_seq_with_mag_field(self):
        mag_field = [10.0, -43.2, 0.0]
        s = _get_serialized_seq(
            magnetic_field=mag_field,
            device=json.loads(MockDevice.to_abstract_repr()),
            channels={"mw": "mw_global"},
        )
        _check_roundtrip(s)
        seq = Sequence.from_abstract_repr(json.dumps(s))
        assert np.all(seq.magnetic_field == mag_field)

    @pytest.mark.parametrize("without_default", [True, False])
    @pytest.mark.filterwarnings(
        "ignore:From v0.18 and onwards,.*:DeprecationWarning"
    )
    def test_deserialize_variables(self, without_default):
        s = _get_serialized_seq(
            variables={
                "yolo": {"type": "int", "value": [42, 43, 44]},
                "zou": {"type": "float", "value": [3.14]},
            }
        )
        with pytest.warns(
            UserWarning, match="Building a non-parametrized sequence"
        ):
            _check_roundtrip(s)
        seq = Sequence.from_abstract_repr(json.dumps(s))
        if without_default:
            # Serialize and deserialize again, without the defaults
            seq = Sequence.from_abstract_repr(seq.to_abstract_repr())

        # Check variables
        assert len(seq.declared_variables) == len(s["variables"])
        for k, v in s["variables"].items():
            assert k in seq.declared_variables
            assert seq.declared_variables[k].name == k
            assert (
                seq.declared_variables[k].dtype == VARIABLE_TYPE_MAP[v["type"]]
            )
            assert seq.declared_variables[k].size == len(v["value"])

    @pytest.mark.parametrize(
        "op",
        [
            {"op": "target", "target": 2, "channel": "digital"},
            {"op": "target", "target": [1, 2], "channel": "digital"},
            {"op": "delay", "time": 500, "channel": "global"},
            {"op": "delay", "time": 500, "channel": "global", "at_rest": True},
            {"op": "align", "channels": ["digital", "global"]},
            {
                "op": "align",
                "channels": ["digital", "global"],
                "at_rest": False,
            },
            {
                "op": "phase_shift",
                "phi": 42,
                "targets": [0, 2],
                "basis": "digital",
            },
            {
                "op": "pulse",
                "channel": "global",
                "phase": 1,
                "post_phase_shift": 2,
                "protocol": "min-delay",
                "amplitude": {
                    "kind": "constant",
                    "duration": 1000,
                    "value": 3.14,
                },
                "detuning": {
                    "kind": "ramp",
                    "duration": 1000,
                    "start": 1,
                    "stop": 5,
                },
            },
        ],
        ids=_get_op,
    )
    def test_deserialize_non_parametrized_op(self, op):
        s = _get_serialized_seq(
            operations=[op], device=json.loads(MockDevice.to_abstract_repr())
        )
        _check_roundtrip(s)
        seq = Sequence.from_abstract_repr(json.dumps(s))

        # init + declare channels + 1 operation
        offset = 1 + len(s["channels"])
        assert len(seq._calls) == offset + 1
        # No parametrized call
        assert len(seq._to_build_calls) == 0

        c = seq._calls[offset]
        if op["op"] == "target":
            assert c.name == "target_index"
            assert c.kwargs["qubits"] == op["target"]
            assert c.kwargs["channel"] == op["channel"]
        elif op["op"] == "align":
            assert c.name == "align"
            assert c.args == tuple(op["channels"])
            assert c.kwargs.get("at_rest", True) == op.get("at_rest", True)
        elif op["op"] == "delay":
            assert c.name == "delay"
            assert c.kwargs["duration"] == op["time"]
            assert c.kwargs["channel"] == op["channel"]
            assert c.kwargs.get("at_rest", False) == op.get("at_rest", False)
        elif op["op"] == "phase_shift":
            assert c.name == "phase_shift_index"
            assert c.args == tuple([op["phi"], *op["targets"]])
            assert c.kwargs["basis"] == "digital"
        elif op["op"] == "pulse":
            assert c.name == "add"
            assert c.kwargs["channel"] == op["channel"]
            assert c.kwargs["protocol"] == op["protocol"]
            pulse = c.kwargs["pulse"]
            assert isinstance(pulse, Pulse)
            assert pulse.phase == op["phase"]
            assert pulse.post_phase_shift == op["post_phase_shift"]
            assert isinstance(pulse.amplitude, Waveform)
            assert isinstance(pulse.detuning, Waveform)
        else:
            assert False, f"operation type \"{op['op']}\" is not valid"

    @pytest.mark.parametrize(
        "wf_obj",
        [
            {"kind": "constant", "duration": 1200, "value": 3.14},
            {"kind": "ramp", "duration": 1200, "start": 1.14, "stop": 3},
            {"kind": "blackman", "duration": 1200, "area": 2 * 3.14},
            {"kind": "blackman_max", "max_val": 5, "area": 2 * 3.14},
            {
                "kind": "interpolated",
                "duration": 2000,
                "values": [1, 1.5, 1.7, 1.3],
                "times": [0, 0.4, 0.8, 0.9],
            },
            {"kind": "kaiser", "duration": 2000, "area": 12, "beta": 1.1},
            {"kind": "kaiser_max", "max_val": 6, "area": 12, "beta": 1.1},
            {
                "kind": "composite",
                "waveforms": [
                    {"kind": "constant", "duration": 104, "value": 1},
                    {"kind": "constant", "duration": 208, "value": 2},
                    {"kind": "constant", "duration": 312, "value": 3},
                ],
            },
            {"kind": "custom", "samples": [i / 10 for i in range(0, 20)]},
        ],
        ids=_get_kind,
    )
    @pytest.mark.filterwarnings(
        "ignore:From v0.18 and onwards,.*:DeprecationWarning"
    )
    def test_deserialize_non_parametrized_waveform(self, wf_obj):
        s = _get_serialized_seq(
            operations=[
                {
                    "op": "pulse",
                    "channel": "global",
                    "phase": 1,
                    "post_phase_shift": 2,
                    "protocol": "min-delay",
                    "amplitude": wf_obj,
                    "detuning": wf_obj,
                }
            ]
        )
        _check_roundtrip(s)
        seq = Sequence.from_abstract_repr(json.dumps(s))

        # init + declare channels + 1 operation
        offset = 1 + len(s["channels"])
        assert len(seq._calls) == offset + 1
        # No parametrized call
        assert len(seq._to_build_calls) == 0

        c = seq._calls[offset]
        pulse: Pulse = c.kwargs["pulse"]
        wf = pulse.amplitude

        if wf_obj["kind"] == "constant":
            assert isinstance(wf, ConstantWaveform)
            assert wf.duration == wf_obj["duration"]
            assert wf._value == wf_obj["value"]

        elif wf_obj["kind"] == "ramp":
            assert isinstance(wf, RampWaveform)
            assert wf.duration == wf_obj["duration"]
            assert wf._start == wf_obj["start"]
            assert wf._stop == wf_obj["stop"]

        elif wf_obj["kind"] == "blackman":
            assert isinstance(wf, BlackmanWaveform)
            assert wf.duration == wf_obj["duration"]
            assert wf._area == wf_obj["area"]

        elif wf_obj["kind"] == "blackman_max":
            assert isinstance(wf, BlackmanWaveform)
            assert wf._area == wf_obj["area"]
            expected_duration = BlackmanWaveform.from_max_val(
                wf_obj["max_val"], wf_obj["area"]
            ).duration
            assert wf.duration == expected_duration

        elif wf_obj["kind"] == "interpolated":
            assert isinstance(wf, InterpolatedWaveform)
            assert np.array_equal(wf._values, wf_obj["values"])
            assert np.array_equal(wf._times, wf_obj["times"])

        elif wf_obj["kind"] == "kaiser":
            assert isinstance(wf, KaiserWaveform)
            assert wf.duration == wf_obj["duration"]
            assert wf._area == wf_obj["area"]
            assert wf._beta == wf_obj["beta"]

        elif wf_obj["kind"] == "kaiser_max":
            assert isinstance(wf, KaiserWaveform)
            assert wf._area == wf_obj["area"]
            assert wf._beta == wf_obj["beta"]
            expected_duration = KaiserWaveform.from_max_val(
                wf_obj["max_val"], wf_obj["area"], wf_obj["beta"]
            ).duration
            assert wf.duration == expected_duration

        elif wf_obj["kind"] == "composite":
            assert isinstance(wf, CompositeWaveform)
            assert all(isinstance(w, Waveform) for w in wf._waveforms)

        elif wf_obj["kind"] == "custom":
            assert isinstance(wf, CustomWaveform)
            assert np.array_equal(wf._samples, wf_obj["samples"])

    @pytest.mark.filterwarnings(
        "ignore:From v0.18 and onwards,.*:DeprecationWarning"
    )
    def test_deserialize_measurement(self):
        s = _get_serialized_seq()
        _check_roundtrip(s)
        s["measurement"] = "ground-rydberg"

        seq = Sequence.from_abstract_repr(json.dumps(s))

        assert seq._measurement == s["measurement"]

    var1 = {
        "expression": "index",
        "lhs": {"variable": "var1"},
        "rhs": 0,
    }

    var2 = {
        "expression": "index",
        "lhs": {"variable": "var2"},
        "rhs": 0,
    }

    var3 = {
        "expression": "index",
        "lhs": {"variable": "var3"},
        "rhs": 0,
    }

    @pytest.mark.parametrize(
        "op",
        [
            {"op": "target", "target": var1, "channel": "digital"},
            {
                "op": "target",
                "target": {"variable": "var1"},
                "channel": "digital",
            },
            {"op": "delay", "time": var2, "channel": "global"},
            {
                "op": "delay",
                "time": var2,
                "channel": "global",
                "at_rest": True,
            },
            {
                "op": "phase_shift",
                "phi": var1,
                "targets": [2, var1],
                "basis": "ground-rydberg",
            },
            {
                "op": "pulse",
                "channel": "global",
                "phase": var1,
                "post_phase_shift": var2,
                "protocol": "min-delay",
                "amplitude": {
                    "kind": "constant",
                    "duration": var2,
                    "value": 3.14,
                },
                "detuning": {
                    "kind": "ramp",
                    "duration": var2,
                    "start": 1,
                    "stop": 5,
                },
            },
            {
                "op": "pulse_arbitrary_phase",
                "channel": "global",
                "post_phase_shift": var2,
                "protocol": "min-delay",
                "amplitude": {
                    "kind": "constant",
                    "duration": var2,
                    "value": 3.14,
                },
                "phase": {
                    "kind": "ramp",
                    "duration": var2,
                    "start": 1,
                    "stop": 0,
                },
            },
        ],
        ids=_get_op,
    )
    @pytest.mark.filterwarnings(
        "ignore:From v0.18 and onwards,.*:DeprecationWarning"
    )
    def test_deserialize_parametrized_op(self, op):
        s = _get_serialized_seq(
            operations=[op],
            variables={
                "var1": {"type": "int", "value": [0]},
                "var2": {"type": "int", "value": [44]},
            },
        )
        _check_roundtrip(s)
        seq = Sequence.from_abstract_repr(json.dumps(s))

        # init + declare channels + 1 operation
        offset = 1 + len(s["channels"])
        assert len(seq._calls) == offset
        # No parametrized call
        assert len(seq._to_build_calls) == 1

        c = seq._to_build_calls[0]
        if op["op"] == "target":
            assert c.name == "target_index"
            target_type = (
                VariableItem if "expression" in op["target"] else Variable
            )
            assert isinstance(c.kwargs["qubits"], target_type)
            assert c.kwargs["channel"] == op["channel"]
        elif op["op"] == "delay":
            assert c.name == "delay"
            assert c.kwargs["channel"] == op["channel"]
            assert isinstance(c.kwargs["duration"], VariableItem)
            assert c.kwargs.get("at_rest", False) == op.get("at_rest", False)
        elif op["op"] == "phase_shift":
            assert c.name == "phase_shift_index"
            # phi is variable
            assert isinstance(c.args[0], VariableItem)
            # qubit 1 is fixed
            assert c.args[1] == 2
            # qubit 2 is variable
            assert isinstance(c.args[2], VariableItem)
            # basis is fixed
            assert c.kwargs["basis"] == "ground-rydberg"
        elif "pulse" in op["op"]:
            assert c.name == "add"
            assert c.kwargs["channel"] == op["channel"]
            assert c.kwargs["protocol"] == op["protocol"]
            pulse = c.kwargs["pulse"]
            assert isinstance(pulse, ParamObj)
            if op["op"] == "pulse":
                assert pulse.cls is Pulse
                assert isinstance(pulse.kwargs["phase"], VariableItem)
                time_domain_mod = "detuning"
            else:
                assert pulse.args[0] is Pulse
                assert op["op"] == "pulse_arbitrary_phase"
                time_domain_mod = "phase"
            assert isinstance(pulse.kwargs["post_phase_shift"], VariableItem)

            assert isinstance(pulse.kwargs["amplitude"], ParamObj)
            assert issubclass(pulse.kwargs["amplitude"].cls, Waveform)
            assert isinstance(pulse.kwargs[time_domain_mod], ParamObj)
            assert issubclass(pulse.kwargs[time_domain_mod].cls, Waveform)
        else:
            assert False, f"operation type \"{op['op']}\" is not valid"

    @pytest.mark.parametrize(
        "op, pulse_cls",
        [
            (
                {
                    "op": "pulse",
                    "channel": "global",
                    "phase": var1,
                    "post_phase_shift": var2,
                    "protocol": "min-delay",
                    "amplitude": {
                        "kind": "constant",
                        "duration": var2,
                        "value": 3.14,
                    },
                    "detuning": {
                        "kind": "ramp",
                        "duration": var2,
                        "start": 1,
                        "stop": 5,
                    },
                },
                "Pulse",
            ),
            (
                {
                    "op": "pulse",
                    "channel": "global",
                    "phase": var1,
                    "post_phase_shift": var2,
                    "protocol": "min-delay",
                    "amplitude": {
                        "kind": "constant",
                        "duration": 0,
                        "value": 3.14,
                    },
                    "detuning": {
                        "kind": "ramp",
                        "duration": var2,
                        "start": 1,
                        "stop": 5,
                    },
                },
                "ConstantAmplitude",
            ),
            (
                {
                    "op": "pulse",
                    "channel": "global",
                    "phase": var1,
                    "post_phase_shift": var2,
                    "protocol": "min-delay",
                    "amplitude": {
                        "kind": "constant",
                        "duration": var2,
                        "value": 3.14,
                    },
                    "detuning": {
                        "kind": "constant",
                        "duration": 0,
                        "value": 1,
                    },
                },
                "ConstantDetuning",
            ),
            (
                {
                    "op": "pulse_arbitrary_phase",
                    "channel": "global",
                    "post_phase_shift": var2,
                    "protocol": "min-delay",
                    "amplitude": {
                        "kind": "constant",
                        "duration": var2,
                        "value": 3.14,
                    },
                    "phase": {
                        "kind": "constant",
                        "duration": var2,
                        "value": 1,
                    },
                },
                "ArbitraryPhase",
            ),
        ],
    )
    @pytest.mark.filterwarnings(
        "ignore:From v0.18 and onwards,.*:DeprecationWarning"
    )
    def test_deserialize_parametrized_pulse(self, op, pulse_cls):
        s = _get_serialized_seq(
            operations=[op],
            variables={
                "var1": {"type": "int", "value": [0]},
                "var2": {"type": "int", "value": [42]},
            },
        )
        _check_roundtrip(s)
        seq = Sequence.from_abstract_repr(json.dumps(s))

        # init + declare channels + 1 operation
        offset = 1 + len(s["channels"])
        assert len(seq._calls) == offset
        # No parametrized call
        assert len(seq._to_build_calls) == 1

        c = seq._to_build_calls[0]

        assert c.name == "add"
        assert c.kwargs["channel"] == op["channel"]
        assert c.kwargs["protocol"] == op["protocol"]
        pulse = c.kwargs["pulse"]
        assert isinstance(pulse, ParamObj)
        assert pulse.cls.__name__ == pulse_cls
        assert isinstance(pulse.kwargs["post_phase_shift"], VariableItem)

        if pulse_cls != "ConstantAmplitude":
            assert isinstance(pulse.kwargs["amplitude"], ParamObj)
            assert issubclass(pulse.kwargs["amplitude"].cls, Waveform)
        else:
            assert pulse.kwargs["amplitude"] == 3.14

        if pulse_cls == "ConstantAmplitude":
            assert isinstance(pulse.kwargs["detuning"], ParamObj)
            assert issubclass(pulse.kwargs["detuning"].cls, Waveform)
        elif pulse_cls == "ConstantDetuning":
            assert pulse.kwargs["detuning"] == 1
        elif pulse_cls == "ArbitraryPhase":
            assert "detuning" not in pulse.kwargs

        if pulse_cls != "ArbitraryPhase":
            assert isinstance(pulse.kwargs["phase"], VariableItem)
        else:
            assert isinstance(pulse.kwargs["phase"], ParamObj)
            assert issubclass(pulse.kwargs["phase"].cls, Waveform)

    @pytest.mark.parametrize("correct_phase_drift", (False, True, None))
    @pytest.mark.parametrize("var_detuning_on", [False, True])
    def test_deserialize_eom_ops(self, correct_phase_drift, var_detuning_on):
        detuning_on = (
            {
                "expression": "index",
                "lhs": {"variable": "detuning_on"},
                "rhs": 0,
            }
            if var_detuning_on
            else 0.0
        )
        s = _get_serialized_seq(
            operations=[
                {
                    "op": "enable_eom_mode",
                    "channel": "global",
                    "amp_on": 3.0,
                    "detuning_on": detuning_on,
                    "optimal_detuning_off": -1.0,
                    "correct_phase_drift": correct_phase_drift,
                },
                {
                    "op": "add_eom_pulse",
                    "channel": "global",
                    "duration": {
                        "expression": "index",
                        "lhs": {"variable": "duration"},
                        "rhs": 0,
                    },
                    "phase": 0.0,
                    "post_phase_shift": 0.0,
                    "protocol": "no-delay",
                    "correct_phase_drift": correct_phase_drift,
                },
                {
                    "op": "modify_eom_setpoint",
                    "channel": "global",
                    "amp_on": 1.0,
                    "detuning_on": detuning_on,
                    "optimal_detuning_off": -0.5,
                    "correct_phase_drift": correct_phase_drift or False,
                },
                {
                    "op": "disable_eom_mode",
                    "channel": "global",
                    "correct_phase_drift": correct_phase_drift,
                },
            ],
            variables={
                "duration": {"type": "int", "value": [100]},
                "detuning_on": {"type": "int", "value": [0.0]},
            },
            device=json.loads(AnalogDevice.to_abstract_repr()),
            channels={"global": "rydberg_global"},
        )
        if correct_phase_drift is None:
            for op in s["operations"]:
                if "modify" not in op["op"]:
                    del op["correct_phase_drift"]

        seq = Sequence.from_abstract_repr(json.dumps(s))
        # init + declare_channel + enable_eom_mode (if not var_detuning_on)
        assert len(seq._calls) == 3 - var_detuning_on
        # add_eom_pulse + disable_eom + enable_eom_mode (if var_detuning_on)
        assert len(seq._to_build_calls) == 3 + var_detuning_on

        if var_detuning_on:
            enable_eom_call = seq._to_build_calls[0]
            optimal_det_off = -1.0
        else:
            enable_eom_call = seq._calls[-1]
            eom_conf = seq.declared_channels["global"].eom_config
            optimal_det_off = float(
                eom_conf.calculate_detuning_off(3.0, detuning_on, -1.0)
            )

        # Roundtrip will only match if the optimal detuning off matches
        # detuning_off from the start
        mod_s = deepcopy(s)
        mod_s["operations"][0]["optimal_detuning_off"] = optimal_det_off
        _check_roundtrip(mod_s)

        assert enable_eom_call.name == "enable_eom_mode"
        enable_eom_kwargs = enable_eom_call.kwargs.copy()
        detuning_on_kwarg = enable_eom_kwargs.pop("detuning_on")
        assert enable_eom_kwargs == {
            "channel": "global",
            "amp_on": 3.0,
            "optimal_detuning_off": optimal_det_off,
            "correct_phase_drift": bool(correct_phase_drift),
        }
        if var_detuning_on:
            assert isinstance(detuning_on_kwarg, VariableItem)
        else:
            assert detuning_on_kwarg == detuning_on

        modify_eom_call = seq._to_build_calls[-2]
        assert modify_eom_call.name == "modify_eom_setpoint"
        modify_eom_kwargs = modify_eom_call.kwargs.copy()
        detuning_on_kwarg = modify_eom_kwargs.pop("detuning_on")
        assert modify_eom_kwargs == {
            "channel": "global",
            "amp_on": 1.0,
            "optimal_detuning_off": -0.5,
            "correct_phase_drift": bool(correct_phase_drift),
        }
        if var_detuning_on:
            assert isinstance(detuning_on_kwarg, VariableItem)
        else:
            assert detuning_on_kwarg == detuning_on

        disable_eom_call = seq._to_build_calls[-1]
        assert disable_eom_call.name == "disable_eom_mode"
        assert disable_eom_call.kwargs == {
            "channel": "global",
            "correct_phase_drift": bool(correct_phase_drift),
        }

        eom_pulse_call = seq._to_build_calls[var_detuning_on]
        assert eom_pulse_call.name == "add_eom_pulse"
        assert eom_pulse_call.kwargs["channel"] == "global"
        assert isinstance(eom_pulse_call.kwargs["duration"], VariableItem)
        assert eom_pulse_call.kwargs["phase"] == 0.0
        assert eom_pulse_call.kwargs["post_phase_shift"] == 0.0
        assert eom_pulse_call.kwargs["protocol"] == "no-delay"
        assert eom_pulse_call.kwargs["correct_phase_drift"] == bool(
            correct_phase_drift
        )

    @pytest.mark.parametrize(
        "wf_obj",
        [
            {"kind": "constant", "duration": var1, "value": var2},
            {
                "kind": "ramp",
                "duration": var1,
                "start": var2,
                "stop": var3,
            },
            {"kind": "blackman", "duration": var1, "area": var2},
            {"kind": "blackman_max", "max_val": var3, "area": var2},
            {
                "kind": "interpolated",
                "duration": var1,
                "values": {"variable": "var_values"},
                "times": {"variable": "var_times"},
            },
            {
                "kind": "kaiser",
                "duration": var1,
                "area": var3,
                "beta": var2,
            },
            {
                "kind": "kaiser_max",
                "max_val": var2,
                "area": var2,
                "beta": var2,
            },
            {
                "kind": "composite",
                "waveforms": [
                    {
                        "kind": "constant",
                        "duration": var1,
                        "value": var2,
                    },
                    {
                        "kind": "constant",
                        "duration": var1,
                        "value": var2,
                    },
                    {
                        "kind": "constant",
                        "duration": var1,
                        "value": var2,
                    },
                ],
            },
        ],
        ids=_get_kind,
    )
    @pytest.mark.filterwarnings(
        "ignore:From v0.18 and onwards,.*:DeprecationWarning"
    )
    def test_deserialize_parametrized_waveform(self, wf_obj):
        # var1,2 = duration 1000, 2000
        # var2,4 = value - 2, 5
        s = _get_serialized_seq(
            operations=[
                {
                    "op": "pulse",
                    "channel": "global",
                    "phase": 1,
                    "post_phase_shift": 2,
                    "protocol": "min-delay",
                    "amplitude": wf_obj,
                    "detuning": wf_obj,
                }
            ],
            variables={
                "var1": {"type": "int", "value": [1000]},
                "var2": {"type": "int", "value": [2]},
                "var3": {"type": "int", "value": [5]},
                "var_values": {"type": "float", "value": [1, 1.5, 1.7, 1.3]},
                "var_times": {"type": "float", "value": [0, 0.4, 0.8, 0.9]},
            },
        )
        _check_roundtrip(s)
        seq = Sequence.from_abstract_repr(json.dumps(s))

        seq_var1 = seq._variables["var1"]
        seq_var2 = seq._variables["var2"]
        seq_var3 = seq._variables["var3"]
        seq_var_values = seq._variables["var_values"]
        seq_var_times = seq._variables["var_times"]

        # init + declare channels + 1 operation
        offset = 1 + len(s["channels"])
        assert len(seq._calls) == offset
        # No parametrized call
        assert len(seq._to_build_calls) == 1

        c = seq._to_build_calls[0]
        pulse: Pulse = c.kwargs["pulse"]
        wf = pulse.kwargs["amplitude"]

        if wf_obj["kind"] == "constant":
            assert wf.cls == ConstantWaveform
            assert wf.kwargs["duration"] == seq_var1[0]
            assert wf.kwargs["value"] == seq_var2[0]

        elif wf_obj["kind"] == "ramp":
            assert wf.cls == RampWaveform
            assert wf.kwargs["duration"] == seq_var1[0]
            assert wf.kwargs["start"] == seq_var2[0]
            assert wf.kwargs["stop"] == seq_var3[0]

        elif wf_obj["kind"] == "blackman":
            assert wf.cls == BlackmanWaveform
            assert wf.kwargs["duration"] == seq_var1[0]
            assert wf.kwargs["area"] == seq_var2[0]

        elif wf_obj["kind"] == "blackman_max":
            assert wf.cls == BlackmanWaveform.from_max_val.__wrapped__
            assert wf.kwargs["area"] == seq_var2[0]
            assert wf.kwargs["max_val"] == seq_var3[0]

        elif wf_obj["kind"] == "interpolated":
            assert wf.cls == InterpolatedWaveform
            assert wf.kwargs["duration"] == seq_var1[0]
            assert wf.kwargs["values"] == seq_var_values
            assert wf.kwargs["times"] == seq_var_times

        elif wf_obj["kind"] == "kaiser":
            assert wf.cls == KaiserWaveform
            assert wf.kwargs["duration"] == seq_var1[0]
            assert wf.kwargs["area"] == seq_var3[0]
            assert wf.kwargs["beta"] == seq_var2[0]

        elif wf_obj["kind"] == "kaiser_max":
            assert wf.cls == KaiserWaveform.from_max_val.__wrapped__
            assert wf.kwargs["area"] == seq_var2[0]
            assert wf.kwargs["beta"] == seq_var2[0]
            assert wf.kwargs["max_val"] == seq_var2[0]

        elif wf_obj["kind"] == "composite":
            assert wf.cls == CompositeWaveform
            assert all(isinstance(w, ParamObj) for w in wf.args)
            assert all(issubclass(w.cls, Waveform) for w in wf.args)

    @pytest.mark.parametrize(
        "json_param",
        [
            {"expression": "neg", "lhs": {"variable": "var1"}},
            {"expression": "abs", "lhs": var1},
            {"expression": "ceil", "lhs": {"variable": "var1"}},
            {"expression": "floor", "lhs": var1},
            {"expression": "sqrt", "lhs": var1},
            {"expression": "exp", "lhs": var1},
            {"expression": "log", "lhs": var1},
            {"expression": "log2", "lhs": {"variable": "var1"}},
            {"expression": "sin", "lhs": {"variable": "var1"}},
            {"expression": "cos", "lhs": var1},
            {"expression": "tan", "lhs": {"variable": "var1"}},
            {"expression": "index", "lhs": {"variable": "var1"}, "rhs": 0},
            {
                "expression": "index",
                "lhs": {"variable": "var2"},
                "rhs": [1, 2],
            },
            {
                "expression": "index",
                "lhs": {"variable": "var2"},
                "rhs": [4, 2, 0],
            },
            {"expression": "add", "lhs": var1, "rhs": 0.5},
            {"expression": "sub", "lhs": {"variable": "var1"}, "rhs": 0.5},
            {"expression": "mul", "lhs": {"variable": "var1"}, "rhs": 0.5},
            {"expression": "div", "lhs": var1, "rhs": 0.5},
            {"expression": "pow", "lhs": {"variable": "var1"}, "rhs": 0.5},
            {"expression": "mod", "lhs": {"variable": "var1"}, "rhs": 2},
        ],
        ids=_get_expression,
    )
    @pytest.mark.filterwarnings(
        "ignore:From v0.18 and onwards,.*:DeprecationWarning"
    )
    def test_deserialize_param(self, json_param):
        s = _get_serialized_seq(
            operations=[
                {
                    "op": "pulse",
                    "channel": "global",
                    "phase": 1,
                    "post_phase_shift": 2,
                    "protocol": "min-delay",
                    "amplitude": {
                        "kind": "constant",
                        "duration": 1000,
                        "value": 2.0,
                    },
                    "detuning": {
                        "kind": "constant",
                        "duration": 1000,
                        "value": json_param,
                    },
                }
            ],
            variables={
                "var1": {"type": "float", "value": [1.5]},
                "var2": {"type": "int", "value": [0, 1, 2, 3, 4]},
            },
        )
        # Note: If built, some of these sequences will be invalid
        # since they are giving an array of size 1 to a parameter
        # where a single value is expected. Still, all we want to
        # see is whether the parametrization of the operations
        # works as expected
        if (
            json_param["lhs"] != {"variable": "var1"}
            and json_param["expression"] != "index"
        ):
            _check_roundtrip(s)
        seq = Sequence.from_abstract_repr(json.dumps(s))
        seq_var1 = seq._variables["var1"]
        seq_var2 = seq._variables["var2"]

        # init + declare channels + 1 operation
        offset = 1 + len(s["channels"])
        assert len(seq._calls) == offset
        # No parametrized call
        assert len(seq._to_build_calls) == 1

        c = seq._to_build_calls[0]
        pulse: ParamObj = c.kwargs["pulse"]
        wf = pulse.kwargs["detuning"]
        param = wf.kwargs["value"]

        expression = json_param["expression"]
        rhs = json_param.get("rhs")

        if expression == "neg":
            assert param == -seq_var1
        if expression == "abs":
            assert param == abs(seq_var1[0])
        if expression == "ceil":
            assert param == np.ceil(seq_var1)
        if expression == "floor":
            assert param == np.floor(seq_var1[0])
        if expression == "sqrt":
            assert param == np.sqrt(seq_var1[0])
        if expression == "exp":
            assert param == np.exp(seq_var1[0])
        if expression == "log":
            assert param == np.log(seq_var1[0])
        if expression == "log2":
            assert param == np.log2(seq_var1)
        if expression == "sin":
            assert param == np.sin(seq_var1)
        if expression == "cos":
            assert param == np.cos(seq_var1[0])
        if expression == "tan":
            assert param == np.tan(seq_var1)

        if expression == "index":
            if json_param["lhs"] == {"variable": "var1"}:
                assert param == seq_var1[rhs]
            else:
                assert param == seq_var2[rhs]
        if expression == "add":
            assert param == seq_var1[0] + rhs
        if expression == "sub":
            assert param == seq_var1 - rhs
        if expression == "mul":
            assert param == seq_var1 * rhs
        if expression == "div":
            assert param == seq_var1[0] / rhs
        if expression == "pow":
            assert param == seq_var1**rhs
        if expression == "mod":
            assert param == seq_var1 % rhs

    @pytest.mark.parametrize(
        "param,msg,patch_jsonschema",
        [
            (
                var1,
                "Variable 'var1' used in operations but not found in declared "
                "variables.",
                False,
            ),
            (
                {"abs": 1},
                f"Parameter '{dict(abs=1)}' is neither a literal nor a "
                "variable or an expression.",
                True,
            ),
            (
                {"expression": "floordiv", "lhs": 0, "rhs": 0},
                "Expression 'floordiv' invalid.",
                True,
            ),
        ],
        ids=["bad_var", "bad_param", "bad_exp"],
    )
    @pytest.mark.filterwarnings(
        "ignore:From v0.18 and onwards,.*:DeprecationWarning"
    )
    def test_param_exceptions(self, param, msg, patch_jsonschema):
        s = _get_serialized_seq(
            [
                {
                    "op": "delay",
                    "time": param,
                    "channel": "global",
                }
            ]
        )
        extra_params = {}
        if patch_jsonschema:
            std_error = jsonschema.exceptions.ValidationError
            with patch("jsonschema.validate"):
                with pytest.raises(AbstractReprError, match=msg):
                    Sequence.from_abstract_repr(json.dumps(s))
        else:
            std_error = AbstractReprError
            extra_params["match"] = msg
        with pytest.raises(std_error, **extra_params):
            Sequence.from_abstract_repr(json.dumps(s))

    @pytest.mark.filterwarnings(
        "ignore:From v0.18 and onwards,.*:DeprecationWarning"
    )
    def test_unknow_waveform(self):
        s = _get_serialized_seq(
            [
                {
                    "op": "pulse",
                    "channel": "global",
                    "phase": 1,
                    "post_phase_shift": 2,
                    "protocol": "min-delay",
                    "amplitude": {
                        "kind": "constant",
                        "duration": 1000,
                        "value": 2.0,
                    },
                    "detuning": {
                        "kind": "gaussian",
                        "duration": 1000,
                        "value": -1,
                    },
                }
            ]
        )
        with pytest.raises(jsonschema.exceptions.ValidationError):
            Sequence.from_abstract_repr(json.dumps(s))

        with pytest.raises(
            AbstractReprError,
            match="The object does not encode a known waveform.",
        ):
            with patch("jsonschema.validate"):
                Sequence.from_abstract_repr(json.dumps(s))

    @pytest.mark.parametrize(
        "device, deprecated",
        [(Chadoq2, True), (IroiseMVP, True), (MockDevice, False)],
    )
    def test_legacy_device(self, device, deprecated):
        s = _get_serialized_seq(
            device=device.name, channels={"global": "rydberg_global"}
        )
        if deprecated:
            # This is necessary because warnings.catch_warnings (being
            # used in Sequence) overrides pytest.mark.filterwarnings
            with pytest.warns(
                DeprecationWarning, match="device has been deprecated"
            ):
                seq = Sequence.from_abstract_repr(json.dumps(s))
        else:
            seq = Sequence.from_abstract_repr(json.dumps(s))
        assert seq.device == device

    def test_bad_type(self):
        s = _get_serialized_seq()
        with pytest.raises(
            TypeError,
            match=re.escape(
                "The serialized sequence must be given as a string. "
                f"Instead, got object of type {dict}."
            ),
        ):
            Sequence.from_abstract_repr(s)<|MERGE_RESOLUTION|>--- conflicted
+++ resolved
@@ -1252,22 +1252,17 @@
                         reconstructed_wf = wf_cls(
                             *(op[wf][qty] for qty in wf_args)
                         )
-<<<<<<< HEAD
                         op[wf] = json.loads(
                             json.dumps(
                                 reconstructed_wf._to_abstract_repr(),
                                 cls=AbstractReprEncoder,
                             )
                         )
-        elif "eom" in op["op"] and not op.get("correct_phase_drift"):
-=======
-                        op[wf] = reconstructed_wf._to_abstract_repr()
         elif (
             "eom" in op["op"]
             and not op.get("correct_phase_drift")
             and op["op"] != "modify_eom_setpoint"
         ):
->>>>>>> 03fbb6ed
             # Remove correct_phase_drift when at default, since the
             # roundtrip will delete it
             op.pop("correct_phase_drift", None)
