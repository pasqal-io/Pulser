# Copyright 2020 Pulser Development Team
#
# Licensed under the Apache License, Version 2.0 (the "License");
# you may not use this file except in compliance with the License.
# You may obtain a copy of the License at
#
#    http://www.apache.org/licenses/LICENSE-2.0
#
# Unless required by applicable law or agreed to in writing, software
# distributed under the License is distributed on an "AS IS" BASIS,
# WITHOUT WARRANTIES OR CONDITIONS OF ANY KIND, either express or implied.
# See the License for the specific language governing permissions and
# limitations under the License.
from __future__ import annotations

import dataclasses
import itertools
import json
from typing import Any
from unittest.mock import patch

import numpy as np
import pytest

import pulser
from pulser import Pulse, Register, Register3D, Sequence
from pulser.channels import Raman, Rydberg
from pulser.channels.dmm import DMM
from pulser.devices import Chadoq2, IroiseMVP, MockDevice
from pulser.devices._device_datacls import Device, VirtualDevice
from pulser.register.base_register import BaseRegister
from pulser.register.mappable_reg import MappableRegister
from pulser.register.register_layout import RegisterLayout
from pulser.register.special_layouts import TriangularLatticeLayout
from pulser.sampler import sample
from pulser.sequence.sequence import _TimeSlot
from pulser.waveforms import (
    BlackmanWaveform,
    CompositeWaveform,
    ConstantWaveform,
    InterpolatedWaveform,
    RampWaveform,
)


@pytest.fixture
def reg():
    layout = TriangularLatticeLayout(100, spacing=5)
    return layout.rectangular_register(4, 7, prefix="q")


@pytest.fixture
def det_map(reg: Register):
    return reg.define_detuning_map(
        {"q" + str(i): (1 / 4 if i in [0, 1, 3, 4] else 0) for i in range(10)}
    )


@pytest.fixture
def device():
    return dataclasses.replace(
        Chadoq2,
        dmm_objects=(DMM(bottom_detuning=-70), DMM(bottom_detuning=-100)),
    )


def test_init(reg, device):
    with pytest.raises(TypeError, match="must be of type 'BaseDevice'"):
        Sequence(reg, Device)

    seq = Sequence(reg, device)
    assert seq.qubit_info == reg.qubits
    assert seq.declared_channels == {}
    assert (
        seq.available_channels.keys()
        == {**device.channels, **device.dmm_channels}.keys()
    )


def test_channel_declaration(reg, device):
    seq = Sequence(reg, device)
    available_channels = set(seq.available_channels)
    assert seq.get_addressed_bases() == ()
    with pytest.raises(ValueError, match="Name starting by 'dmm_'"):
        seq.declare_channel("dmm_1_2", "raman")
    seq.declare_channel("ch0", "rydberg_global")
    assert seq.get_addressed_bases() == ("ground-rydberg",)
    seq.declare_channel("ch1", "raman_local")
    assert seq.get_addressed_bases() == ("ground-rydberg", "digital")
    with pytest.raises(ValueError, match="No channel"):
        seq.declare_channel("ch2", "raman")
    with pytest.raises(ValueError, match="not available"):
        seq.declare_channel("ch2", "rydberg_global")
    with pytest.raises(ValueError, match="name is already in use"):
        seq.declare_channel("ch0", "raman_local")

    chs = {"rydberg_global", "raman_local"}
    assert seq._schedule["ch0"][-1] == _TimeSlot(
        "target", -1, 0, set(seq.qubit_info.keys())
    )
    assert set(seq.available_channels) == available_channels - chs

    seq2 = Sequence(reg, MockDevice)
    available_channels = set(seq2.available_channels)
    channel_map = {
        "ch0": "raman_local",
        "ch1": "rydberg_global",
        "ch2": "rydberg_global",
    }
    for channel, channel_id in channel_map.items():
        seq2.declare_channel(channel, channel_id)
    assert set(seq2.available_channels) == (available_channels - {"mw_global"})
    assert set(
        seq2._schedule[channel].channel_id
        for channel in seq2.declared_channels
    ) == set(channel_map.values())
    with pytest.raises(ValueError, match="type 'Microwave' cannot work "):
        seq2.declare_channel("ch3", "mw_global")

    seq2 = Sequence(reg, MockDevice)
    seq2.declare_channel("ch0", "mw_global")
    assert set(seq2.available_channels) == {"mw_global", "dmm_0"}
    with pytest.raises(
        ValueError,
        match="cannot work simultaneously with the declared 'Microwave'",
    ):
        seq2.declare_channel("ch3", "rydberg_global")


def test_dmm_declaration(reg, device, det_map):
    seq = Sequence(reg, device)
    available_channels = set(seq.available_channels)
    assert seq.get_addressed_bases() == ()
    seq.config_detuning_map(det_map, "dmm_0")
    assert seq.get_addressed_bases() == ("ground-rydberg",)
    seq.config_detuning_map(det_map, "dmm_1")
    with pytest.raises(ValueError, match="No DMM dmm_2"):
        seq.config_detuning_map(det_map, "dmm_2")
    with pytest.raises(ValueError, match="DMM dmm_0 is not available"):
        seq.config_detuning_map(det_map, "dmm_0")

    chs = {"dmm_0", "dmm_1"}
    assert seq._schedule["dmm_0"][-1] == _TimeSlot(
        "target", -1, 0, set(seq.qubit_info.keys())
    )
    assert set(seq.available_channels) == available_channels - chs

    seq2 = Sequence(reg, MockDevice)
    available_channels = set(seq2.available_channels)
    channel_map = {
        "dmm_0": "dmm_0",
        "dmm_0_1": "dmm_0",
    }
    seq2.config_detuning_map(det_map, "dmm_0")
    # If a DMM was declared but not as an SLM Mask,
    # MW channels are not available
    assert set(seq2.available_channels) == (available_channels - {"mw_global"})
    seq2.config_detuning_map(det_map, "dmm_0")
    assert set(seq2.available_channels) == (available_channels - {"mw_global"})
    assert channel_map.keys() == seq2.declared_channels.keys()
    assert set(
        seq2._schedule[channel].channel_id
        for channel in seq2.declared_channels
    ) == set(channel_map.values())
    with pytest.raises(ValueError, match="type 'Microwave' cannot work "):
        seq2.declare_channel("mw_ch", "mw_global")

    seq2 = Sequence(reg, MockDevice)
    seq2.declare_channel("ch0", "mw_global")
    # DMM channels are still available,
    # but can only be declared using an SLM Mask
    assert set(seq2.available_channels) == {"mw_global", "dmm_0"}
    with pytest.raises(
        ValueError,
        match="cannot work simultaneously with the declared 'Microwave'",
    ):
        seq2.config_detuning_map(det_map, "dmm_0")


def test_slm_declaration(reg, device, det_map):
    # Definining an SLM on a Device
    seq = Sequence(reg, device)
    available_channels = set(seq.available_channels)
    assert seq.get_addressed_bases() == ()
    with pytest.raises(ValueError, match="No DMM dmm_2 in the device"):
        seq.config_slm_mask(["q0", "q1", "q3", "q4"], "dmm_2")
    seq.config_slm_mask(["q0", "q1", "q3", "q4"])
    assert seq.get_addressed_bases() == tuple()
    with pytest.raises(
        ValueError, match="SLM mask can be configured only once."
    ):
        seq.config_slm_mask(["q0", "q1", "q3", "q4"], "dmm_1")
    # no channel has been declared
    assert len(seq._schedule) == 0
    # dmm_0 no longer appears in available channels
    assert set(seq.available_channels) == available_channels - {"dmm_0"}

    # Configuring a DMM after having configured a SLM with the same DMM
    seq2 = Sequence(reg, MockDevice)
    available_channels = set(seq2.available_channels)
    channel_map = {
        "dmm_0": "dmm_0",
        "dmm_0_1": "dmm_0",
    }
    seq2.config_slm_mask(["q0", "q1", "q3", "q4"])
    assert set(seq2.declared_channels.keys()) == set()
    # If a DMM was declared as an SLM Mask, MW channels are still available
    assert set(seq2.available_channels) == available_channels
    # If other DMM are configured, the MW channel is no longer available
    seq2.config_detuning_map(det_map, "dmm_0")
    assert seq2._slm_mask_dmm == "dmm_0"
    assert set(seq2.available_channels) == (available_channels - {"mw_global"})
    assert channel_map.keys() == seq2.declared_channels.keys()
    assert set(
        seq2._schedule[channel].channel_id
        for channel in seq2.declared_channels
    ) == set(channel_map.values())
    with pytest.raises(ValueError, match="type 'Microwave' cannot work "):
        seq2.declare_channel("mw_ch", "mw_global")

    # Configuring an SLM after having configured a DMM with the same DMM
    seq2 = Sequence(reg, MockDevice)
    seq2.config_detuning_map(det_map, "dmm_0")
    seq2.config_slm_mask(["q0", "q1", "q3", "q4"])
    # Name of DMM implementing SLM has a suffix
    assert seq2._slm_mask_dmm == "dmm_0_1"

    # Configuring a SLM after having declared a microwave channel
    seq2 = Sequence(reg, MockDevice)
    seq2.declare_channel("ch0", "mw_global")
    # DMM channels are still available, but can be configured using an SLM Mask
    assert set(seq2.available_channels) == {"mw_global", "dmm_0"}
    assert set(seq2.declared_channels.keys()) == {"ch0"}
    seq2.config_slm_mask(["q0", "q1", "q3", "q4"], "dmm_0")
    assert set(seq2.available_channels) == {"mw_global"}
    assert set(seq2.declared_channels.keys()) == {"ch0"}

    # Declaring a microwave channel after having configured an SLM
    seq2 = Sequence(reg, MockDevice)
    available_channels = set(seq2.available_channels)
    seq2.config_slm_mask(["q0", "q1", "q3", "q4"], "dmm_0")
    # If a DMM was declared as an SLM Mask, all channels are still available
    assert set(seq2.available_channels) == available_channels
    assert set(seq2.declared_channels.keys()) == set()
    # If MW channel is defined, only mw channels are available
    seq2.declare_channel("ch0", "mw_global")
    assert set(seq2.available_channels) == {"mw_global"}
    # DMM is not shown as declared
    assert set(seq2.declared_channels.keys()) == {"ch0"}


def test_magnetic_field(reg):
    seq = Sequence(reg, MockDevice)
    with pytest.raises(
        AttributeError,
        match="only defined when the sequence " "is in 'XY Mode'.",
    ):
        seq.magnetic_field
    seq.declare_channel("ch0", "mw_global")  # seq in XY mode
    # mag field is the default
    assert np.all(seq.magnetic_field == np.array((0.0, 0.0, 30.0)))
    seq.set_magnetic_field(bx=1.0, by=-1.0, bz=0.5)
    assert np.all(seq.magnetic_field == np.array((1.0, -1.0, 0.5)))
    with pytest.raises(ValueError, match="magnitude greater than 0"):
        seq.set_magnetic_field(bz=0.0)
    assert seq._empty_sequence
    seq.add(Pulse.ConstantPulse(100, 1, 1, 0), "ch0")
    assert not seq._empty_sequence
    with pytest.raises(ValueError, match="can only be set on an empty seq"):
        seq.set_magnetic_field(1.0, 0.0, 0.0)

    # Raises an error if a Global channel is declared (not in xy)
    seq2 = Sequence(reg, MockDevice)
    seq2.declare_channel("ch0", "rydberg_global")
    with pytest.raises(ValueError, match="can only be set in 'XY Mode'."):
        seq2.set_magnetic_field(1.0, 0.0, 0.0)

    # Same if a dmm channel was configured
    seq2 = Sequence(reg, MockDevice)
    seq2.config_detuning_map(det_map, "dmm_0")  # not in XY mode
    with pytest.raises(ValueError, match="can only be set in 'XY Mode'."):
        seq2.set_magnetic_field(1.0, 0.0, 0.0)

    # Works if a slm mask was configured
    seq3 = Sequence(reg, MockDevice)
    seq3.config_slm_mask(["q0", "q1"], "dmm_0")
    seq3.set_magnetic_field(1.0, 0.0, 0.0)  # sets seq to XY mode
    # dmm_0 doesn't appear because there can only be one in XY mode
    # and the SLM is already configured
    assert set(seq3.available_channels) == {"mw_global"}
    assert list(seq3.declared_channels.keys()) == []
    seq3.declare_channel("ch0", "mw_global")
    assert list(seq3.declared_channels.keys()) == ["ch0"]

    seq3 = Sequence(reg, MockDevice)
    seq3.set_magnetic_field(1.0, 0.0, 0.0)  # sets seq to XY mode
    assert set(seq3.available_channels) == {"mw_global", "dmm_0"}
    seq3.declare_channel("ch0", "mw_global")
    # Does not change to default
    assert np.all(seq3.magnetic_field == np.array((1.0, 0.0, 0.0)))
    var = seq3.declare_variable("var")
    # Sequence is marked as non-empty when parametrized too
    seq3.add(Pulse.ConstantPulse(100, var, 1, 0), "ch0")
    assert seq3.is_parametrized()
    with pytest.raises(ValueError, match="can only be set on an empty seq"):
        seq3.set_magnetic_field()

    seq3_str = seq3.serialize()
    seq3_ = Sequence.deserialize(seq3_str)
    assert seq3_._in_xy
    assert str(seq3) == str(seq3_)
    assert np.all(seq3_.magnetic_field == np.array((1.0, 0.0, 0.0)))


@pytest.fixture
def devices():
    device1 = Device(
        name="test_device1",
        dimensions=2,
        rydberg_level=70,
        max_atom_num=100,
        max_radial_distance=60,
        min_atom_distance=5,
        supports_slm_mask=True,
        channel_objects=(
            Raman.Global(
                2 * np.pi * 20,
                2 * np.pi * 10,
                max_duration=2**26,
            ),
            Raman.Local(
                2 * np.pi * 20,
                2 * np.pi * 10,
                clock_period=1,
                max_duration=2**26,
                max_targets=3,
                mod_bandwidth=4,
            ),
            Rydberg.Global(
                max_abs_detuning=2 * np.pi * 4,
                max_amp=2 * np.pi * 3,
                clock_period=4,
                max_duration=2**26,
            ),
        ),
        dmm_objects=(
            DMM(
                clock_period=4,
                min_duration=16,
                max_duration=2**26,
                bottom_detuning=-20,
            ),
        ),
    )

    device2 = Device(
        name="test_device2",
        dimensions=2,
        rydberg_level=70,
        max_atom_num=100,
        max_radial_distance=60,
        min_atom_distance=5,
        supports_slm_mask=True,
        channel_ids=("rmn_local", "rydberg_global"),
        channel_objects=(
            Raman.Local(
                2 * np.pi * 20,
                2 * np.pi * 10,
                clock_period=3,
                max_duration=2**26,
                max_targets=5,
                mod_bandwidth=2,
                fixed_retarget_t=2,
            ),
            Rydberg.Global(
                max_abs_detuning=2 * np.pi * 4,
                max_amp=2 * np.pi * 3,
                clock_period=2,
                max_duration=2**26,
            ),
        ),
        dmm_objects=(
            DMM(
                clock_period=4,
                min_duration=16,
                max_duration=2**26,
                bottom_detuning=-20,
            ),
        ),
    )

    device3 = VirtualDevice(
        name="test_device3",
        dimensions=2,
        rydberg_level=70,
        min_atom_distance=5,
        supports_slm_mask=True,
        channel_ids=(
            "rmn_local1",
            "rmn_local2",
            "rmn_local3",
            "rydberg_global",
        ),
        channel_objects=(
            Raman.Local(
                max_abs_detuning=2 * np.pi * 20,
                max_amp=2 * np.pi * 10,
                min_retarget_interval=220,
                fixed_retarget_t=1,
                max_targets=1,
                mod_bandwidth=2,
                clock_period=3,
                min_duration=16,
                max_duration=2**26,
            ),
            Raman.Local(
                2 * np.pi * 20,
                2 * np.pi * 10,
                clock_period=3,
                max_duration=2**26,
                mod_bandwidth=2,
                fixed_retarget_t=2,
            ),
            Raman.Local(
                0,
                2 * np.pi * 10,
                clock_period=4,
                max_duration=2**26,
            ),
            Rydberg.Global(
                max_abs_detuning=2 * np.pi * 4,
                max_amp=2 * np.pi * 3,
                clock_period=4,
                max_duration=2**26,
            ),
        ),
        dmm_objects=(
            DMM(
                clock_period=4,
                min_duration=16,
                max_duration=2**26,
                bottom_detuning=-20,
            ),
        ),
    )

    return [device1, device2, device3]


@pytest.fixture
def pulses():
    rise = Pulse.ConstantDetuning(
        RampWaveform(252, 0.0, 2.3 * 2 * np.pi),
        -4 * np.pi,
        0.0,
    )
    sweep = Pulse.ConstantAmplitude(
        2.3 * 2 * np.pi,
        RampWaveform(400, -4 * np.pi, 4 * np.pi),
        1.0,
    )
    fall = Pulse.ConstantDetuning(
        RampWaveform(500, 2.3 * 2 * np.pi, 0.0),
        4 * np.pi,
        0.0,
    )
    return [rise, sweep, fall]


def init_seq(
    reg,
    device,
    channel_name,
    channel_id,
    l_pulses,
    initial_target=None,
    parametrized=False,
    mappable_reg=False,
    config_det_map=False,
) -> Sequence:
    register = (
        reg.layout.make_mappable_register(len(reg.qubits))
        if mappable_reg
        else reg
    )
    seq = Sequence(register, device)
    seq.declare_channel(
        channel_name, channel_id, initial_target=initial_target
    )
    if l_pulses is not None:
        for pulse in l_pulses:
            seq.add(pulse, channel_name)
    if parametrized:
        delay = seq.declare_variable("delay", dtype=int)
        seq.delay(delay, channel_name)
    if config_det_map:
        det_map = reg.define_detuning_map(
            {
                "q" + str(i): (1 / 4 if i in [0, 1, 3, 4] else 0)
                for i in range(10)
            }
        )
        if mappable_reg:
            seq.config_detuning_map(det_map, "dmm_0")
        else:
            seq.config_slm_mask(["q0"], "dmm_0")
    return seq


def test_ising_mode(
    reg,
    device,
):
    seq = Sequence(reg, device)
    assert not seq._in_ising and not seq._in_xy
    seq.declare_channel("ch0", "rydberg_global")
    assert seq._in_ising and not seq._in_xy
    with pytest.raises(TypeError, match="_in_ising must be a bool."):
        seq._in_ising = 1
    with pytest.raises(ValueError, match="Cannot quit ising."):
        seq._in_ising = False

    seq2 = Sequence(reg, MockDevice)
    seq2.declare_channel("ch0", "mw_global")
    assert seq2._in_xy and not seq2._in_ising
    with pytest.raises(ValueError, match="Cannot be in ising if in xy."):
        seq2._in_ising = True


@pytest.mark.parametrize("mappable_reg", [False, True])
@pytest.mark.parametrize("parametrized", [False, True])
def test_switch_device_down(
    reg, det_map, devices, pulses, mappable_reg, parametrized
):
    # Device checkout
    seq = init_seq(
        reg,
        Chadoq2,
        "ising",
        "rydberg_global",
        None,
        parametrized=parametrized,
        mappable_reg=mappable_reg,
    )
    with pytest.warns(
        UserWarning,
        match="Switching a sequence to the same device"
        + " returns the sequence unchanged.",
    ):
        seq.switch_device(Chadoq2)

    # From sequence reusing channels to Device without reusable channels
    seq = init_seq(
        reg,
        dataclasses.replace(Chadoq2.to_virtual(), reusable_channels=True),
        "global",
        "rydberg_global",
        None,
        parametrized=parametrized,
        mappable_reg=mappable_reg,
    )
    seq.declare_channel("raman", "raman_local", ["q0"])
    seq.declare_channel("raman_1", "raman_local", ["q0"])
    with pytest.raises(
        TypeError,
        match="No match for channel raman_1 with the"
        " right type, basis and addressing.",
    ):
        # Can't find a match for the 2nd raman_local
        seq.switch_device(Chadoq2)

    with pytest.raises(
        TypeError,
        match="No match for channel raman_1 with the"
        " right type, basis and addressing.",
    ):
        # Can't find a match for the 2nd raman_local
        seq.switch_device(Chadoq2, strict=True)

    with pytest.raises(
        ValueError,
        match="No match for channel raman_1 with the" " same clock_period.",
    ):
        # Can't find a match for the 2nd rydberg_local
        seq.switch_device(
            dataclasses.replace(
                Chadoq2,
                channel_objects=(
                    Chadoq2.channels["rydberg_global"],
                    dataclasses.replace(
                        Chadoq2.channels["raman_local"], clock_period=10
                    ),
                    Chadoq2.channels["raman_local"],
                ),
                channel_ids=(
                    "rydberg_global",
                    "rydberg_local",
                    "rydberg_local1",
                ),
            ),
            strict=True,
        )

    # From sequence reusing DMMs to Device without reusable channels
    seq = init_seq(
        reg,
        dataclasses.replace(Chadoq2.to_virtual(), reusable_channels=True),
        "global",
        "rydberg_global",
        None,
        parametrized=parametrized,
        mappable_reg=mappable_reg,
        config_det_map=True,
    )
    seq.config_detuning_map(det_map, dmm_id="dmm_0")
    assert list(seq.declared_channels.keys()) == [
        "global",
        "dmm_0",
        "dmm_0_1",
    ]

    with pytest.raises(
        TypeError,
        match="No match for channel dmm_0_1 with the"
        " right type, basis and addressing.",
    ):
        # Can't find a match for the 2nd dmm_0
        seq.switch_device(Chadoq2)
    # Strict switch imposes to have same bottom detuning for DMMs
    with pytest.raises(
        ValueError,
        match="No match for channel dmm_0_1 with the" " same bottom_detuning.",
    ):
        # Can't find a match for the 1st dmm_0
        seq.switch_device(
            dataclasses.replace(
                Chadoq2,
                dmm_objects=(
                    Chadoq2.dmm_channels["dmm_0"],
                    dataclasses.replace(
                        Chadoq2.dmm_channels["dmm_0"], bottom_detuning=-10
                    ),
                ),
            ),
            strict=True,
        )
    seq_ising = init_seq(
        reg,
        MockDevice,
        "ising",
        "rydberg_global",
        None,
        parametrized=parametrized,
        mappable_reg=mappable_reg,
    )

    seq_xy = init_seq(
        reg,
        MockDevice,
        "microwave",
        "mw_global",
        None,
        parametrized=parametrized,
        mappable_reg=mappable_reg,
    )
    mod_mock = dataclasses.replace(
        MockDevice, rydberg_level=50, interaction_coeff_xy=100.0
    )
    for seq, msg in [
        (seq_ising, "Rydberg level"),
        (seq_xy, "XY interaction coefficient"),
    ]:
        with pytest.raises(
            ValueError,
            match="Strict device match failed because the devices"
            f" have different {msg}s.",
        ):
            seq.switch_device(mod_mock, True)

        with pytest.warns(
            UserWarning,
            match=f"Switching to a device with a different {msg},"
            " check that the expected interactions still hold.",
        ):
            seq.switch_device(mod_mock, False)

    seq = init_seq(
        reg,
        devices[0],
        "ising",
        "raman_global",
        None,
        parametrized=parametrized,
        mappable_reg=mappable_reg,
    )
    for dev_ in (
        Chadoq2,  # Different Channels type / basis
        devices[1],  # Different addressing channels
    ):
        with pytest.raises(
            TypeError,
            match="No match for channel ising with the"
            + " right type, basis and addressing.",
        ):
            seq.switch_device(dev_)

    # Clock_period not match
    seq = init_seq(
        reg,
        devices[0],
        channel_name="ising",
        channel_id="rydberg_global",
        l_pulses=pulses[:2],
        parametrized=parametrized,
        mappable_reg=mappable_reg,
    )
    with pytest.raises(
        ValueError,
        match="No match for channel ising with the same clock_period.",
    ):
        seq.switch_device(devices[1], True)

    seq = init_seq(
        reg,
        devices[2],
        channel_name="digital",
        channel_id="rmn_local1",
        l_pulses=[],
        initial_target=["q0"],
        parametrized=parametrized,
        mappable_reg=mappable_reg,
    )
    with pytest.raises(
        ValueError,
        match="No match for channel digital with the same mod_bandwidth.",
    ):
        seq.switch_device(devices[0], True)

    with pytest.raises(
        ValueError,
        match="No match for channel digital"
        + " with the same fixed_retarget_t.",
    ):
        seq.switch_device(devices[1], True)

    seq = init_seq(
        reg,
        devices[2],
        channel_name="digital",
        channel_id="rmn_local3",
        l_pulses=[],
        initial_target=["q0"],
        parametrized=parametrized,
        mappable_reg=mappable_reg,
    )
    with pytest.raises(
        ValueError,
        match="No match for channel digital"
        + " with the same min_retarget_interval.",
    ):
        seq.switch_device(Chadoq2, True)


@pytest.mark.parametrize("mappable_reg", [False, True])
@pytest.mark.parametrize("trap_id", [20, 38, 50])
@pytest.mark.parametrize("parametrized", [False, True])
@pytest.mark.parametrize("config_det_map", [False, True])
@pytest.mark.parametrize("device_ind, strict", [(1, False), (2, True)])
def test_switch_device_up(
    reg,
    device_ind,
    devices,
    pulses,
    strict,
    mappable_reg,
    trap_id,
    parametrized,
    config_det_map,
):
    # Device checkout
    seq = init_seq(
        reg,
        Chadoq2,
        "ising",
        "rydberg_global",
        None,
        parametrized=parametrized,
        mappable_reg=mappable_reg,
        config_det_map=config_det_map,
    )
    with pytest.warns(
        UserWarning,
        match="Switching a sequence to the same device returns the "
        "sequence unchanged",
    ):
        assert seq.switch_device(Chadoq2)._device == Chadoq2
    # Test non-strict mode
    assert "ising" in seq.switch_device(devices[0]).declared_channels

    # Strict: Jump_phase_time & CLock-period criteria
    # Jump_phase_time check 1: phase not null
    mod_wvf = ConstantWaveform(100, -10)
    seq1 = init_seq(
        reg,
        devices[device_ind],
        channel_name="ising",
        channel_id="rydberg_global",
        l_pulses=pulses[:2],
        parametrized=parametrized,
        mappable_reg=mappable_reg,
        config_det_map=config_det_map,
    )
    if config_det_map:
        seq1.add_dmm_detuning(mod_wvf, "dmm_0")
    seq2 = init_seq(
        reg,
        devices[0],
        channel_name="ising",
        channel_id="rydberg_global",
        l_pulses=pulses[:2],
        parametrized=parametrized,
        mappable_reg=mappable_reg,
        config_det_map=config_det_map,
    )
    if config_det_map:
        seq2.add_dmm_detuning(mod_wvf, "dmm_0")
    new_seq = seq1.switch_device(devices[0], strict)
    build_kwargs = {}
    if parametrized:
        build_kwargs["delay"] = 120
    if mappable_reg:
        build_kwargs["qubits"] = {"q0": trap_id}

    if build_kwargs:
        seq1 = seq1.build(**build_kwargs)
        seq2 = seq2.build(**build_kwargs)
        new_seq = new_seq.build(**build_kwargs)
    s1 = sample(new_seq)
    s2 = sample(seq1)
    s3 = sample(seq2)
    nested_s1_glob = s1.to_nested_dict()["Global"]["ground-rydberg"]
    nested_s2_glob = s2.to_nested_dict()["Global"]["ground-rydberg"]
    nested_s3_glob = s3.to_nested_dict()["Global"]["ground-rydberg"]
    if config_det_map:
        nested_s1_loc = s1.to_nested_dict()["Local"]["ground-rydberg"]["q0"]
        nested_s2_loc = s2.to_nested_dict()["Local"]["ground-rydberg"]["q0"]
        nested_s3_loc = s3.to_nested_dict()["Local"]["ground-rydberg"]["q0"]
    # Check if the samples are the same
    for key in ["amp", "det", "phase"]:
        np.testing.assert_array_equal(nested_s1_glob[key], nested_s3_glob[key])
        if strict:
            np.testing.assert_array_equal(
                nested_s1_glob[key], nested_s2_glob[key]
            )
        if config_det_map:
            for nested_s_loc in [
                nested_s1_loc[key],
                nested_s2_loc[key],
                nested_s3_loc[key],
            ]:
                if key != "det":
                    assert np.all(nested_s_loc == 0.0)
                elif mappable_reg:
                    # modulates detuning map on trap ids 0, 1, 3, 4
                    mod_trap_ids = [20, 32, 54, 66]
                    assert np.all(
                        nested_s_loc[:100]
                        == (-2.5 if trap_id in mod_trap_ids else 0)
                    )
                else:
                    # first pulse is covered by SLM Mask
                    np.all(
                        nested_s_loc[:252]
                        == -10 * np.max(pulses[0].amplitude.samples)
                    )
                    # Modulated pulse added afterwards
                    assert np.all(nested_s_loc[252:352] == -10)

    # Channels with the same mod_bandwidth and fixed_retarget_t
    seq = init_seq(
        reg,
        devices[2],
        channel_name="digital",
        channel_id="rmn_local2",
        l_pulses=[],
        initial_target=["q0"],
        parametrized=parametrized,
        mappable_reg=mappable_reg,
    )
    assert seq.switch_device(devices[1], True)._device == devices[1]
    assert "digital" in seq.switch_device(devices[1], True).declared_channels


@pytest.mark.parametrize("mappable_reg", [False, True])
@pytest.mark.parametrize("parametrized", [False, True])
def test_switch_device_eom(reg, mappable_reg, parametrized, patch_plt_show):
    # Sequence with EOM blocks
    seq = init_seq(
        reg,
        IroiseMVP,
        "rydberg",
        "rydberg_global",
        [],
        parametrized=parametrized,
    )
    seq.enable_eom_mode("rydberg", amp_on=2.0, detuning_on=0.0)
    seq.add_eom_pulse("rydberg", 100, 0.0)
    seq.delay(200, "rydberg")
    assert seq.is_in_eom_mode("rydberg")

    err_base = "No match for channel rydberg "
    warns_msg = (
        "Switching to a device with a different Rydberg level,"
        " check that the expected interactions still hold."
    )
    with pytest.warns(UserWarning, match=warns_msg), pytest.raises(
        TypeError, match=err_base + "with an EOM configuration."
    ):
        seq.switch_device(Chadoq2)

    ch_obj = seq.declared_channels["rydberg"]
    mod_eom_config = dataclasses.replace(
        ch_obj.eom_config, max_limiting_amp=10 * 2 * np.pi
    )
    mod_ch_obj = dataclasses.replace(ch_obj, eom_config=mod_eom_config)
    mod_iroise = dataclasses.replace(IroiseMVP, channel_objects=(mod_ch_obj,))
    with pytest.raises(
        ValueError, match=err_base + "with the same EOM configuration."
    ):
        seq.switch_device(mod_iroise, strict=True)

    mod_seq = seq.switch_device(mod_iroise, strict=False)
    if parametrized:
        seq = seq.build(delay=120)
        mod_seq = mod_seq.build(delay=120)
    og_eom_block = seq._schedule["rydberg"].eom_blocks[0]
    mod_eom_block = mod_seq._schedule["rydberg"].eom_blocks[0]
    assert og_eom_block.detuning_on == mod_eom_block.detuning_on
    assert og_eom_block.rabi_freq == mod_eom_block.rabi_freq
    assert og_eom_block.detuning_off != mod_eom_block.detuning_off

    # Test drawing in eom mode
    seq.draw()


def test_target(reg, device):
    seq = Sequence(reg, device)
    seq.declare_channel("ch0", "raman_local", initial_target="q1")
    seq.declare_channel("ch1", "rydberg_global")

    with pytest.raises(ValueError, match="name of a declared channel"):
        seq.target("q0", "ch2")
    with pytest.raises(ValueError, match="ids have to be qubit ids"):
        seq.target(0, "ch0")
    with pytest.raises(ValueError, match="ids have to be qubit ids"):
        seq.target("0", "ch0")
    with pytest.raises(ValueError, match="Can only choose target of 'Local'"):
        seq.target("q3", "ch1")
    with pytest.raises(ValueError, match="can target at most 1 qubits"):
        seq.target(["q1", "q5"], "ch0")

    assert seq._schedule["ch0"][-1] == _TimeSlot("target", -1, 0, {"q1"})
    seq.target("q4", "ch0")
    retarget_t = seq.declared_channels["ch0"].min_retarget_interval
    assert seq._schedule["ch0"][-1] == _TimeSlot(
        "target", 0, retarget_t, {"q4"}
    )
    seq.target("q4", "ch0")  # targets the same qubit
    seq.target("q20", "ch0")
    assert seq._schedule["ch0"][-1] == _TimeSlot(
        "target", retarget_t, 2 * retarget_t, {"q20"}
    )
    seq.delay(216, "ch0")
    seq.target("q2", "ch0")
    ti = 2 * retarget_t + 216
    tf = ti + 16
    assert seq._schedule["ch0"][-1] == _TimeSlot("target", ti, tf, {"q2"})

    seq.delay(220, "ch0")
    seq.target("q1", "ch0")
    ti = tf + 220
    tf = ti
    assert seq._schedule["ch0"][-1] == _TimeSlot("target", ti, tf, {"q1"})

    seq.delay(100, "ch0")
    seq.target("q10", "ch0")
    ti = tf + 100
    tf = ti + 120
    assert seq._schedule["ch0"][-1] == _TimeSlot("target", ti, tf, {"q10"})

    seq2 = Sequence(reg, MockDevice)
    seq2.declare_channel("ch0", "raman_local", initial_target={"q1", "q10"})

    # Test unlimited targets with Local channel when 'max_targets=None'
    assert seq2.declared_channels["ch0"].max_targets is None
    seq2.target(set(reg.qubit_ids) - {"q2"}, "ch0")

    seq2.phase_shift(1, "q2")
    with pytest.raises(ValueError, match="qubits with different phase"):
        seq2.target({"q3", "q1", "q2"}, "ch0")


def test_delay(reg, device):
    seq = Sequence(reg, device)
    seq.declare_channel("ch0", "raman_local")
    with pytest.raises(ValueError, match="Use the name of a declared channel"):
        seq.delay(1e3, "ch01")
    with pytest.raises(ValueError, match="channel has no target"):
        seq.delay(100, "ch0")
    seq.target("q19", "ch0")
    seq.delay(388, "ch0")
    assert seq._last("ch0") == _TimeSlot("delay", 0, 388, {"q19"})


def test_delay_min_duration(reg, device):
    # Check that a delay shorter than a channel's minimal duration
    # is automatically extended to that minimal duration
    seq = Sequence(reg, device)
    seq.declare_channel("ch0", "rydberg_global")
    seq.declare_channel("ch1", "rydberg_local")
    seq.target("q0", "ch1")
    pulse0 = Pulse.ConstantPulse(52, 1, 1, 0)
    pulse1 = Pulse.ConstantPulse(180, 1, 1, 0)
    seq.add(pulse1, "ch1")
    seq.add(pulse0, "ch0")
    seq.target("q1", "ch1")
    seq.add(pulse1, "ch1")
    min_duration = seq.declared_channels["ch1"].min_duration
    assert seq._schedule["ch1"][3] == _TimeSlot(
        "delay", 220, 220 + min_duration, {"q1"}
    )


def test_phase(reg, device):
    seq = Sequence(reg, device)
    seq.declare_channel("ch0", "raman_local", initial_target="q0")
    seq.phase_shift(-1, "q0", "q1")
    with pytest.raises(ValueError, match="id of a qubit declared"):
        seq.current_phase_ref(0, "digital")
    with pytest.raises(ValueError, match="targets the given 'basis'"):
        seq.current_phase_ref("q1", "ground-rydberg")
    with pytest.raises(ValueError, match="No declared channel targets"):
        seq.phase_shift(1, "q3", basis="hyperfine")
    assert seq.current_phase_ref("q0", "digital") == 2 * np.pi - 1

    # Phase shifts of 0
    seq.phase_shift(0, "q0")
    seq.phase_shift(-8 * np.pi, "q1")
    assert seq.current_phase_ref("q0", "digital") == 2 * np.pi - 1
    assert seq.current_phase_ref("q1", "digital") == 2 * np.pi - 1

    with pytest.raises(ValueError, match="ids have to be qubit ids"):
        seq.phase_shift(np.pi, "q1", "q4", "q100")

    seq.declare_channel("ch1", "rydberg_global")
    seq.phase_shift(1, *seq._qids, basis="ground-rydberg")
    for q in seq.qubit_info:
        assert seq.current_phase_ref(q, "ground-rydberg") == 1
    seq.phase_shift(1, *seq._qids)
    assert seq.current_phase_ref("q1", "digital") == 0
    assert seq.current_phase_ref("q10", "digital") == 1


def test_align(reg, device):
    seq = Sequence(reg, device)
    seq.declare_channel("ch0", "raman_local", initial_target="q0")
    seq.declare_channel("ch1", "rydberg_global")
    with pytest.raises(ValueError, match="names must correspond to declared"):
        seq.align("ch0", "ch1", "ch2")
    with pytest.raises(ValueError, match="more than once"):
        seq.align("ch0", "ch1", "ch0")
    with pytest.raises(ValueError, match="at least two channels"):
        seq.align()
        seq.align("ch1")


@pytest.mark.parametrize("parametrized", [True, False])
def test_measure(reg, parametrized):
    pulse = Pulse.ConstantPulse(500, 2, -10, 0, post_phase_shift=np.pi)
    seq = Sequence(reg, MockDevice)
    seq.declare_channel("ch0", "rydberg_global")
    t = seq.declare_variable("t", dtype=int)
    seq.delay(t if parametrized else 100, "ch0")
    assert seq.is_parametrized() == parametrized

    assert "XY" in MockDevice.supported_bases
    with pytest.raises(ValueError, match="not supported"):
        seq.measure(basis="XY")
    with pytest.raises(
        RuntimeError, match="The sequence has not been measured"
    ):
        seq.get_measurement_basis()
    with pytest.warns(
        UserWarning,
        match="'digital' is not being addressed by "
        "any channel in the sequence",
    ):
        seq.measure(basis="digital")
    assert seq.get_measurement_basis() == "digital"
    with pytest.raises(
        RuntimeError,
        match="sequence has been measured, no further changes are allowed.",
    ):
        seq.add(pulse, "ch0")

    seq = Sequence(reg, MockDevice)
    seq.declare_channel("ch0", "mw_global")
    assert "digital" in MockDevice.supported_bases
    with pytest.raises(ValueError, match="not supported"):
        seq.measure(basis="digital")
    seq.measure(basis="XY")


@pytest.mark.parametrize(
    "call, args",
    [
        ("declare_channel", ("ch1", "rydberg_global")),
        ("add", (Pulse.ConstantPulse(1000, 1, 0, 0), "ch0")),
        ("target", ("q1", "ch0")),
        ("target_index", (2, "ch0")),
        ("delay", (1000, "ch0")),
        ("align", ("ch0", "ch01")),
        ("measure", tuple()),
    ],
)
def test_block_if_measured(reg, call, args):
    seq = Sequence(reg, MockDevice)
    seq.declare_channel("ch0", "rydberg_local", initial_target="q0")
    # For the align command
    seq.declare_channel("ch01", "rydberg_local", initial_target="q0")
    # Check there's nothing wrong with the call
    if call != "measure":
        getattr(seq, call)(*args)
    seq.measure(basis="ground-rydberg")
    with pytest.raises(
        RuntimeError,
        match="sequence has been measured, no further changes are allowed.",
    ):
        getattr(seq, call)(*args)


def test_str(reg, device, mod_device):
    seq = Sequence(reg, mod_device)
    seq.declare_channel("ch0", "raman_local", initial_target="q0")
    pulse = Pulse.ConstantPulse(500, 2, -10, 0, post_phase_shift=np.pi)
    seq.add(pulse, "ch0")
    seq.delay(300, "ch0")
    seq.target("q7", "ch0")

    seq.declare_channel("ch1", "rydberg_global")
    seq.enable_eom_mode("ch1", 2, 0, optimal_detuning_off=10.0)
    seq.add_eom_pulse("ch1", duration=100, phase=0, protocol="no-delay")
    seq.delay(500, "ch1")

    seq.measure("digital")
    msg_ch0 = (
        "Channel: ch0\nt: 0 | Initial targets: q0 | Phase Reference: 0.0 "
        + "\nt: 0->500 | Pulse(Amp=2 rad/µs, Detuning=-10 rad/µs, Phase=0) "
        + "| Targets: q0\nt: 500->800 | Delay \nt: 800->800 | Target: q7 | "
        + "Phase Reference: 0.0"
    )
    targets = ", ".join(sorted(reg.qubit_ids))
    msg_ch1 = (
        f"\n\nChannel: ch1\nt: 0 | Initial targets: {targets} "
        "| Phase Reference: 0.0 "
        "\nt: 0->100 | Pulse(Amp=2 rad/µs, Detuning=0 rad/µs, Phase=0) "
        f"| Targets: {targets}"
        "\nt: 100->600 | Detuned Delay | Detuning: -1 rad/µs"
    )

    measure_msg = "\n\nMeasured in basis: digital"
    print(seq)
    assert seq.__str__() == msg_ch0 + msg_ch1 + measure_msg

    seq2 = Sequence(Register({"q0": (0, 0), 1: (5, 5)}), device)
    seq2.declare_channel("ch1", "rydberg_global")
    with pytest.raises(
        NotImplementedError,
        match="Can't print sequence with qubit IDs of different types.",
    ):
        str(seq2)

    # Check qubit IDs are sorted
    seq3 = Sequence(Register({"q1": (0, 0), "q0": (5, 5)}), device)
    seq3.declare_channel("ch2", "rydberg_global")
    assert str(seq3) == (
        "Channel: ch2\n"
        "t: 0 | Initial targets: q0, q1 | Phase Reference: 0.0 \n\n"
    )


def test_sequence(reg, device, patch_plt_show):
    seq = Sequence(reg, device)
    assert seq.get_duration() == 0
    with pytest.raises(RuntimeError, match="empty sequence"):
        seq.draw()
    seq.declare_channel("ch0", "raman_local", initial_target="q0")
    seq.declare_channel("ch1", "rydberg_local", initial_target="q0")
    seq.declare_channel("ch2", "rydberg_global")
    assert seq.get_duration("ch0") == 0
    assert seq.get_duration("ch2") == 0

    with patch("matplotlib.figure.Figure.savefig"):
        seq.draw(fig_name="my_sequence.pdf")
        seq.draw(draw_register=True, fig_name="both.pdf")

    pulse1 = Pulse(
        InterpolatedWaveform(500, [0, 1, 0]),
        InterpolatedWaveform(500, [-1, 1, 0]),
        phase=0,
        post_phase_shift=np.pi,
    )
    pulse2 = Pulse.ConstantDetuning(
        BlackmanWaveform(1e3, np.pi / 4), 25, np.pi, post_phase_shift=1
    )
    with pytest.raises(TypeError):
        seq.add([1, 5, 3], "ch0")
    with pytest.raises(ValueError, match="amplitude goes over the maximum"):
        seq.add(
            Pulse.ConstantPulse(20, 2 * np.pi * 10, -2 * np.pi * 100, 0), "ch2"
        )
    with pytest.raises(
        ValueError, match="detuning values go out of the range"
    ):
        seq.add(
            Pulse.ConstantPulse(500, 2 * np.pi, -2 * np.pi * 100, 0), "ch0"
        )
    seq.phase_shift(np.pi, "q0", basis="ground-rydberg")
    with pytest.raises(ValueError, match="qubits with different phase ref"):
        seq.add(pulse2, "ch2")
    with pytest.raises(ValueError, match="Invalid protocol"):
        seq.add(pulse1, "ch0", protocol="now")

    wf_ = CompositeWaveform(BlackmanWaveform(30, 1), RampWaveform(15, 0, 2))
    with pytest.raises(TypeError, match="Failed to automatically adjust"):
        with pytest.warns(UserWarning, match="rounded up to 48 ns"):
            seq.add(Pulse.ConstantAmplitude(1, wf_, 0), "ch0")

    pulse1_ = Pulse.ConstantPulse(499, 2, -10, 0, post_phase_shift=np.pi)
    with pytest.warns(UserWarning, match="rounded up to 500 ns"):
        seq.add(pulse1_, "ch0")
    seq.add(pulse1, "ch1")
    seq.add(pulse2, "ch2")

    assert seq._last("ch0").ti == 0
    assert seq._last("ch0").tf == seq._last("ch1").ti
    assert seq._last("ch2").tf == seq._last("ch2").ti + 1000
    assert seq.current_phase_ref("q0", "digital") == np.pi

    seq.add(pulse1, "ch2")
    assert seq.get_duration("ch2") == 2500
    seq.add(pulse2, "ch1", protocol="no-delay")
    assert seq.get_duration("ch1") == 3500
    seq.add(pulse1, "ch0", protocol="no-delay")
    assert seq._last("ch0").ti == 500
    assert seq.get_duration("ch0") == 1000
    assert seq.current_phase_ref("q0", "digital") == 0
    seq.phase_shift(np.pi / 2, "q1")
    seq.target("q1", "ch0")
    assert seq._basis_ref["digital"]["q1"].last_used == 0
    assert seq._schedule["ch0"].last_target() == 1000
    assert seq._last("ch0").ti == 1000
    assert seq.get_duration("ch0") == 1000
    seq.add(pulse1, "ch0")
    assert seq._last("ch0").ti == 2500
    assert seq.get_duration("ch0") == 3000
    seq.add(pulse1, "ch0", protocol="wait-for-all")
    assert seq._last("ch0").ti == 3500
    assert seq.get_duration("ch2") != seq.get_duration("ch0")
    seq.align("ch0", "ch2")
    assert seq.get_duration("ch2") == seq.get_duration("ch0")

    seq.draw(draw_phase_shifts=True)

    assert seq.get_duration() == 4000

    seq.measure(basis="digital")

    seq.draw(draw_phase_area=True)
    seq.draw(draw_phase_curve=True)

    s = seq.serialize()
    assert json.loads(s)["__version__"] == pulser.__version__
    seq_ = Sequence.deserialize(s)
    assert str(seq) == str(seq_)


@pytest.mark.parametrize("qubit_ids", [["q0", "q1", "q2"], [0, 1, 2]])
def test_config_slm_mask(qubit_ids, device, det_map):
    reg: Register | MappableRegister
    trap_ids = [(0, 0), (10, 10), (-10, -10)]
    reg = Register(dict(zip(qubit_ids, trap_ids)))
    is_str_qubit_id = isinstance(qubit_ids[0], str)
    seq = Sequence(reg, device)
    with pytest.raises(ValueError, match="does not have an SLM mask."):
        seq_ = Sequence(reg, IroiseMVP)
        seq_.config_slm_mask(["q0" if is_str_qubit_id else 0])

    with pytest.raises(TypeError, match="must be castable to set"):
        seq.config_slm_mask(0)
    with pytest.raises(TypeError, match="must be castable to set"):
        seq.config_slm_mask((0))
    with pytest.raises(ValueError, match="exist in the register"):
        seq.config_slm_mask("q0")
    with pytest.raises(ValueError, match="exist in the register"):
        seq.config_slm_mask(["q3" if is_str_qubit_id else 3])
    with pytest.raises(ValueError, match="exist in the register"):
        seq.config_slm_mask(("q3" if is_str_qubit_id else 3,))
    with pytest.raises(ValueError, match="exist in the register"):
        seq.config_slm_mask({"q3" if is_str_qubit_id else 3})
    with pytest.raises(ValueError, match="exist in the register"):
        seq.config_slm_mask([0 if is_str_qubit_id else "0"])
    with pytest.raises(ValueError, match="exist in the register"):
        seq.config_slm_mask((0 if is_str_qubit_id else "0",))
    with pytest.raises(ValueError, match="exist in the register"):
        seq.config_slm_mask({0 if is_str_qubit_id else "0"})

    targets = ["q0" if is_str_qubit_id else 0, "q2" if is_str_qubit_id else 2]
    seq.config_slm_mask(targets)
    if is_str_qubit_id:
        assert seq._slm_mask_targets == {"q0", "q2"}
    else:
        assert seq._slm_mask_targets == {0, 2}
    assert not seq._schedule
    with pytest.raises(ValueError, match="DMM dmm_0 is not available."):
        seq.config_detuning_map(det_map, "dmm_0")
    seq.declare_channel("rydberg_global", "rydberg_global")
    assert set(seq._schedule.keys()) == {"dmm_0", "rydberg_global"}
    assert seq._schedule["dmm_0"].detuning_map.weights[0] == 0.5
    assert seq._schedule["dmm_0"].detuning_map.weights[2] == 0.5

    with pytest.raises(ValueError, match="configured only once"):
        seq.config_slm_mask(targets)
    mapp_reg = MappableRegister(
        RegisterLayout(trap_ids + [(0, 10), (0, 20), (0, -10)]), *qubit_ids
    )
    fail_seq = Sequence(mapp_reg, device)
    with pytest.raises(
        RuntimeError,
        match="The SLM mask can't be combined with a mappable register.",
    ):
        fail_seq.config_slm_mask({trap_ids[0], trap_ids[2]})


def test_slm_mask_in_xy(reg, patch_plt_show):
    reg = Register({"q0": (0, 0), "q1": (10, 10), "q2": (-10, -10)})
    targets = ["q0", "q2"]
    pulse1 = Pulse.ConstantPulse(100, 10, 0, 0)
    pulse2 = Pulse.ConstantPulse(200, 10, 0, 0)

    # Set mask when an XY pulse is already in the schedule
    seq_xy1 = Sequence(reg, MockDevice)
    seq_xy1.declare_channel("ch_xy", "mw_global")
    seq_xy1.add(pulse1, "ch_xy")
    seq_xy1.add(pulse2, "ch_xy")
    seq_xy1.config_slm_mask(targets)
    assert seq_xy1._slm_mask_time == [0, 100]
    assert "dmm_0" not in seq_xy1._schedule

    # Set mask and then add an XY pulse to the schedule
    seq_xy2 = Sequence(reg, MockDevice)
    seq_xy2.config_slm_mask(targets)
    seq_xy2.declare_channel("ch_xy", "mw_global")
    seq_xy2.add(pulse1, "ch_xy")
    assert seq_xy2._slm_mask_time == [0, 100]
    assert "dmm_0" not in seq_xy2._schedule

    # Check that adding extra pulses does not change SLM mask time
    seq_xy2.add(pulse2, "ch_xy")
    assert seq_xy2._slm_mask_time == [0, 100]

    # Check that SLM mask time is updated accordingly if a new pulse with
    # earlier start is added
    seq_xy3 = Sequence(reg, MockDevice)
    seq_xy3.declare_channel("ch_xy1", "mw_global")
    seq_xy3.config_slm_mask(targets)
    seq_xy3.delay(duration=100, channel="ch_xy1")
    seq_xy3.add(pulse1, "ch_xy1")
    assert seq_xy3._slm_mask_time == [100, 200]
    seq_xy3.declare_channel("ch_xy2", "mw_global")
    seq_xy3.add(pulse1, "ch_xy2", "no-delay")
    assert seq_xy3._slm_mask_time == [0, 100]

    # Same as previous check, but mask is added afterwards
    seq_xy4 = Sequence(reg, MockDevice)
    seq_xy4.declare_channel("ch_xy1", "mw_global")
    seq_xy4.delay(duration=100, channel="ch_xy1")
    seq_xy4.add(pulse1, "ch_xy1")
    seq_xy4.declare_channel("ch_xy2", "mw_global")
    seq_xy4.add(pulse1, "ch_xy2", "no-delay")
    seq_xy4.config_slm_mask(targets)
    assert seq_xy4._slm_mask_time == [0, 100]

    # Check that paramatrize works with SLM mask
    seq_xy5 = Sequence(reg, MockDevice)
    seq_xy5.declare_channel("ch", "mw_global")
    var = seq_xy5.declare_variable("var")
    seq_xy5.add(Pulse.ConstantPulse(200, var, 0, 0), "ch")
    assert seq_xy5.is_parametrized()
    seq_xy5.config_slm_mask(targets)
    seq_xy5_str = seq_xy5.serialize()
    seq_xy5_ = Sequence.deserialize(seq_xy5_str)
    assert str(seq_xy5) == str(seq_xy5_)

    # Check drawing method
    seq_xy2.draw()


<<<<<<< HEAD
@pytest.mark.parametrize("dims3D", [False, True])
@pytest.mark.parametrize("draw_qubit_amp", [True, False])
@pytest.mark.parametrize("draw_qubit_det", [True, False])
@pytest.mark.parametrize("draw_register", [True, False])
@pytest.mark.parametrize("mode", ["input", "input+output"])
@pytest.mark.parametrize("mod_bandwidth", [0, 10])
def test_slm_mask_in_ising(
    reg,
    patch_plt_show,
    dims3D,
    mode,
    mod_bandwidth,
    draw_qubit_amp,
    draw_qubit_det,
    draw_register,
):
=======
def test_slm_mask_in_ising(reg, patch_plt_show, det_map):
    reg = Register({"q0": (0, 0), "q1": (10, 10), "q2": (-10, -10)})
    targets = ["q0", "q2"]
    pulse1 = Pulse.ConstantPulse(100, 10, 0, 0)
    pulse2 = Pulse.ConstantPulse(200, 10, 0, 0)

    # Set mask when ising pulses are already in the schedule
    seq1 = Sequence(reg, MockDevice)
    seq1.declare_channel("ryd_glob", "rydberg_global")
    seq1.config_detuning_map(det_map, "dmm_0")
    seq1.add_dmm_detuning(RampWaveform(300, -10, 0), "dmm_0")
    # Same function with add is longer
    seq1.add(Pulse.ConstantAmplitude(0, RampWaveform(300, -10, 0), 0), "dmm_0")
    # pulse is added on rydberg global with a delay (protocol is "min-delay")
    seq1.add(pulse1, "ryd_glob")  # slm pulse between 0 and 400
    seq1.add(pulse2, "ryd_glob")
    seq1.config_slm_mask(targets)
    assert seq1._slm_mask_time == [0, 700]
    assert seq1._schedule["dmm_0_1"].slots[1].type == Pulse.ConstantPulse(
        700, 0, -100, 0
    )
    # Possible to modulate dmm_0_1 after slm declaration
    seq1.add_dmm_detuning(RampWaveform(300, 0, -10), "dmm_0_1")
    assert seq1._slm_mask_time == [0, 700]

    # Set mask and then add ising pulses to the schedule
    seq2 = Sequence(reg, MockDevice)
    seq2.config_slm_mask(targets)
    seq2.declare_channel("ryd_glob", "rydberg_global")
    seq2.config_detuning_map(det_map, "dmm_0")  # configured as dmm_0_1
    with pytest.raises(
        ValueError, match="You should add a Pulse to a Global Channel"
    ):
        seq2.add_dmm_detuning(RampWaveform(300, -10, 0), "dmm_0")
    with pytest.raises(
        ValueError, match="You should add a Pulse to a Global Channel"
    ):
        seq2.add(Pulse.ConstantPulse(300, 0, -10, 0), "dmm_0")
    seq2.add_dmm_detuning(RampWaveform(300, -10, 0), "dmm_0_1")  # not slm
    seq2.add(pulse2, "ryd_glob")  # slm pulse between 0 and 500
    assert seq2._slm_mask_time == [0, 500]
    assert seq2._schedule["dmm_0"].slots[1].type == Pulse.ConstantPulse(
        500, 0, -100, 0
    )

    # Check that adding extra pulses does not change SLM mask time
    seq2.add(pulse2, "ryd_glob")
    assert seq2._slm_mask_time == [0, 500]

    seq5 = Sequence(reg, MockDevice)
    seq5.declare_channel("ch", "rydberg_global")
    var = seq5.declare_variable("var")
    seq5.add(Pulse.ConstantPulse(200, var, 0, 0), "ch")
    assert seq5.is_parametrized()
    seq5.config_slm_mask(targets)
    seq5_str = seq5.serialize()
    seq5_ = Sequence.deserialize(seq5_str)
    assert str(seq5) == str(seq5_)


def test_draw_register(reg, patch_plt_show):
    # Draw 2d register from sequence
>>>>>>> 47101d49
    reg = Register({"q0": (0, 0), "q1": (10, 10), "q2": (-10, -10)})
    if dims3D:
        reg = Register3D(
            {"q0": (0, 0, 0), "q1": (10, 10, 0), "q2": (-10, -10, 0)}
        )
    det_map = reg.define_detuning_map({"q0": 0.2, "q1": 0.8, "q2": 0.0})
    targets = ["q0", "q2"]
    pulse1 = Pulse.ConstantPulse(100, 10, 0, 0)
    pulse2 = Pulse.ConstantPulse(200, 10, 0, 0)
    mymockdevice = (
        MockDevice
        if mod_bandwidth == 0
        else dataclasses.replace(
            MockDevice,
            dmm_objects=(DMM(mod_bandwidth=mod_bandwidth),),
            channel_objects=(
                dataclasses.replace(
                    MockDevice.channels["rydberg_global"],
                    mod_bandwidth=mod_bandwidth,
                ),
                dataclasses.replace(
                    MockDevice.channels["rydberg_local"],
                    mod_bandwidth=mod_bandwidth,
                ),
                MockDevice.channels["raman_global"],
            ),
            channel_ids=("rydberg_global", "rydberg_local", "raman_global"),
        )
    )
    # Set mask when ising pulses are already in the schedule
    seq1 = Sequence(reg, mymockdevice)
    seq1.declare_channel("ryd_glob", "rydberg_global")
    if not draw_register:
        with patch("matplotlib.figure.Figure.savefig"):
            with pytest.warns(
                UserWarning,
                match="Provide a register and select draw_register",
            ):
                seq1.draw(draw_qubit_det=True, fig_name="empty_rydberg")
    seq1.config_detuning_map(det_map, "dmm_0")
    if mod_bandwidth == 0:
        with pytest.warns() as record:
            seq1.draw(
                draw_qubit_det=True, draw_interp_pts=False, mode="output"
            )  # Drawing Sequence with only a DMM
        assert len(record) == 7
        assert np.all(
            str(record[i].message).startswith(
                "No modulation bandwidth defined"
            )
            for i in range(6)
        )
        assert str(record[6].message).startswith(
            "Can't display modulated quantities per qubit"
        )
    seq1.draw(mode, draw_qubit_det=draw_qubit_det, draw_interp_pts=False)
    seq1.modulate_det_map(RampWaveform(300, -10, 0), "dmm_0")
    # pulse is added on rydberg global with a delay (protocol is "min-delay")
    seq1.add(pulse1, "ryd_glob")  # slm pulse between 0 and 400
    seq1.add(pulse2, "ryd_glob")
    seq1.config_slm_mask(targets)
    mask_time = 400 + 2 * mymockdevice.channels["rydberg_global"].rise_time
    assert seq1._slm_mask_time == [0, mask_time]
    assert seq1._schedule["dmm_0_1"].slots[1].type == Pulse.ConstantPulse(
        mask_time, 0, -100, 0
    )
    # Possible to modulate dmm_0_1 after slm declaration
    seq1.modulate_det_map(RampWaveform(300, 0, -10), "dmm_0_1")
    assert seq1._slm_mask_time == [0, mask_time]
    # Possible to add pulses afterwards,
    seq1.declare_channel("ryd_loc", "rydberg_local", ["q0", "q1"])
    seq1.add(pulse2, "ryd_loc", protocol="no-delay")
    assert seq1._slm_mask_time == [0, mask_time]
    with patch("matplotlib.figure.Figure.savefig"):
        seq1.draw(
            mode,
            draw_qubit_det=draw_qubit_det,
            draw_qubit_amp=draw_qubit_amp,
            draw_interp_pts=False,
            draw_register=draw_register,
            fig_name="local_quantities",
        )
    seq1.declare_channel("raman_glob", "raman_global")
    if draw_qubit_det or draw_qubit_amp:
        with pytest.raises(
            NotImplementedError,
            match="Can only draw qubit contents for channels in rydberg basis",
        ):
            seq1.draw(
                mode,
                draw_qubit_det=draw_qubit_det,
                draw_qubit_amp=draw_qubit_amp,
            )
    # Set mask and then add ising pulses to the schedule
    seq2 = Sequence(reg, MockDevice)
    seq2.config_slm_mask(targets)
    seq2.declare_channel("ryd_glob", "rydberg_global")
    seq2.config_detuning_map(det_map, "dmm_0")  # configured as dmm_0_1
    with pytest.raises(
        ValueError, match="You should add a Pulse to a Global Channel"
    ):
        seq2.modulate_det_map(RampWaveform(300, -10, 0), "dmm_0")
    seq2.modulate_det_map(RampWaveform(300, -10, 0), "dmm_0_1")  # not slm
    seq2.add(pulse2, "ryd_glob")  # slm pulse between 0 and 500
    assert seq2._slm_mask_time == [0, 500]
    assert seq2._schedule["dmm_0"].slots[1].type == Pulse.ConstantPulse(
        500, 0, -100, 0
    )

    # Check that adding extra pulses does not change SLM mask time
    seq2.add(pulse2, "ryd_glob")
    assert seq2._slm_mask_time == [0, 500]

    seq5 = Sequence(reg, MockDevice)
    seq5.declare_channel("ch", "rydberg_global")
    var = seq5.declare_variable("var")
    seq5.add(Pulse.ConstantPulse(200, var, 0, 0), "ch")
    assert seq5.is_parametrized()
    seq5.config_slm_mask(targets)
    seq5_str = seq5.serialize()
    seq5_ = Sequence.deserialize(seq5_str)
    assert str(seq5) == str(seq5_)


@pytest.mark.parametrize("ch_name", ["rydberg_global", "mw_global"])
def test_draw_register_det_maps(reg, ch_name, patch_plt_show):
    # Draw 2d register from sequence
    reg_layout = RegisterLayout(
        [(0, 0), (10, 10), (-10, -10), (20, 20), (30, 30), (40, 40)]
    )
    det_map = reg_layout.define_detuning_map(
        {0: 0, 1: 0, 2: 0, 3: 0.5, 4: 0.5}
    )
    reg = reg_layout.define_register(0, 1, 2, qubit_ids=["q0", "q1", "q2"])
    targets = ["q0", "q2"]
    pulse = Pulse.ConstantPulse(100, 10, 0, 0)
    seq = Sequence(reg, MockDevice)
    seq.declare_channel(ch_name, ch_name)
    seq.add(pulse, ch_name)
    if ch_name == "rydberg_global":
        seq.config_detuning_map(det_map, "dmm_0")
    seq.config_slm_mask(targets)
    seq.draw(draw_register=True)
    seq.draw(draw_detuning_maps=True)
    seq.draw(draw_register=True, draw_detuning_maps=True)

    # Draw 3d register from sequence
    reg3d = Register3D.cubic(3, 8)
    seq3d = Sequence(reg3d, MockDevice)
    seq3d.declare_channel(ch_name, ch_name)
    seq3d.add(pulse, ch_name)
    seq3d.config_slm_mask([6, 15])
    seq3d.measure(basis="XY" if ch_name == "mw_global" else "ground-rydberg")
    seq3d.draw(draw_register=True)
    seq3d.draw(draw_detuning_maps=True)
    seq3d.draw(draw_register=True, draw_detuning_maps=True)


def test_hardware_constraints(reg, patch_plt_show):
    rydberg_global = Rydberg.Global(
        2 * np.pi * 20,
        2 * np.pi * 2.5,
        clock_period=4,
        mod_bandwidth=4,  # MHz
    )

    raman_local = Raman.Local(
        2 * np.pi * 20,
        2 * np.pi * 10,
        min_retarget_interval=220,
        fixed_retarget_t=200,  # ns
        max_targets=1,
        clock_period=4,
        mod_bandwidth=7,  # MHz
    )

    ConstrainedChadoq2 = Device(
        name="ConstrainedChadoq2",
        dimensions=2,
        rydberg_level=70,
        max_atom_num=100,
        max_radial_distance=50,
        min_atom_distance=4,
        channel_objects=(rydberg_global, raman_local),
    )

    seq = Sequence(reg, ConstrainedChadoq2)
    seq.declare_channel("ch0", "rydberg_global")
    seq.declare_channel("ch1", "raman_local", initial_target="q1")

    const_pls = Pulse.ConstantPulse(100, 1, 0, np.pi)
    seq.add(const_pls, "ch0")
    black_wf = BlackmanWaveform(500, np.pi)
    black_pls = Pulse.ConstantDetuning(black_wf, 0, 0)
    seq.add(black_pls, "ch1")
    blackman_slot = seq._last("ch1")
    # The pulse accounts for the modulation buffer
    assert (
        blackman_slot.ti == const_pls.duration + rydberg_global.rise_time * 2
    )
    seq.target("q0", "ch1")
    target_slot = seq._last("ch1")
    fall_time = black_pls.fall_time(raman_local)
    assert (
        fall_time
        == raman_local.rise_time + black_wf.modulation_buffers(raman_local)[1]
    )
    fall_time += (
        raman_local.clock_period - fall_time % raman_local.clock_period
    )
    assert target_slot.ti == blackman_slot.tf + fall_time
    assert target_slot.tf == target_slot.ti + raman_local.fixed_retarget_t

    assert raman_local.min_retarget_interval > raman_local.fixed_retarget_t
    seq.target("q2", "ch1")
    assert (
        seq.get_duration("ch1")
        == target_slot.tf + raman_local.min_retarget_interval
    )

    # Check for phase jump buffer
    seq.add(black_pls, "ch0")  # Phase = 0
    tf_ = seq.get_duration("ch0")
    mid_delay = 40
    seq.delay(mid_delay, "ch0")
    seq.add(const_pls, "ch0")  # Phase = π
    interval = seq._schedule["ch0"].adjust_duration(
        rydberg_global.phase_jump_time + black_pls.fall_time(rydberg_global)
    )
    assert seq._schedule["ch0"][-1].ti - tf_ == interval
    added_delay_slot = seq._schedule["ch0"][-2]
    assert added_delay_slot.type == "delay"
    assert added_delay_slot.tf - added_delay_slot.ti == interval - mid_delay

    # Check that there is no phase jump buffer with 'no-delay'
    seq.add(black_pls, "ch0", protocol="no-delay")  # Phase = 0
    assert seq._schedule["ch0"][-1].ti == seq._schedule["ch0"][-2].tf

    tf_ = seq.get_duration("ch0")
    seq.align("ch0", "ch1")
    fall_time = black_pls.fall_time(rydberg_global)
    assert seq.get_duration() == seq._schedule["ch0"].adjust_duration(
        tf_ + fall_time
    )

    with pytest.raises(ValueError, match="'mode' must be one of"):
        seq.draw(mode="all")

    with pytest.warns(
        UserWarning,
        match="'draw_phase_area' doesn't work in 'output' mode",
    ):
        seq.draw(mode="output", draw_interp_pts=False, draw_phase_area=True)
    with pytest.warns(
        UserWarning,
        match="'draw_interp_pts' doesn't work in 'output' mode",
    ):
        seq.draw(mode="output")
    seq.draw(mode="input+output")


@pytest.mark.parametrize("with_dmm", [False, True])
def test_mappable_register(det_map, patch_plt_show, with_dmm):
    layout = TriangularLatticeLayout(100, 5)
    mapp_reg = layout.make_mappable_register(10)
    seq = Sequence(mapp_reg, Chadoq2)
    assert seq.is_register_mappable()
    assert isinstance(seq.get_register(), MappableRegister)
    with pytest.raises(
        RuntimeError, match="Can't access the sequence's register"
    ):
        seq.get_register(include_mappable=False)
    reserved_qids = tuple([f"q{i}" for i in range(10)])
    assert seq._qids == set(reserved_qids)
    with pytest.raises(RuntimeError, match="Can't access the qubit info"):
        seq.qubit_info
    with pytest.raises(
        RuntimeError, match="Can't access the sequence's register"
    ):
        seq.register

    seq.declare_channel("ram", "raman_local", initial_target="q0")
    seq.declare_channel("ryd_loc", "rydberg_local")
    # No Global channel shown, sequence can be printed without warnings
    seq.__str__()
    # Warning if sequence has Global channels and a mappable register
    seq.declare_channel("ryd_glob", "rydberg_global")
    global_channels = ["ryd_glob"]
    if with_dmm:
        seq.config_detuning_map(det_map, "dmm_0")
        global_channels.append("dmm_0")
    warn_message_rydberg = [
        "Showing the register for a sequence with a mappable register."
        + f"Target qubits of channel {ch} will be defined in build."
        for ch in global_channels
    ]
    with pytest.warns(UserWarning) as records:
        seq.__str__()
    assert len(records) == len(global_channels)
    assert [
        str(records[i].message) for i in range(len(global_channels))
    ] == warn_message_rydberg
    # Index of mappable register can be accessed
    seq.phase_shift_index(np.pi / 4, 0, basis="digital")  # 0 -> q0
    seq.target_index(2, "ryd_loc")  # 2 -> q2
    seq.add(Pulse.ConstantPulse(100, 1, 0, 0), "ryd_glob")
    if with_dmm:
        seq.add_dmm_detuning(RampWaveform(100, -10, 0), "dmm_0")
    seq.add(Pulse.ConstantPulse(200, 1, 0, 0), "ram")
    seq.add(Pulse.ConstantPulse(100, 1, 0, 0), "ryd_loc")
    assert seq._last("ryd_glob").targets == set(reserved_qids)
    if with_dmm:
        assert seq._last("dmm_0").targets == set(reserved_qids)
    assert seq._last("ram").targets == {"q0"}
    assert seq._last("ryd_loc").targets == {"q2"}

    with pytest.raises(ValueError, match="Can't draw the register"):
        seq.draw(draw_register=True)

    # Can draw if 'draw_register=False'
    if with_dmm:
        with pytest.raises(
            NotImplementedError,
            match=(
                "Sequences with a DMM channel can't be sampled while "
                "their register is mappable."
            ),
        ):
            seq.draw()
    else:
        seq.draw()
    with pytest.raises(ValueError, match="'qubits' must be specified"):
        seq.build()

    with pytest.raises(
        ValueError, match="targeted but have not been assigned"
    ):
        seq.build(qubits={"q1": 1, "q0": 10})

    with pytest.warns(UserWarning, match="No declared variables named: a"):
        seq.build(qubits={"q2": 20, "q0": 10, "q1": 0}, a=5)

    with pytest.raises(ValueError, match="To declare 3 qubits"):
        seq.build(qubits={"q2": 20, "q0": 10, "q3": 0})

    seq_ = seq.build(qubits={"q2": 20, "q0": 10, "q1": 0})
    assert seq_._last("ryd_glob").targets == {"q0", "q1", "q2"}
    # Check the original sequence is unchanged
    assert seq.is_register_mappable()
    init_call = seq._calls[0]
    assert init_call.name == "__init__"
    assert isinstance(init_call.kwargs["register"], MappableRegister)
    assert not seq_.is_register_mappable()
    assert isinstance(seq_.get_register(), BaseRegister)
    assert isinstance(seq_.get_register(include_mappable=False), BaseRegister)
    assert seq_.register == Register(
        {
            "q0": layout.traps_dict[10],
            "q1": layout.traps_dict[0],
            "q2": layout.traps_dict[20],
        }
    )
    with pytest.raises(ValueError, match="already has a concrete register"):
        seq_.build(qubits={"q2": 20, "q0": 10, "q1": 0})

    # Also possible to build the default register
    with pytest.raises(ValueError, match="'qubits' must be specified"):
        seq.build()


index_function_non_mappable_register_values: Any = [
    (Register(dict(b=[10, 10], c=[5, 5], a=[0, 0])), dict(), 0, "b"),
    (
        TriangularLatticeLayout(100, 5).define_register(
            2, 3, 0, qubit_ids=["a", "b", "c"]
        ),
        dict(),
        2,
        "c",
    ),
    (
        TriangularLatticeLayout(100, 5).define_register(2, 3, 0),
        dict(),
        2,
        "q2",
    ),
]

index_function_mappable_register_values = [
    (
        TriangularLatticeLayout(100, 5).make_mappable_register(10),
        dict(qubits=dict(q0=1, q2=2, q1=0)),
        1,
        "q1",
    ),
]

index_function_params = "register, build_params, index, expected_target"


@pytest.mark.parametrize(
    index_function_params,
    [
        *index_function_non_mappable_register_values,
        *index_function_mappable_register_values,
    ],
)
def test_parametrized_index_functions(
    register, build_params, index, expected_target
):
    phi = np.pi / 4
    seq = Sequence(register, Chadoq2)
    seq.declare_channel("ch0", "rydberg_local")
    seq.declare_channel("ch1", "raman_local")
    index_var = seq.declare_variable("index", dtype=int)
    seq.target_index(index_var, channel="ch0")
    seq.phase_shift_index(phi, index_var)
    built_seq = seq.build(**build_params, index=index)
    assert built_seq._last("ch0").targets == {expected_target}
    assert built_seq.current_phase_ref(expected_target, "digital") == phi

    with pytest.raises(
        IndexError, match="Indices must exist for the register"
    ):
        seq.build(**build_params, index=20)


@pytest.mark.parametrize(
    index_function_params,
    [
        *index_function_non_mappable_register_values,
        *index_function_mappable_register_values,
    ],
)
def test_non_parametrized_index_functions_in_parametrized_context(
    register, build_params, index, expected_target
):
    phi = np.pi / 4
    seq = Sequence(register, Chadoq2)
    seq.declare_channel("ch0", "raman_local")
    phi_var = seq.declare_variable("phi_var", dtype=int)

    seq.phase_shift_index(phi_var, 0)
    seq.target_index(index, channel="ch0")
    seq.phase_shift_index(phi, index)

    built_seq = seq.build(**build_params, phi_var=0)
    assert built_seq._last("ch0").targets == {expected_target}
    assert built_seq.current_phase_ref(expected_target, "digital") == phi


@pytest.mark.parametrize(
    index_function_params, index_function_non_mappable_register_values
)
def test_non_parametrized_non_mappable_register_index_functions(
    register, build_params, index, expected_target
):
    seq = Sequence(register, Chadoq2)
    seq.declare_channel("ch0", "rydberg_local")
    seq.declare_channel("ch1", "raman_local")
    phi = np.pi / 4
    with pytest.raises(
        IndexError, match="Indices must exist for the register"
    ):
        seq.target_index(20, channel="ch0")
    with pytest.raises(
        IndexError, match="Indices must exist for the register"
    ):
        seq.phase_shift_index(phi, 20)
    seq.target_index(index, channel="ch0")
    seq.phase_shift_index(phi, index)
    assert seq._last("ch0").targets == {expected_target}
    assert seq.current_phase_ref(expected_target, "digital") == phi


def test_multiple_index_targets(reg):
    test_device = Device(
        name="test_device",
        dimensions=2,
        rydberg_level=70,
        max_atom_num=100,
        max_radial_distance=50,
        min_atom_distance=4,
        channel_objects=(
            Raman.Local(2 * np.pi * 20, 2 * np.pi * 10, max_targets=2),
        ),
    )

    seq = Sequence(reg, test_device)
    var_array = seq.declare_variable("var_array", size=2, dtype=int)
    seq.declare_channel("ch0", "raman_local")

    seq.target_index([0, 1], channel="ch0")
    assert seq._last("ch0").targets == {"q0", "q1"}

    seq.target_index(var_array, channel="ch0")
    built_seq = seq.build(var_array=[1, 2])
    assert built_seq._last("ch0").targets == {"q1", "q2"}

    seq.target_index(var_array + 1, channel="ch0")
    built_seq = seq.build(var_array=[1, 2])
    assert built_seq._last("ch0").targets == {"q2", "q3"}


@pytest.mark.parametrize("correct_phase_drift", (True, False))
@pytest.mark.parametrize("custom_buffer_time", (None, 400))
def test_eom_mode(
    reg, mod_device, custom_buffer_time, correct_phase_drift, patch_plt_show
):
    # Setting custom_buffer_time
    channels = mod_device.channels
    eom_config = dataclasses.replace(
        channels["rydberg_global"].eom_config,
        custom_buffer_time=custom_buffer_time,
    )
    channels["rydberg_global"] = dataclasses.replace(
        channels["rydberg_global"], eom_config=eom_config
    )
    dev_ = dataclasses.replace(
        mod_device, channel_ids=None, channel_objects=tuple(channels.values())
    )
    seq = Sequence(reg, dev_)
    seq.declare_channel("ch0", "rydberg_global")
    ch0_obj = seq.declared_channels["ch0"]
    assert not seq.is_in_eom_mode("ch0")

    amp_on = 1.0
    detuning_on = 0.0
    seq.enable_eom_mode("ch0", amp_on, detuning_on, optimal_detuning_off=-100)
    assert seq.is_in_eom_mode("ch0")

    delay_duration = 200
    seq.delay(delay_duration, "ch0")
    detuning_off = seq._schedule["ch0"].eom_blocks[-1].detuning_off
    assert detuning_off != 0

    with pytest.raises(RuntimeError, match="There is no slot with a pulse."):
        # The EOM delay slot (which is a pulse slot) is ignored
        seq._schedule["ch0"].last_pulse_slot(ignore_detuned_delay=True)

    delay_slot = seq._schedule["ch0"][-1]
    assert seq._schedule["ch0"].in_eom_mode(delay_slot)
    assert seq._schedule["ch0"].is_detuned_delay(delay_slot.type)
    assert delay_slot.ti == 0
    assert delay_slot.tf == delay_duration
    assert delay_slot.type == Pulse.ConstantPulse(
        delay_duration, 0.0, detuning_off, 0.0
    )

    assert seq._schedule["ch0"].get_eom_mode_intervals() == [
        (0, delay_slot.tf)
    ]

    pulse_duration = 100
    seq.add_eom_pulse(
        "ch0",
        pulse_duration,
        phase=0.0,
        correct_phase_drift=correct_phase_drift,
    )
    first_pulse_slot = seq._schedule["ch0"].last_pulse_slot()
    assert first_pulse_slot.ti == delay_slot.tf
    assert first_pulse_slot.tf == first_pulse_slot.ti + pulse_duration
    phase = detuning_off * first_pulse_slot.ti * 1e-3 * correct_phase_drift
    eom_pulse = Pulse.ConstantPulse(pulse_duration, amp_on, detuning_on, phase)
    assert first_pulse_slot.type == eom_pulse
    assert not seq._schedule["ch0"].is_detuned_delay(eom_pulse)

    # Check phase jump buffer
    phase_ = np.pi
    seq.add_eom_pulse(
        "ch0",
        pulse_duration,
        phase=phase_,
        correct_phase_drift=correct_phase_drift,
    )
    second_pulse_slot = seq._schedule["ch0"].last_pulse_slot()
    phase_buffer = (
        eom_pulse.fall_time(ch0_obj, in_eom_mode=True)
        + seq.declared_channels["ch0"].phase_jump_time
    )
    assert second_pulse_slot.ti == first_pulse_slot.tf + phase_buffer
    # Corrects the phase acquired during the phase buffer
    phase_ += detuning_off * phase_buffer * 1e-3 * correct_phase_drift
    assert second_pulse_slot.type == Pulse.ConstantPulse(
        pulse_duration, amp_on, detuning_on, phase_
    )

    # Check phase jump buffer is not enforced with "no-delay"
    seq.add_eom_pulse("ch0", pulse_duration, phase=0.0, protocol="no-delay")
    last_pulse_slot = seq._schedule["ch0"].last_pulse_slot()
    assert last_pulse_slot.ti == second_pulse_slot.tf

    eom_intervals = seq._schedule["ch0"].get_eom_mode_intervals()
    assert eom_intervals == [(0, last_pulse_slot.tf)]

    with pytest.raises(
        RuntimeError, match="The chosen channel is in EOM mode"
    ):
        seq.add(eom_pulse, "ch0")

    assert seq.get_duration() == last_pulse_slot.tf
    assert seq.get_duration(include_fall_time=True) == (
        last_pulse_slot.tf + eom_pulse.fall_time(ch0_obj, in_eom_mode=True)
    )

    seq.disable_eom_mode("ch0")
    assert not seq.is_in_eom_mode("ch0")
    # Check the EOM interval did not change
    assert seq._schedule["ch0"].get_eom_mode_intervals() == eom_intervals
    buffer_delay = seq._schedule["ch0"][-1]
    assert buffer_delay.ti == last_pulse_slot.tf
    assert buffer_delay.tf == buffer_delay.ti + (
        custom_buffer_time or eom_pulse.fall_time(ch0_obj)
    )
    assert buffer_delay.type == "delay"

    assert seq.current_phase_ref("q0", basis="ground-rydberg") == 0
    # Check buffer when EOM is not enabled at the start of the sequence
    seq.enable_eom_mode(
        "ch0",
        amp_on,
        detuning_on,
        optimal_detuning_off=-100,
        correct_phase_drift=correct_phase_drift,
    )
    last_slot = seq._schedule["ch0"][-1]
    assert len(seq._schedule["ch0"].eom_blocks) == 2
    new_eom_block = seq._schedule["ch0"].eom_blocks[1]
    assert new_eom_block.detuning_off != 0
    assert last_slot.ti == buffer_delay.tf  # Nothing else was added
    duration = last_slot.tf - last_slot.ti
    assert (
        duration == custom_buffer_time
        or 2 * seq.declared_channels["ch0"].rise_time
    )
    # The buffer is a Pulse at 'detuning_off' and zero amplitude
    assert last_slot.type == Pulse.ConstantPulse(
        duration, 0.0, new_eom_block.detuning_off, last_pulse_slot.type.phase
    )
    # Check the phase shift that corrects for the drift
    phase_ref = (
        (new_eom_block.detuning_off * duration * 1e-3)
        % (2 * np.pi)
        * correct_phase_drift
    )
    assert seq.current_phase_ref("q0", basis="ground-rydberg") == phase_ref

    # Add delay to test the phase drift correction in disable_eom_mode
    last_delay_time = 400
    seq.delay(last_delay_time, "ch0")

    seq.disable_eom_mode("ch0", correct_phase_drift=True)
    phase_ref += new_eom_block.detuning_off * last_delay_time * 1e-3
    assert seq.current_phase_ref("q0", basis="ground-rydberg") == phase_ref % (
        2 * np.pi
    )

    # Test drawing in eom mode
    seq.draw()


@pytest.mark.parametrize(
    "initial_instruction, non_zero_detuning_off",
    list(itertools.product([None, "delay", "add"], [True, False])),
)
def test_eom_buffer(
    reg, mod_device, initial_instruction, non_zero_detuning_off
):
    seq = Sequence(reg, mod_device)
    seq.declare_channel("ch0", "rydberg_local", initial_target="q0")
    seq.declare_channel("other", "rydberg_global")
    if initial_instruction == "delay":
        seq.delay(16, "ch0")
        phase = 0
    elif initial_instruction == "add":
        phase = np.pi
        seq.add(Pulse.ConstantPulse(16, 1, 0, np.pi), "ch0")
    eom_block_starts = seq.get_duration(include_fall_time=True)
    # Adjust the moment the EOM block starts to the clock period
    eom_block_starts = seq._schedule["ch0"].adjust_duration(eom_block_starts)

    eom_config = seq.declared_channels["ch0"].eom_config
    limit_rabi_freq = eom_config.max_limiting_amp**2 / (
        2 * eom_config.intermediate_detuning
    )
    amp_on = limit_rabi_freq * (1.1 if non_zero_detuning_off else 0.5)

    # Show that EOM mode ignores other channels and uses "no-delay" by default
    seq.add(Pulse.ConstantPulse(100, 1, -1, 0), "other")
    seq.enable_eom_mode("ch0", amp_on, 0)
    assert len(seq._schedule["ch0"].eom_blocks) == 1
    eom_block = seq._schedule["ch0"].eom_blocks[0]
    if non_zero_detuning_off:
        assert eom_block.detuning_off != 0
    else:
        assert eom_block.detuning_off == 0
    if not initial_instruction:
        assert seq.get_duration(channel="ch0") == 0  # Channel remains empty
    else:
        last_slot = seq._schedule["ch0"][-1]
        assert last_slot.ti == eom_block_starts  # Nothing else was added
        duration = last_slot.tf - last_slot.ti
        # The buffer is a Pulse at 'detuning_off' and zero amplitude
        assert (
            last_slot.type
            == Pulse.ConstantPulse(
                duration, 0.0, eom_block.detuning_off, phase
            )
            if non_zero_detuning_off
            else "delay"
        )


def test_max_duration(reg, mod_device):
    dev_ = dataclasses.replace(mod_device, max_sequence_duration=100)
    seq = Sequence(reg, dev_)
    seq.declare_channel("ch0", "rydberg_global")
    seq.delay(100, "ch0")
    catch_statement = pytest.raises(
        RuntimeError, match="duration exceeded the maximum duration allowed"
    )
    with catch_statement:
        seq.delay(16, "ch0")
    with catch_statement:
        seq.add(Pulse.ConstantPulse(100, 1, 0, 0), "ch0")<|MERGE_RESOLUTION|>--- conflicted
+++ resolved
@@ -1406,7 +1406,6 @@
     seq_xy2.draw()
 
 
-<<<<<<< HEAD
 @pytest.mark.parametrize("dims3D", [False, True])
 @pytest.mark.parametrize("draw_qubit_amp", [True, False])
 @pytest.mark.parametrize("draw_qubit_det", [True, False])
@@ -1423,70 +1422,6 @@
     draw_qubit_det,
     draw_register,
 ):
-=======
-def test_slm_mask_in_ising(reg, patch_plt_show, det_map):
-    reg = Register({"q0": (0, 0), "q1": (10, 10), "q2": (-10, -10)})
-    targets = ["q0", "q2"]
-    pulse1 = Pulse.ConstantPulse(100, 10, 0, 0)
-    pulse2 = Pulse.ConstantPulse(200, 10, 0, 0)
-
-    # Set mask when ising pulses are already in the schedule
-    seq1 = Sequence(reg, MockDevice)
-    seq1.declare_channel("ryd_glob", "rydberg_global")
-    seq1.config_detuning_map(det_map, "dmm_0")
-    seq1.add_dmm_detuning(RampWaveform(300, -10, 0), "dmm_0")
-    # Same function with add is longer
-    seq1.add(Pulse.ConstantAmplitude(0, RampWaveform(300, -10, 0), 0), "dmm_0")
-    # pulse is added on rydberg global with a delay (protocol is "min-delay")
-    seq1.add(pulse1, "ryd_glob")  # slm pulse between 0 and 400
-    seq1.add(pulse2, "ryd_glob")
-    seq1.config_slm_mask(targets)
-    assert seq1._slm_mask_time == [0, 700]
-    assert seq1._schedule["dmm_0_1"].slots[1].type == Pulse.ConstantPulse(
-        700, 0, -100, 0
-    )
-    # Possible to modulate dmm_0_1 after slm declaration
-    seq1.add_dmm_detuning(RampWaveform(300, 0, -10), "dmm_0_1")
-    assert seq1._slm_mask_time == [0, 700]
-
-    # Set mask and then add ising pulses to the schedule
-    seq2 = Sequence(reg, MockDevice)
-    seq2.config_slm_mask(targets)
-    seq2.declare_channel("ryd_glob", "rydberg_global")
-    seq2.config_detuning_map(det_map, "dmm_0")  # configured as dmm_0_1
-    with pytest.raises(
-        ValueError, match="You should add a Pulse to a Global Channel"
-    ):
-        seq2.add_dmm_detuning(RampWaveform(300, -10, 0), "dmm_0")
-    with pytest.raises(
-        ValueError, match="You should add a Pulse to a Global Channel"
-    ):
-        seq2.add(Pulse.ConstantPulse(300, 0, -10, 0), "dmm_0")
-    seq2.add_dmm_detuning(RampWaveform(300, -10, 0), "dmm_0_1")  # not slm
-    seq2.add(pulse2, "ryd_glob")  # slm pulse between 0 and 500
-    assert seq2._slm_mask_time == [0, 500]
-    assert seq2._schedule["dmm_0"].slots[1].type == Pulse.ConstantPulse(
-        500, 0, -100, 0
-    )
-
-    # Check that adding extra pulses does not change SLM mask time
-    seq2.add(pulse2, "ryd_glob")
-    assert seq2._slm_mask_time == [0, 500]
-
-    seq5 = Sequence(reg, MockDevice)
-    seq5.declare_channel("ch", "rydberg_global")
-    var = seq5.declare_variable("var")
-    seq5.add(Pulse.ConstantPulse(200, var, 0, 0), "ch")
-    assert seq5.is_parametrized()
-    seq5.config_slm_mask(targets)
-    seq5_str = seq5.serialize()
-    seq5_ = Sequence.deserialize(seq5_str)
-    assert str(seq5) == str(seq5_)
-
-
-def test_draw_register(reg, patch_plt_show):
-    # Draw 2d register from sequence
->>>>>>> 47101d49
     reg = Register({"q0": (0, 0), "q1": (10, 10), "q2": (-10, -10)})
     if dims3D:
         reg = Register3D(
@@ -1543,18 +1478,20 @@
             "Can't display modulated quantities per qubit"
         )
     seq1.draw(mode, draw_qubit_det=draw_qubit_det, draw_interp_pts=False)
-    seq1.modulate_det_map(RampWaveform(300, -10, 0), "dmm_0")
+    seq1.add_dmm_detuning(RampWaveform(300, -10, 0), "dmm_0")
+    # Same function with add is longer
+    seq1.add(Pulse.ConstantAmplitude(0, RampWaveform(300, -10, 0), 0), "dmm_0")
     # pulse is added on rydberg global with a delay (protocol is "min-delay")
     seq1.add(pulse1, "ryd_glob")  # slm pulse between 0 and 400
     seq1.add(pulse2, "ryd_glob")
     seq1.config_slm_mask(targets)
-    mask_time = 400 + 2 * mymockdevice.channels["rydberg_global"].rise_time
+    mask_time = 700 + 2 * mymockdevice.channels["rydberg_global"].rise_time
     assert seq1._slm_mask_time == [0, mask_time]
     assert seq1._schedule["dmm_0_1"].slots[1].type == Pulse.ConstantPulse(
-        mask_time, 0, -100, 0
+        700, 0, -100, 0
     )
     # Possible to modulate dmm_0_1 after slm declaration
-    seq1.modulate_det_map(RampWaveform(300, 0, -10), "dmm_0_1")
+    seq1.add_dmm_detuning(RampWaveform(300, 0, -10), "dmm_0_1")
     assert seq1._slm_mask_time == [0, mask_time]
     # Possible to add pulses afterwards,
     seq1.declare_channel("ryd_loc", "rydberg_local", ["q0", "q1"])
@@ -1588,8 +1525,12 @@
     with pytest.raises(
         ValueError, match="You should add a Pulse to a Global Channel"
     ):
-        seq2.modulate_det_map(RampWaveform(300, -10, 0), "dmm_0")
-    seq2.modulate_det_map(RampWaveform(300, -10, 0), "dmm_0_1")  # not slm
+        seq2.add_dmm_detuning(RampWaveform(300, -10, 0), "dmm_0")
+    with pytest.raises(
+        ValueError, match="You should add a Pulse to a Global Channel"
+    ):
+        seq2.add(Pulse.ConstantPulse(300, 0, -10, 0), "dmm_0")
+    seq2.add_dmm_detuning(RampWaveform(300, -10, 0), "dmm_0_1")  # not slm
     seq2.add(pulse2, "ryd_glob")  # slm pulse between 0 and 500
     assert seq2._slm_mask_time == [0, 500]
     assert seq2._schedule["dmm_0"].slots[1].type == Pulse.ConstantPulse(
