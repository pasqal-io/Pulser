--- conflicted
+++ resolved
@@ -187,11 +187,7 @@
     test_device3 = Device(
         name="test_device1",
         dimensions=2,
-<<<<<<< HEAD
         rydberg_level=50,
-=======
-        rydberg_level=60,
->>>>>>> 7820f8a6
         max_atom_num=100,
         max_radial_distance=60,
         min_atom_distance=5,
@@ -238,16 +234,12 @@
 
     # Device checkout
     seq = Sequence(reg, Chadoq2)
-<<<<<<< HEAD
     with pytest.warns(
         UserWarning,
         match="Switching a sequence to the same device"
         + " returns the sequence unchanged.",
     ):
         seq.switch_device(Chadoq2)
-=======
-    assert seq == seq.switch_device(Chadoq2)
->>>>>>> 7820f8a6
 
     seq = Sequence(reg, Chadoq2)
     with pytest.raises(
@@ -257,93 +249,49 @@
     ):
         seq.switch_device(MockDevice)
 
-<<<<<<< HEAD
     # Different Channels basis
-=======
-    # Channel basis
->>>>>>> 7820f8a6
     seq = Sequence(reg, test_device1)
     seq.declare_channel("digital", "raman_global", "q1")
 
     with pytest.raises(
-<<<<<<< HEAD
         TypeError, match="No matching for channel raman_global."
     ):
         seq.switch_device(IroiseMVP)
 
     # Different addressing channels
-=======
-        TypeError, match="No channel with both basis and addressing match."
-    ):
-        seq.switch_device(IroiseMVP)
-
-    # Channel addressing
->>>>>>> 7820f8a6
     seq = Sequence(reg, test_device1)
     seq.declare_channel("ising", "raman_global")
 
     with pytest.raises(
-<<<<<<< HEAD
         TypeError, match="No matching for channel raman_global."
-=======
-        TypeError, match="No channel with both basis and addressing match."
->>>>>>> 7820f8a6
     ):
         seq.switch_device(test_device2)
 
     seq = Sequence(reg, MockDevice)
-<<<<<<< HEAD
     seq.declare_channel("ising", "rydberg_global")
     with pytest.warns(UserWarning):
         seq.switch_device(IroiseMVP)
-=======
-    seq.declare_channel("ising", "raman_global")
-    new_seq = seq.switch_device(test_device1)
-    assert new_seq.declared_channels["ising"].basis == "digital"
-    assert new_seq.declared_channels["ising"].addressing == "Global"
->>>>>>> 7820f8a6
 
     # Channel addressing and basis issue
     seq = Sequence(reg, test_device2)
     seq.declare_channel("ising", "rmn_local")
 
-<<<<<<< HEAD
     with pytest.raises(TypeError, match="No matching for channel rmn_local."):
         seq.switch_device(IroiseMVP)
 
     # Strict: Jump_phase_time & CLock-period criteria
     # Jump_phase_time check 1: post_phase_shift not nill
-    R_interatomic = Chadoq2.rydberg_blockade_radius(2 * np.pi)
-    reg = Register.square(3, R_interatomic, prefix="q")
-    seq = Sequence(reg, IroiseMVP)
-    rise = Pulse.ConstantDetuning(
-        RampWaveform(250, 0.0, 2.3 * 2 * np.pi), -4 * np.pi, 0.0, 0.5
-    )
-    sweep = Pulse.ConstantAmplitude(
-        2.3 * 2 * np.pi, RampWaveform(400, -4 * np.pi, 4 * np.pi), 1.0, 0.6
-    )
-    fall = Pulse.ConstantDetuning(
-        RampWaveform(500, 2.3 * 2 * np.pi, 0.0), 4 * np.pi, 0.0, 0.7
-=======
-    with pytest.raises(
-        TypeError, match="No channel with both basis and addressing match."
-    ):
-        seq.switch_device(IroiseMVP)
-
-    # Strict-Jump_phase_time & CLock-period
-    # Jump_phase_time: with post_phase_time
     r_interatomic = Chadoq2.rydberg_blockade_radius(2 * np.pi)
     reg = Register.square(3, r_interatomic, prefix="q")
     seq = Sequence(reg, IroiseMVP)
     rise = Pulse.ConstantDetuning(
-        RampWaveform(250, 0.0, 2.3 * 2 * np.pi), -4 * np.pi, 0.0, True
+        RampWaveform(250, 0.0, 2.3 * 2 * np.pi), -4 * np.pi, 0.0, 0.5
     )
     sweep = Pulse.ConstantAmplitude(
-        2.3 * 2 * np.pi, RampWaveform(400, -4 * np.pi, 4 * np.pi), 1.0, True
+        2.3 * 2 * np.pi, RampWaveform(400, -4 * np.pi, 4 * np.pi), 1.0, 0.6
     )
     fall = Pulse.ConstantDetuning(
-        RampWaveform(500, 2.3 * 2 * np.pi, 0.0), 4 * np.pi, 0.0, True
->>>>>>> 7820f8a6
+        RampWaveform(500, 2.3 * 2 * np.pi, 0.0), 4 * np.pi, 0.0, 0.7
     )
     seq.declare_channel("ising", "rydberg_global")
     seq.add(rise, "ising")
@@ -358,11 +306,7 @@
     ):
         seq.switch_device(Chadoq2, True)
 
-<<<<<<< HEAD
     # Jump_phase_time check 2: No post_phase_shift and pulses with same phase
-=======
-    # Jump_phase_time: with no post_phase_time and same phase
->>>>>>> 7820f8a6
     rise = Pulse.ConstantDetuning(
         RampWaveform(250, 0.0, 2.3 * 2 * np.pi), -4 * np.pi, 0.0
     )
@@ -377,7 +321,6 @@
     seq.add(rise, "ising")
     seq.add(sweep, "ising")
     seq.add(fall, "ising")
-<<<<<<< HEAD
 
     with pytest.warns(
         UserWarning,
@@ -390,25 +333,12 @@
     # Clock_period not matching
     seq = Sequence(reg, test_device1)
     seq.declare_channel("ising", "raman_local")
-=======
-    assert seq.switch_device(Chadoq2, True)._device == Chadoq2
-
-    # Jump_phase_time: with no post_phase_time and different phase
-
-    # Clock_period
-    seq = Sequence(reg, test_device2)
-    seq.declare_channel("ising", "rmn_local")
->>>>>>> 7820f8a6
 
     with pytest.raises(
         ValueError,
         match="No channel with phase_jump_time & clock_period match.",
     ):
-<<<<<<< HEAD
         seq.switch_device(test_device2, True)
-=======
-        seq.switch_device(test_device1, True)
->>>>>>> 7820f8a6
 
 
 def test_target():
