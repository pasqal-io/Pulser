--- conflicted
+++ resolved
@@ -988,14 +988,10 @@
         sampling_rate=0.01,
         config=SimConfig(
             noise=noise,
-<<<<<<< HEAD
+            hyperfine_dephasing_rate=0.05,
             eff_noise_opers=[
                 matrices["Z"] if "leakage" not in noise else proj_g - proj_x
             ],
-=======
-            hyperfine_dephasing_rate=0.05,
-            eff_noise_opers=[matrices["Z"]],
->>>>>>> 96a8c34e
             eff_noise_rates=[0.025],
         ),
     )
