--- conflicted
+++ resolved
@@ -457,13 +457,6 @@
             None,
         ) == {"eff_noise_rates", "eff_noise_opers", "with_leakage"}
         assert NoiseModel._find_relevant_params(
-<<<<<<< HEAD
-            {"detuning"},
-            0.0,
-            0.0,
-            None,
-        ) == {"detuning_sigma", "runs", "samples_per_run"}
-=======
             {"detuning"}, 0.0, 0.0, None
         ) == {
             "detuning_sigma",
@@ -472,7 +465,6 @@
             "runs",
             "samples_per_run",
         }
->>>>>>> 7ea4146b
 
     def test_repr(self):
         assert repr(NoiseModel()) == "NoiseModel(noise_types=())"
@@ -582,21 +574,6 @@
         np.testing.assert_array_almost_equal(result[q], expected_positions[q])
 
 
-def test_register_noise_sigma_xy_z_raises_if_trap_depth_is_none():
-    """Trap_depth is None."""
-    with pytest.raises(
-        ValueError, match="'trap_depth' must be greater than zero, not None"
-    ):
-        noise_model = NoiseModel(
-            temperature=1.0,
-            trap_depth=None,
-            trap_waist=1.0,
-            runs=1,
-            samples_per_run=1,
-        )
-        noise_model._register_sigma_xy_z()
-
-
 def test_register_noise_no_warning_when_all_params_defined():
     """Register noise with all parameters.
 
@@ -623,29 +600,11 @@
         ), f"Expected no warnings,got: {[r.message for r in rec]}"
 
 
-def test_register_not_activated_warns_when_temperature_zero():
-    """Trap parameters are turned on, but temperature=0.
-
-    Warning: register noise not activated.
-    """
-    with pytest.warns(
-        UserWarning, match=r"Register noise will have no effect"
-    ):
-        noise_model = NoiseModel(
-            temperature=0.0,
-            trap_waist=1.0,
-            trap_depth=150.0,
-            runs=1,
-            samples_per_run=1,
-        )
-        assert "register" in noise_model.noise_types
-
-
 def test_check_register_and_doppler_noise_params_error():
-    """Test ValueError is raised when register noise parameters are invalid."""
+    """Doppler noise is activated when trap parameters are default."""
     noise_model = NoiseModel(
-        trap_waist=0.0,
-        trap_depth=None,
+        trap_waist=0.0,  # default
+        trap_depth=None,  # default
         temperature=10.0,
         runs=1,
         samples_per_run=1,
@@ -654,26 +613,27 @@
 
 
 def test_check_register_noise_params_invalid_params():
-    """Raises ValueError if trap_waist is 0.0 or trap_depth is None."""
+    """Gives a ValueError!
+
+    if trap_waist == 0.0 or trap_depth is None or temperature == 0.0.
+    """
     with pytest.raises(
-        ValueError, match="trap_waist and trap_depth must be defined"
+        ValueError, match="defined in order to simulate register noise"
     ):
         _ = NoiseModel(
             trap_depth=150.0,
             trap_waist=0.0,
-            temperature=50.0,
+            temperature=10.0,
             runs=1,
             samples_per_run=1,
         )
     with pytest.raises(
-        ValueError, match="trap_waist and trap_depth must be defined"
+        ValueError, match="defined in order to simulate register noise"
     ):
-        # trap_depth is None, this test is not going to happend
-        # # because trap_depth is None will raise an error before
-        # # but it is for testing purposes
-        NoiseModel._check_register_noise_params(
-            true_noise_types=["register"],
+        _ = NoiseModel(
             trap_waist=2.0,
-            trap_depth=None,
-            temperature=50.0,
+            trap_depth=150,
+            temperature=0.0,
+            runs=1,
+            samples_per_run=1,
         )